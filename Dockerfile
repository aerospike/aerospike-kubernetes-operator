--- conflicted
+++ resolved
@@ -1,13 +1,9 @@
 # Build the manager binary
-<<<<<<< HEAD
-FROM --platform=$BUILDPLATFORM golang:1.16 as builder
+FROM --platform=$BUILDPLATFORM golang:1.18 as builder
 
 # OS and Arch args
 ARG TARGETOS
 ARG TARGETARCH
-=======
-FROM golang:1.18 as builder
->>>>>>> ac8bf09c
 
 WORKDIR /workspace
 # Copy the Go Modules manifests
