--- conflicted
+++ resolved
@@ -5,11 +5,8 @@
 PACKAGE_NAME=$(shell basename $(shell git rev-parse --show-toplevel))
 # Openshift platform supported version
 OPENSHIFT_VERSION="v4.6"
-<<<<<<< HEAD
 OVERLAYS_DIR=$(ROOT_DIR)/config/overlays
 DISTRIBUTION=operatorhub
-=======
->>>>>>> 3aea613e
 
 # VERSION defines the project version for the bundle.
 # Update this value when you upgrade the version of your project.
