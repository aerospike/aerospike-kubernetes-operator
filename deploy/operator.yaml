--- conflicted
+++ resolved
@@ -33,12 +33,7 @@
       serviceAccountName: aerospike-kubernetes-operator
       containers:
         - name: aerospike-kubernetes-operator
-<<<<<<< HEAD
-          image: sud82/test-operator:v2.0.0
-          # image: aerospike/aerospike-kubernetes-operator:v0.0.2-beta
-=======
           image: aerospike/aerospike-kubernetes-operator:v0.0.3-beta
->>>>>>> 02488dc2
           command:
           - aerospike-kubernetes-operator
           imagePullPolicy: Always
