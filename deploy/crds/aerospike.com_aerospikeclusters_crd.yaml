--- conflicted
+++ resolved
@@ -178,11 +178,7 @@
                 , and any traffic that is sent to this port is forwarded to the service.
                 Here service picks a random port in range (30000–32767), so these
                 port should be open. \n If set false then only single pod can be created
-<<<<<<< HEAD
-                per kubernetes Host. This will create Pods using hostPort setting.
-=======
                 per Kubernetes Node. This will create Pods using hostPort setting.
->>>>>>> f133b6ba
                 The container port will be exposed to the external network at <hostIP>:<hostPort>,
                 where the hostIP is the IP address of the Kubernetes Node where the
                 container is running and the hostPort is the port requested by the
