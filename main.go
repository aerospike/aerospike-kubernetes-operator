--- conflicted
+++ resolved
@@ -43,34 +43,12 @@
 }
 
 func main() {
-<<<<<<< HEAD
 	var configFile string
 
 	flag.StringVar(&configFile, "config", "controller_manager_config.yaml",
 		"The controller will load its initial configuration from this file. "+
 			"Omit this flag to use the default configuration values. "+
 			"Command-line flags override configuration from this file.",
-=======
-	var (
-		metricsAddr          string
-		enableLeaderElection bool
-		probeAddr            string
-		err                  error
-	)
-
-	flag.StringVar(
-		&metricsAddr, "metrics-bind-address", ":8080",
-		"The address the metric endpoint binds to.",
-	)
-	flag.StringVar(
-		&probeAddr, "health-probe-bind-address", ":8081",
-		"The address the probe endpoint binds to.",
-	)
-	flag.BoolVar(
-		&enableLeaderElection, "leader-elect", false,
-		"Enable leader election for controller manager. "+
-			"Enabling this will ensure there is only one active controller manager.",
->>>>>>> ba53dd06
 	)
 
 	opts := zap.Options{
@@ -107,20 +85,10 @@
 
 	// Create a new controller option for controller manager
 	options := ctrl.Options{
-<<<<<<< HEAD
 		NewClient: newClient,
 		Scheme:    scheme,
-		// if webhookServer is nil, which will be the case of OLM >= 0.17, the manager will create a server for you using Host, Port,
-=======
-		NewClient:              newClient,
-		Scheme:                 scheme,
-		MetricsBindAddress:     metricsAddr,
-		HealthProbeBindAddress: probeAddr,
-		LeaderElection:         enableLeaderElection,
-		LeaderElectionID:       "96242fdf.aerospike.com",
 		// if webhookServer is nil, which will be the case of OLM >= 0.17,
 		// the manager will create a server for you using Host, Port
->>>>>>> ba53dd06
 		// and the default CertDir, KeyName, and CertName.
 		WebhookServer: webhookServer,
 	}
