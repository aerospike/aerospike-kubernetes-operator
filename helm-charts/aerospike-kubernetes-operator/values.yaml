## Number of operator replicas
replicas: 2

## Operator image
operatorImage:
  repository: aerospike/aerospike-kubernetes-operator-nightly
<<<<<<< HEAD
  tag: 2.0.0-nightly-2021-11-01-76
=======
  tag: 2.0.0-candidate-master-42
>>>>>>> 7c86e13d
  # pullPolicy: IfNotPresent

## In case the above image is pulled from a registry that requires
## authentication, a secret containining credentials can be added
## imagePullSecrets:
##   - secret_with_credentials_to_custom_registry
imagePullSecrets: {}

## Create RBAC resources
rbac:
  create: true
  # serviceAccountName: "default"

## Ports
# healthPort: 8081
# metricsPort: 8080
# webhookServicePort: 9443
# kubeRBACProxyPort: 8443

## Create certificates
certs:
  create: true
  webhookServerCertSecretName: "webhook-server-cert"

##  Operator configurations
# watchNamespaces: "default"

## Resources - limits / requests
resources: {}
  # limits:
  #   cpu: 100m
  #   memory: 64Mi
  # requests:
  #   cpu: 100m
  #   memory: 64Mi

## Affinity rules
affinity: {}
  # nodeAffinity:
  #   requiredDuringSchedulingIgnoredDuringExecution:
  #     nodeSelectorTerms:
  #     - matchExpressions:
  #       - key: kubernetes.io/hostname
  #         operator: In
  #         values:
  #         - <Kubernetes Host>

## Extra environment variables that will be passed into the operator pods
extraEnv: {}

## Node selector
nodeSelector: {}

## Tolerations
tolerations: []

## Deployment annotations and labels
## Deployment labels are inherited by the pods automatically
annotations: {}
labels: {}

## Pod annotations and labels
podAnnotations: {}
podLabels: {}

## Service configuration
metricsService: {}
  # labels: {}
  # annotations: {}
  # port: 8443
  # type: ClusterIP

webhookService: {}
  # labels: {}
  # annotations: {}
  # port: 443
  # type: ClusterIP

## Pod security context
podSecurityContext: {}

## Container security context
securityContext: {}

livenessProbe: {}
  # initialDelaySeconds: 15
  # periodSeconds: 20
  # timeoutSeconds: 1
  # successThreshold: 1
  # failureThreshold: 3
readinessProbe: {}
  # initialDelaySeconds: 5
  # periodSeconds: 10
  # timeoutSeconds: 1
  # successThreshold: 1
  # failureThreshold: 3

# Kube RBAC Proxy sidecar
kubeRBACProxy:
  image:
    repository: gcr.io/kubebuilder/kube-rbac-proxy
    tag: v0.5.0
    # pullPolicy: IfNotPresent<|MERGE_RESOLUTION|>--- conflicted
+++ resolved
@@ -4,11 +4,7 @@
 ## Operator image
 operatorImage:
   repository: aerospike/aerospike-kubernetes-operator-nightly
-<<<<<<< HEAD
-  tag: 2.0.0-nightly-2021-11-01-76
-=======
   tag: 2.0.0-candidate-master-42
->>>>>>> 7c86e13d
   # pullPolicy: IfNotPresent
 
 ## In case the above image is pulled from a registry that requires
