# Aerospike Cluster (Custom Resource) Helm Chart

A Helm chart for `AerospikeCluster` custom resource to be used with the Aerospike Kubernetes Operator.

## Pre Requisites

- Kubernetes 1.16+
- Aerospike Kubernetes Operator

## Usage

### Add Aerospike Helm Repository

```sh
helm repo add aerospike https://aerospike.github.io/aerospike-kubernetes-operator
```

### Deploy Aerospike Cluster

Create a secret containing aerospike feature key file - `features.conf`,

```sh
kubectl create secret generic aerospike-secrets --from-file=<path-to-features.conf-file>
```

Install the chart,

```sh
helm install aerospike aerospike/aerospike-cluster \
    --set devMode=true \
    --set aerospikeSecretName=aerospike-secrets
```

*Note that this command assumes few defaults and deploys an aerospike cluster in **"dev"** mode with no data persistence. It is recommended to create a separate YAML file with configurations as per your requirements and use it with `helm install`.*

```sh
helm install aerospike aerospike/aerospike-cluster \
    -f <customized-values-yaml-file>`
```

## Configurations

| Name       | Description | Default   |
| ---------- | ----------- | --------- |
| `replicas` | Aerospike cluster size | `3` |
| `image.repository` | Aerospike server container image repository | `aerospike/aerospike-server-enterprise` |
| `image.tag` | Aerospike server container image tag | `5.5.0.9` |
| `imagePullSecrets` | Secrets containining credentials to pull Aerospike container image from a private registry | `{}` (nil) |
| `multiPodPerHost` | Set this to `true` to allow scheduling multiple pods per kubernetes node | `true` |
| `aerospikeAccessControl` | Aerospike access control configuration. Define users and roles to be created on the cluster. | `{}` (nil) |
| `aerospikeConfig` | Aerospike configuration | `{}` (nil) |
| `aerospikeSecretName`| Secret containing Aerospike feature key file, TLS certificates etc. | `""` |
| `aerospikeSecretMountPath` | Mount path inside for the `aerospikeSecretName` secret | `/etc/aerospike/secrets/` |
| `aerospikeNetworkPolicy` | Network policy (client access configuration) | `{}` (nil) |
| `commonName` | Base string for naming pods, services, stateful sets, etc.  | Release name truncated to 63 characters (without hypens) |
| `podSpec` | Aerospike pod spec configuration | `{}` (nil) |
| `rackConfig` | Aerospike rack configuration | `{}` (nil) |
| `storage` | Aerospike pod storage configuration | `{}` (nil) |
| `validationPolicy` | Validation policy | `{}` (nil) |
| `resources` | Resource requests and limits for Aerospike pod | `{}` (nil) |
| `devMode` | Deploy Aerospike cluster in "dev" mode | `false` |

### Default values in "dev" mode (`devMode=true`):

The following values are set as defaults when the cluster is deployed in "dev" mode.

```yaml
aerospikeConfig:
  service:
    feature-key-file: /etc/aerospike/secrets/features.conf

  namespaces:
    - name: test
      memory-size: 1073741824
      replication-factor: 2
      storage-engine:
        type: memory

aerospikeSecretMountPath: /etc/aerospike/secrets/

validationPolicy:
  skipWorkDirValidate: true
  skipXdrDlogFileValidate: true

resources:
  requests:
    memory: 1Gi
    cpu: 100m
```

### Configurations Explained

- `aerospikeAccessControl`

    | Field | Type | Sub-type / Sub-field | Description |
    | ----- | ---- | -------- | ----------- |
    | `users` | `array` | Type `User` | List of Users |
    | `adminPolicy` | `object` | Field `timeout` (Timeout for adminPolicy in client (in milliseconds)), Type `integer` | AdminPolicy for access control operations |
    | `roles` | `array` | Type `Role` | List of roles |

    - Type `User`

      | Field | Type | Sub-type | Description |
      | ----- | ---- | -------- | ----------- |
      | `name` | `string` |  | Name of the user |
      | `roles` | `array` | `string` | Roles for the user |
      | `secretName` | `string` | | Secret containing the password |

    - Type `Role`

      | Field | Type | Sub-type | Description |
      | ----- | ---- | -------- | ----------- |
      | `name` | `string` |  | Name of the role |
      | `privileges` | `array` | `string` | Privileges for the role |
      | `whitelist` | `array` | `string` | Whitelist of host address allowed for the role |

    Example,
    ```yaml
    aerospikeAccessControl:
      users:
      - name: admin
        secretName: auth-secret-admin
        roles:
        - user-admin
        - sys-admin
      - name: superman
        secretName: auth-secret-superman
        roles:
        - superuser
      adminPolicy:
        timeout: 1000
      roles:
      - name: superuser
        privileges:
        - sys-admin
        - user-admin
        - data-admin
        - read-write-udf
        whitelist: []
    ```

- `aerospikeConfig`
    - This is a YAML representation of the `aerospike.conf` file. See [Aerospike Configuration](https://github.com/aerospike/aerospike-kubernetes-operator/wiki/Aerospike-configuration) for more details.

    Example,
    ```yaml
    aerospikeConfig:
      service:
        feature-key-file: /etc/aerospike/secrets/features.conf

      namespaces:
      - name: test
        memory-size: 3000000000
        replication-factor: 2
        storage-engine:
          type: memory
      - name: bar
        memory-size: 3000000000
        replication-factor: 2
        storage-engine:
          type: device
          files:
          - /opt/aerospike/data/bar.dat
          filesize: 2000000000
          data-in-memory: true
    ```

- `aerospikeNetworkPolicy`
    | Field | Type | Values | Description |
    | ----- | ---- | -------- | ----------- |
    | `access` | `string` | `pod`, `hostInternal`, `hostExternal` | type of network address to use for Aerospike access address |
    | `alternateAccess` | `string` | `pod`, `hostInternal`, `hostExternal` | type of network address to use for Aerospike alternate access address |
    | `tlsAccess` | `string` | `pod`, `hostInternal`, `hostExternal` | type of network address to use for Aerospike TLS access address |
    | `tlsAlternateAccess` | `string` | `pod`, `hostInternal`, `hostExternal` | type of network address to use for Aerospike TLS alternate access address |

    Example,
    ```yaml
    aerospikeNetworkPolicy:
      access: pod
      alternateAccess: hostInternal
      tlsAccess: pod
      tlsAlternateAccess: hostExternal
    ```

- `podSpec`

    | Field | Type | Sub-type | Description |
    | ----- | ---- | -------- | ----------- |
    | `sidecars` | `array` | `Container` (Format is same as defining containers in pod spec. Refer https://kubernetes.io/docs/reference/generated/kubernetes-api/v1.20/#container-v1-core) | Sidecar containers to add to the Aerospike pod |

    Example,
    ```yaml
    podSpec:
      sidecars:
      - name: aerospike-prometheus-exporter
        image: "aerospike/aerospike-prometheus-exporter:1.1.6"
        ports:
        - containerPort: 9145
          name: exporter
        env:
        - name: AGENT_LOG_LEVEL
          value: "debug"
    ```

- `rackConfig`

    | Field | Type | Sub-type | Description |
    | ----- | ---- | -------- | ----------- |
    | `namespaces` | `array` | `string` | List of namespaces to enable rack awareness |
    | `racks` | `array` | `Rack` | List of racks and their configurations |

    - Type `Rack`

      | Field | Type | Description |
      | ----- | ---- | ----------- |
      | `aerospikeConfig` | Fields and their types are same as `AerospikeCluster.spec.aerospikeConfig` | Aerospike configuration |
      | `id` | `integer` | Identifier for the rack |
      | `nodeName` | `string` | Kubernetes node name for setting rack affinity. Rack pods will be deployed in given kubernetes node |
      | `rackLabel` | `string` | Racklabel for setting rack affinity. Rack pods will be deployed in kubernetes nodes having rackLabel `{aerospike.com/rack-label:<rack-label>}` |
      | `region` | `string` | Region name for setting rack affinity. Rack pods will be deployed to given region |
      | `storage` | Fields and their types are same as `AerospikeCluster.spec.storage` | Storage configuration per rack |
      | `zone` | `string` | Zone name for setting rack affinity. Rack pods will be deployed to given Zone |

    Example,
    ```yaml
    rackConfig:
      namespaces:
        - test
      racks:
        - id: 1
          zone: us-west1-a
          aerospikeConfig:
            service:
              proto-fd-max: 18000
<<<<<<< HEAD
            storage:
              filesystemVolumePolicy:
                initMethod: deleteFiles
                cascadeDelete: true
              blockVolumePolicy:
                cascadeDelete: true
              volumes:
                - storageClass: ssd
                  path: /opt/aerospike
                  volumeMode: Filesystem
                  size: 1Gi
                - path: /opt/aerospike/data
                  storageClass: ssd
                  volumeMode: Filesystem
                  size: 3Gi
=======
          storage:
            filesystemVolumePolicy:
              initMethod: deleteFiles
              cascadeDelete: true
            blockVolumePolicy:
              cascadeDelete: true
            volumes:
              - storageClass: ssd
                path: /opt/aerospike
                volumeMode: filesystem
                sizeInGB: 1
              - path: /opt/aerospike/data
                storageClass: ssd
                volumeMode: filesystem
                sizeInGB: 3
>>>>>>> 9318f95f
        - id: 2
          zone: us-west1-b
          aerospikeConfig:
            service:
              proto-fd-max: 16000
    ```

- `storage`

    | Field | Type | Sub-type | Description |
    | ----- | ---- | -------- | ----------- |
    | `blockVolumePolicy` | `VolumePolicy` |  | BlockVolumePolicy contains default policies for block volumes |
    | `filesystemVolumePolicy` | `VolumePolicy` |  | FileSystemVolumePolicy contains default policies for filesystem volumes |
    | `volumes` | `array` | `Volume`  | List of volumes to be attached to pods |


    - Type `VolumePolicy`

      | Field | Type | Values | Description |
      | ----- | ---- | -------- | ----------- |
      | `cascadeDelete` | `boolean` |  | CascadeDelete determines if the persistent volumes are deleted after the pod this volume binds to is terminated and removed from the cluster |
      | `initMethod` | `string` | `none`, `dd`, `blkdiscard`, `deleteFiles` | InitMethod determines how volumes attached to Aerospike server pods are initialized when the pods comes up the first time. Defaults to "none" |

    - Type `Volume`

      | Field | Type | Values | Description |
      | ----- | ---- | -------- | ----------- |
      | `cascadeDelete` | `boolean` |  | CascadeDelete determines if the persistent volumes are deleted after the pod this volume binds to is terminated and removed from the cluster |
      | `initMethod` | `string` | `none`, `dd`, `blkdiscard`, `deleteFiles` | InitMethod determines how volumes attached to Aerospike server pods are initialized when the pods comes up the first time. Defaults to "none" |
      | `configMap` | `string` |  | Name of the configmap for 'configmap' mode volumes |
      | `path` | `string` |  | Device path or mount path for the volume |
      | `size` | `integer` |  | Size of volume |
      | `storageClass` | `string` |  | Storage class for volume provisioning |
      | `volumeMode` | `string` | `filesystem`, `block`, `configMap` | Volume mode |

    Example,
    ```yaml
    storage:
      filesystemVolumePolicy:
        cascadeDelete: false
        initMethod: deleteFiles
      volumes:
      - path: /opt/aerospike/data/test/
        storageClass: ssd
        volumeMode: Filesystem
        size: 3Gi
      - path: /opt/aerospike/data/bar/
        storageClass: ssd
        volumeMode: Filesystem
        size: 3Gi
    ```

- `validationPolicy`
    | Field | Type | Description |
    | ----- | ---- | ----------- |
    | `skipWorkDirValidate` | `boolean` | skipWorkDirValidate skips validation to check if Aerospike work directory is mounted on a persistent file storage. Defaults to false |
    | `skipXdrDlogFileValidate` | `boolean` | skipXdrDlogFileValidate skips validation to check if the xdr digestlog file is mounted on a persistent file storage. Defaults to false |

    Example,
    ```yaml
    validationPolicy:
      skipWorkDirValidate: true
    ```

- `resources`
    | Field | Description |
    | ----- | ----------- |
    | `requests` | Requests describes the minimum amount of resources required scheduling the pod |
    | `limits` | Limits describes the maximum amount of resources allowed for the pod |

    Example,
    ```yaml
    resources:
      requests:
        memory: 2Gi
        cpu: 200m
      limits:
        memory: 8Gi
        cpu: 800m
    ```<|MERGE_RESOLUTION|>--- conflicted
+++ resolved
@@ -232,7 +232,6 @@
           aerospikeConfig:
             service:
               proto-fd-max: 18000
-<<<<<<< HEAD
             storage:
               filesystemVolumePolicy:
                 initMethod: deleteFiles
@@ -240,31 +239,24 @@
               blockVolumePolicy:
                 cascadeDelete: true
               volumes:
-                - storageClass: ssd
-                  path: /opt/aerospike
-                  volumeMode: Filesystem
-                  size: 1Gi
-                - path: /opt/aerospike/data
-                  storageClass: ssd
-                  volumeMode: Filesystem
-                  size: 3Gi
-=======
-          storage:
-            filesystemVolumePolicy:
-              initMethod: deleteFiles
-              cascadeDelete: true
-            blockVolumePolicy:
-              cascadeDelete: true
-            volumes:
-              - storageClass: ssd
-                path: /opt/aerospike
-                volumeMode: filesystem
-                sizeInGB: 1
-              - path: /opt/aerospike/data
-                storageClass: ssd
-                volumeMode: filesystem
-                sizeInGB: 3
->>>>>>> 9318f95f
+                - name: workdir
+                  source:
+                    persistentVolume:
+                      storageClass: ssd
+                      volumeMode: Filesystem
+                      size: 1Gi
+                  aerospike:
+                    path: /opt/aerospike
+
+                - name: ns
+                  source:
+                    persistentVolume:                  
+                      storageClass: ssd
+                      volumeMode: Filesystem
+                      size: 3Gi
+                  aerospike:
+                    path: /opt/aerospike/data
+
         - id: 2
           zone: us-west1-b
           aerospikeConfig:
