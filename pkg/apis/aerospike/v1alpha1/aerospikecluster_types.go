package v1alpha1

import (
	"fmt"

	lib "github.com/aerospike/aerospike-management-lib"
	corev1 "k8s.io/api/core/v1"
	metav1 "k8s.io/apimachinery/pkg/apis/meta/v1"
)

// EDIT THIS FILE!  THIS IS SCAFFOLDING FOR YOU TO OWN!
// NOTE: json tags are required.  Any new fields you add must have json tags for the fields to be serialized.

// AerospikeClusterSpec defines the desired state of AerospikeCluster
// +k8s:openapi-gen=true
type AerospikeClusterSpec struct {
	// INSERT ADDITIONAL SPEC FIELDS - desired state of cluster
	// Important: Run "operator-sdk generate k8s" to regenerate code after modifying this file
	// Add custom validation using kubebuilder tags: https://book-v1.book.kubebuilder.io/beyond_basics/generating_crd.html

	// Aerospike cluster size
	Size int32 `json:"size"`
	// Aerospike cluster build
	Build string `json:"build"`
	// If set true then multiple pods can be created per Kubernetes Node.
	// This will create a NodePort service for each Pod.
	// NodePort, as the name implies, opens a specific port on all the Kubernetes Nodes ,
	// and any traffic that is sent to this port is forwarded to the service.
	// Here service picks a random port in range (30000-32767), so these port should be open.
	//
	// If set false then only single pod can be created per Kubernetes Node.
	// This will create Pods using hostPort setting.
	// The container port will be exposed to the external network at <hostIP>:<hostPort>,
	// where the hostIP is the IP address of the Kubernetes Node where the container is running and
	// the hostPort is the port requested by the user.
	MultiPodPerHost bool `json:"multiPodPerHost,omitempty"`
	// Storage specified persistent storage to use for the Aerospike pods.
	Storage AerospikeStorageSpec `json:"storage,omitempty"`
	// AerospikeConfigSecret has secret info created by user. User needs to create this secret having tls files, feature key for cluster
	AerospikeConfigSecret AerospikeConfigSecretSpec `json:"aerospikeConfigSecret,omitempty"`
	// AerospikeAccessControl has the Aerospike roles and users definitions. Required if aerospike cluster security is enabled.
	AerospikeAccessControl *AerospikeAccessControlSpec `json:"aerospikeAccessControl,omitempty"`
	// AerospikeConfig sets config in aerospike.conf file. Other configs are taken as default
	AerospikeConfig Values `json:"aerospikeConfig"`
	// Define resources requests and limits for Aerospike Server Container. Please contact aerospike for proper sizing exercise
	// Only Memory and Cpu resources can be given
	// Resources.Limits should be more than Resources.Requests.
	Resources *corev1.ResourceRequirements `json:"resources"`
<<<<<<< HEAD
	// RackConfig
	RackConfig RackConfig `json:"rackConfig,omitempty"`
}

// rackConfig:
//   policy:
//     - region
//     - zone
//   racks:
//     - id: 0
//       region: us-east1
//       zone: use-east1-1a
//     - id: 2
//       region: us-east1
//       zone: use-east1-1b

// RackConfig specifies all racks and related policies
type RackConfig struct {
	RackPolicy []RackPolicy `json:"rackPolicy"`
	Racks      []Rack       `json:"racks"`
}

type RackPolicy string

const (
	Zone      RackPolicy = "zone"
	Region    RackPolicy = "region"
	RackLabel RackPolicy = "rackLabel"
	NodeName  RackPolicy = "nodeName"
)

// Rack specifies single rack config
type Rack struct {
	ID     int    `json:"ID"`
	Zone   string `json:"zone,omitempty"`
	Region string `json:"region,omitempty"`
	// Node should have a label {key:RackLabel, value:<RackLable>}
	RackLabel string `json:"rackLabel,omitempty"`
	NodeName  string `json:"nodeName,omitempty"`
}

// DeepCopy implements deepcopy func for RackConfig
func (v *RackConfig) DeepCopy() *RackConfig {
	src := *v
	var dst = RackConfig{Racks: []Rack{}, RackPolicy: []RackPolicy{}}
	lib.DeepCopy(dst, src)
	return &dst
}

// DeepCopy implements deepcopy func for Rack
func (v *Rack) DeepCopy() *Rack {
	src := *v
	var dst = Rack{}
=======

	// ValidationPolicy controls validation of the Aerospike cluster resource.
	ValidationPolicy *ValidationPolicySpec `json:"validationPolicy,omitempty"`
}

// ValidationPolicySpec controls validation of the Aerospike cluster resource.
type ValidationPolicySpec struct {
	// skipWorkDirValidate validates that Aerospike work directory is mounted on a persistent file storage. Defaults to false.
	SkipWorkDirValidate bool `json:"skipWorkDirValidate"`

	// ValidateXdrDigestLogFile validates that xdr digest log file is mounted on a persistent file storage. Defaults to false.
	SkipXdrDlogFileValidate bool `json:"skipXdrDlogFileValidate"`
}

// DeepCopy implements deepcopy func for ValidationPolicy.
func (v *ValidationPolicySpec) DeepCopy() *ValidationPolicySpec {
	src := *v
	var dst = ValidationPolicySpec{}
>>>>>>> 02488dc2
	lib.DeepCopy(dst, src)
	return &dst
}

// AerospikeRoleSpec specifies an Aerospike database role and its associated privileges.
type AerospikeRoleSpec struct {
	// Name of this role.
	Name string `json:"name"`

	// Privileges granted to this role.
	// +listType=set
	Privileges []string `json:"privileges"`

	// Whitelist of host address allowed for this role.
	// +listType=set
	Whitelist []string `json:"whitelist,omitempty"`
}

// DeepCopy implements deepcopy func for AerospikeRoleSpec
func (v *AerospikeRoleSpec) DeepCopy() *AerospikeRoleSpec {
	src := *v
	var dst = AerospikeRoleSpec{Privileges: []string{}}
	lib.DeepCopy(dst, src)
	return &dst
}

// AerospikeUserSpec specifies an Aerospike database user, the secret name for the password and, associated roles.
type AerospikeUserSpec struct {
	// Name is the user's username.
	Name string `json:"name"`

	// SecretName has secret info created by user. User needs to create this secret from password literal.
	// eg: kubectl create secret generic dev-db-secret --from-literal=password='password'
	SecretName string `json:"secretName"`

	// Roles is the list of roles granted to the user.
	// +listType=set
	Roles []string `json:"roles"`
}

// DeepCopy implements deepcopy func for AerospikeUserSpec
func (v *AerospikeUserSpec) DeepCopy() *AerospikeUserSpec {
	src := *v
	var dst = AerospikeUserSpec{Roles: []string{}}
	lib.DeepCopy(dst, src)
	return &dst
}

// AerospikeClientAdminPolicy specify the aerospike client admin policy for access control operations.
type AerospikeClientAdminPolicy struct {
	// Timeout for admin client policy in milliseconds.
	Timeout int `json:"timeout"`
}

// DeepCopy implements deepcopy func for AerospikeClientAdminPolicy
func (v *AerospikeClientAdminPolicy) DeepCopy() *AerospikeClientAdminPolicy {
	src := *v
	var dst = AerospikeClientAdminPolicy{Timeout: 2000}
	lib.DeepCopy(dst, src)
	return &dst
}

// AerospikeAccessControlSpec specifies the roles and users to setup on the database fo access control.
type AerospikeAccessControlSpec struct {
	AdminPolicy *AerospikeClientAdminPolicy `json:"adminPolicy,omitempty"`

	// Roles is the set of roles to allow on the Aerospike cluster.
	// +patchMergeKey=name
	// +patchStrategy=merge
	// +listType=map
	// +listMapKey=name
	Roles []AerospikeRoleSpec `json:"roles,omitempty" patchStrategy:"merge" patchMergeKey:"name"`

	// Users is the set of users to allow on the Aerospike cluster.
	// +patchMergeKey=name
	// +patchStrategy=merge
	// +listType=map
	// +listMapKey=name
	Users []AerospikeUserSpec `json:"users" patchStrategy:"merge" patchMergeKey:"name"`
}

// DeepCopy implements deepcopy func for AerospikeAccessControlSpec
func (v *AerospikeAccessControlSpec) DeepCopy() *AerospikeAccessControlSpec {
	src := *v
	var dst = AerospikeAccessControlSpec{Roles: []AerospikeRoleSpec{}, Users: []AerospikeUserSpec{}}
	lib.DeepCopy(dst, src)
	return &dst
}

// AerospikeConfigSecretSpec has secret info created by user. User need to create secret having tls files, feature key for cluster
type AerospikeConfigSecretSpec struct {
	SecretName string `json:"secretName"`
	MountPath  string `json:"mountPath"`
}

// DeepCopy implements deepcopy func for Values
func (v *AerospikeConfigSecretSpec) DeepCopy() *AerospikeConfigSecretSpec {
	src := *v
	var dst = AerospikeConfigSecretSpec{}
	lib.DeepCopy(dst, src)
	return &dst
}

// AerospikeVolumeMode specifies if the volume is a block/raw or filesystem.
// +kubebuilder:validation:Enum=filesystem;block
// +k8s:openapi-gen=true
type AerospikeVolumeMode string

const (
	// AerospikeVolumeModeFilesystem specifies a volume that has a filesystem.
	AerospikeVolumeModeFilesystem AerospikeVolumeMode = "filesystem"

	// AerospikeVolumeModeBlock specifies the volume is a block/raw device.
	AerospikeVolumeModeBlock AerospikeVolumeMode = "block"
)

// AerospikeVolumeInitMethod specifies how block volumes should be initialized.
// +kubebuilder:validation:Enum=none;dd;blkdiscard;deleteFiles
// +k8s:openapi-gen=true
type AerospikeVolumeInitMethod string

const (
	// AerospikeVolumeInitMethodNone specifies the block volume should not be initialized.
	AerospikeVolumeInitMethodNone AerospikeVolumeInitMethod = "none"

	// AerospikeVolumeInitMethodDD specifies the block volume should be zeroed using dd command.
	AerospikeVolumeInitMethodDD AerospikeVolumeInitMethod = "dd"

	// AerospikeVolumeInitMethodBlkdiscard specifies the block volume should be zeroed using blkdiscard command.
	AerospikeVolumeInitMethodBlkdiscard AerospikeVolumeInitMethod = "blkdiscard"

	// AerospikeVolumeInitMethodDeleteFiles specifies the filesystem volume should initialized by deleting files.
	AerospikeVolumeInitMethodDeleteFiles AerospikeVolumeInitMethod = "deleteFiles"
)

// AerospikePersistentVolumePolicySpec contains policies to manage persistent volumes.
type AerospikePersistentVolumePolicySpec struct {
	// InitMethod determines how volumes attached to Aerospike server pods are initialized when the pods comes up the first time. Defaults to "none".
	InitMethod *AerospikeVolumeInitMethod `json:"initMethod"`

	// CascadeDelete determines if the persistent volumes are deleted after the pod this volume binds to is terminated and removed from the cluster. Defaults to true.
	CascadeDelete *bool `json:"cascadeDelete"`
}

// SetDefaults applies default values to unset fields of the policy using corresponding fields from defaultPolicy
func (v *AerospikePersistentVolumePolicySpec) SetDefaults(defaultPolicy *AerospikePersistentVolumePolicySpec) {
	if v.InitMethod == nil {
		v.InitMethod = defaultPolicy.InitMethod
	}

	if v.CascadeDelete == nil {
		v.CascadeDelete = defaultPolicy.CascadeDelete
	}
}

// DeepCopy implements deepcopy func for AerospikePersistentVolumePolicySpec.
func (v *AerospikePersistentVolumePolicySpec) DeepCopy() *AerospikePersistentVolumePolicySpec {
	src := *v
	var dst = AerospikePersistentVolumePolicySpec{}
	lib.DeepCopy(dst, src)
	return &dst
}

// AerospikePersistentVolumeSpec describes a persistent volume to claim and attach to Aerospike pods.
// +k8s:openapi-gen=true
type AerospikePersistentVolumeSpec struct {
	// Contains  policies for this volumes.
	AerospikePersistentVolumePolicySpec

	// Path is the device path where block 'block' mode volumes are attached to the pod or the mount path for 'filesystem' mode.
	Path string `json:"path"`

	// StorageClass should be pre-created by user.
	StorageClass string `json:"storageClass"`

	// VolumeMode specifies if the volume is block/raw or a filesystem.
	VolumeMode AerospikeVolumeMode `json:"volumeMode"`

	// SizeInGB Size of volume in GB.
	SizeInGB int32 `json:"sizeInGB"`
}

// DeepCopy implements deepcopy func for AerospikePersistentVolumeSpec.
func (v *AerospikePersistentVolumeSpec) DeepCopy() *AerospikePersistentVolumeSpec {
	src := *v
	var dst = AerospikePersistentVolumeSpec{}
	lib.DeepCopy(dst, src)
	return &dst
}

// IsSafeChange indicates if a change to a volume is safe to allow.
func (v *AerospikePersistentVolumeSpec) IsSafeChange(new AerospikePersistentVolumeSpec) bool {
	return v.Path == new.Path && v.StorageClass == new.StorageClass && v.VolumeMode == new.VolumeMode && v.SizeInGB == new.SizeInGB
}

// AerospikeStorageSpec lists persistent volumes to claim and attach to Aerospike pods and persistence policies.
// +k8s:openapi-gen=true
type AerospikeStorageSpec struct {
	// FileSystemVolumePolicy contains default policies for filesystem volumes.
	FileSystemVolumePolicy AerospikePersistentVolumePolicySpec `json:"filesystemVolumePolicy,omitempty"`

	// BlockVolumePolicy contains default policies for block volumes.
	BlockVolumePolicy AerospikePersistentVolumePolicySpec `json:"blockVolumePolicy,omitempty"`

	// Volumes is the list of to attach to created pods.
	// +patchMergeKey=path
	// +patchStrategy=merge
	// +listType=map
	// +listMapKey=path
	Volumes []AerospikePersistentVolumeSpec `json:"volumes,omitempty" patchStrategy:"merge" patchMergeKey:"path"`
}

// ValidateStorageSpecChange indicates if a change to to storage spec is safe to apply.
func (v *AerospikeStorageSpec) ValidateStorageSpecChange(new AerospikeStorageSpec) error {
	if len(new.Volumes) != len(v.Volumes) {
		return fmt.Errorf("Cannot add or remove storage volumes dynamically")
	}

	for i, newVolume := range new.Volumes {
		oldVolume := v.Volumes[i]
		if !oldVolume.IsSafeChange(newVolume) {
			return fmt.Errorf("Cannot change volumes old: %v new %v", oldVolume, newVolume)
		}
	}

	return nil
}

// SetDefaults sets default values for storage spec fields.
func (v *AerospikeStorageSpec) SetDefaults() {
	defaultFilesystemInitMethod := AerospikeVolumeInitMethodDeleteFiles
	defaultBlockInitMethod := AerospikeVolumeInitMethodNone
	defaultCascadeDelete := true

	// Set storage level defaults.
	v.FileSystemVolumePolicy.SetDefaults(&AerospikePersistentVolumePolicySpec{InitMethod: &defaultFilesystemInitMethod, CascadeDelete: &defaultCascadeDelete})
	v.BlockVolumePolicy.SetDefaults(&AerospikePersistentVolumePolicySpec{InitMethod: &defaultBlockInitMethod, CascadeDelete: &defaultCascadeDelete})

	for i := range v.Volumes {
		// Use storage spec values as defaults for the volumes.
		if v.Volumes[i].VolumeMode == AerospikeVolumeModeBlock {
			v.Volumes[i].AerospikePersistentVolumePolicySpec.SetDefaults(&v.BlockVolumePolicy)
		} else {
			v.Volumes[i].AerospikePersistentVolumePolicySpec.SetDefaults(&v.FileSystemVolumePolicy)
		}
	}
}

// DeepCopy implements deepcopy func for AerospikeStorageSpec.
func (v *AerospikeStorageSpec) DeepCopy() *AerospikeStorageSpec {
	src := *v
	var dst = AerospikeStorageSpec{}
	lib.DeepCopy(dst, src)
	return &dst
}

// Values used to take unstructured config
type Values map[string]interface{}

// DeepCopy implements deepcopy func for Values
func (v *Values) DeepCopy() *Values {
	src := *v
	var dst = make(Values)
	lib.DeepCopy(dst, src)
	return &dst
}

// AerospikeClusterStatus defines the observed state of AerospikeCluster
// +k8s:openapi-gen=true
type AerospikeClusterStatus struct {
	// INSERT ADDITIONAL STATUS FIELD - define observed state of cluster
	// Important: Run "operator-sdk generate k8s" to regenerate code after modifying this file
	// Add custom validation using kubebuilder tags: https://book-v1.book.kubebuilder.io/beyond_basics/generating_crd.html

	// The current state of Aerospike cluster.
	AerospikeClusterSpec

	// Nodes contains Aerospike node specific  state of cluster.
	Nodes []AerospikeNodeSummary `json:"nodes"`

	// Details about the current condition of the AerospikeCluster resource.
	//Conditions []apiextensions.CustomResourceDefinitionCondition `json:"conditions"`

	// PodStatus has Aerospike specific status of the pods. This is map instead of the conventional map as list convention to allow each pod to patch update its status. The map key is the name of the pod.
	// +patchStrategy=strategic
	PodStatus map[string]AerospikePodStatus `json:"podStatus" patchStrategy:"strategic"`

	// TODO:
	// Give asadm info
	// Give pod specific summary
	// Give service list, to be used by client
	// Error status
}

// AerospikeNodeSummary defines the observed state of AerospikeClusterNode
// +k8s:openapi-gen=true
type AerospikeNodeSummary struct {
	PodName     string `json:"podName"`
	ClusterName string `json:"clusterName"`
	NodeID      string `json:"nodeID"`
	IP          string `json:"ip"`
	Port        int    `json:"port"`
	TLSName     string `json:"tlsname"`
	Build       string `json:"build"`
}

// DeepCopy implements deepcopy func for AerospikeNodeSummary
func (v *AerospikeNodeSummary) DeepCopy() *AerospikeNodeSummary {
	src := *v
	var dst = AerospikeNodeSummary{}
	lib.DeepCopy(dst, src)
	return &dst
}

// AerospikePodStatus contains the Aerospike specific status of the Aerospike serverpods.
// +k8s:openapi-gen=true
type AerospikePodStatus struct {
	// InitializedVolumePaths is the list of device path that have already been initialized.
	InitializedVolumePaths []string `json:"initializedVolumePaths"`
}

// DeepCopy implements deepcopy func for AerospikePodStatus
func (v *AerospikePodStatus) DeepCopy() *AerospikePodStatus {
	src := *v
	var dst = AerospikePodStatus{}
	lib.DeepCopy(dst, src)
	return &dst
}

// +k8s:deepcopy-gen:interfaces=k8s.io/apimachinery/pkg/runtime.Object

// AerospikeCluster is the Schema for the aerospikeclusters API
// +k8s:openapi-gen=true
// +kubebuilder:subresource:status
// +kubebuilder:resource:path=aerospikeclusters,scope=Namespaced
type AerospikeCluster struct {
	metav1.TypeMeta   `json:",inline"`
	metav1.ObjectMeta `json:"metadata,omitempty"`

	Spec   AerospikeClusterSpec   `json:"spec,omitempty"`
	Status AerospikeClusterStatus `json:"status,omitempty"`
}

// +k8s:deepcopy-gen:interfaces=k8s.io/apimachinery/pkg/runtime.Object

// AerospikeClusterList contains a list of AerospikeCluster
type AerospikeClusterList struct {
	metav1.TypeMeta `json:",inline"`
	metav1.ListMeta `json:"metadata,omitempty"`
	Items           []AerospikeCluster `json:"items"`
}

func init() {
	SchemeBuilder.Register(&AerospikeCluster{}, &AerospikeClusterList{})
}<|MERGE_RESOLUTION|>--- conflicted
+++ resolved
@@ -46,7 +46,8 @@
 	// Only Memory and Cpu resources can be given
 	// Resources.Limits should be more than Resources.Requests.
 	Resources *corev1.ResourceRequirements `json:"resources"`
-<<<<<<< HEAD
+	// ValidationPolicy controls validation of the Aerospike cluster resource.
+	ValidationPolicy *ValidationPolicySpec `json:"validationPolicy,omitempty"`
 	// RackConfig
 	RackConfig RackConfig `json:"rackConfig,omitempty"`
 }
@@ -69,12 +70,17 @@
 	Racks      []Rack       `json:"racks"`
 }
 
+// RackPolicy controls how racks are identified.
 type RackPolicy string
 
 const (
+	// Zone for creating pods.
 	Zone      RackPolicy = "zone"
+	// Region for creating pods.
 	Region    RackPolicy = "region"
+	// RackLabel for creating pods.
 	RackLabel RackPolicy = "rackLabel"
+	// NodeName for creating pods.
 	NodeName  RackPolicy = "nodeName"
 )
 
@@ -100,10 +106,8 @@
 func (v *Rack) DeepCopy() *Rack {
 	src := *v
 	var dst = Rack{}
-=======
-
-	// ValidationPolicy controls validation of the Aerospike cluster resource.
-	ValidationPolicy *ValidationPolicySpec `json:"validationPolicy,omitempty"`
+	lib.DeepCopy(dst, src)
+	return &dst
 }
 
 // ValidationPolicySpec controls validation of the Aerospike cluster resource.
@@ -119,7 +123,6 @@
 func (v *ValidationPolicySpec) DeepCopy() *ValidationPolicySpec {
 	src := *v
 	var dst = ValidationPolicySpec{}
->>>>>>> 02488dc2
 	lib.DeepCopy(dst, src)
 	return &dst
 }
