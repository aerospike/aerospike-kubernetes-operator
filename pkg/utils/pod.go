package utils

import (
	"bytes"
	"fmt"
	"net/http"
	"strconv"
	"strings"

	asdbv1beta1 "github.com/aerospike/aerospike-kubernetes-operator/api/v1beta1"
	corev1 "k8s.io/api/core/v1"
	"k8s.io/client-go/kubernetes"
	"k8s.io/client-go/rest"
	"k8s.io/client-go/tools/remotecommand"
	"k8s.io/kubectl/pkg/scheme"
)

// IsPodRunningAndReady returns true if pod is in the PodRunning Phase, if it has a condition of PodReady.
// TODO: check if its is properly running, error crashLoop also passed in this
func IsPodRunningAndReady(pod *corev1.Pod) bool {
	return !IsPodTerminating(pod) && pod.Status.Phase == corev1.PodRunning && isPodReady(pod)
}

// CheckPodFailed checks if pod has failed or has terminated or is in an irrecoverable waiting state.
func CheckPodFailed(pod *corev1.Pod) error {
	if IsPodTerminating(pod) {
		return nil
	}

	// if the value of ".status.phase" is "Failed", trhe pod is trivially in a failure state
	if pod.Status.Phase == corev1.PodFailed {
		return fmt.Errorf("pod %s has failed status", pod.Name)
	}

	// grab the status of every container in the pod (including its init containers)
	containerStatus := append(pod.Status.InitContainerStatuses, pod.Status.ContainerStatuses...)

	// inspect the status of each individual container for common failure states
	for _, container := range containerStatus {
		// if the container is marked as "Terminated", check if its exit code is non-zero since this may still represent
		// a container that has terminated successfully (such as an init container)
		// if terminated := container.State.Terminated; terminated != nil && terminated.ExitCode != 0 {
		// 	return fmt.Errorf("pod has terminated status")
		// }
		// if the container is marked as "Waiting", check for common image-related errors or container crashing.
		if waiting := container.State.Waiting; waiting != nil && (isPodImageError(waiting.Reason) || isPodCrashError(waiting.Reason)) {
			return fmt.Errorf("pod failed message in container %s: %s reason: %s", container.Name, waiting.Message, waiting.Reason)
		}
	}

	// no failure state was found
	return nil
}

// CheckPodImageFailed checks if pod has failed or has terminated or is in an irrecoverable waiting state due to an image related error.
func CheckPodImageFailed(pod *corev1.Pod) error {
	if IsPodTerminating(pod) {
		return nil
	}

	// if the value of ".status.phase" is "Failed", trhe pod is trivially in a failure state
	if pod.Status.Phase == corev1.PodFailed {
		return fmt.Errorf("pod has failed status")
	}

	// grab the status of every container in the pod (including its init containers)
	containerStatus := append(pod.Status.InitContainerStatuses, pod.Status.ContainerStatuses...)

	// inspect the status of each individual container for common failure states
	for _, container := range containerStatus {
		// if the container is marked as "Terminated", check if its exit code is non-zero since this may still represent
		// a container that has terminated successfully (such as an init container)
		// if terminated := container.State.Terminated; terminated != nil && terminated.ExitCode != 0 {
		// 	return fmt.Errorf("pod has terminated status")
		// }
		// if the container is marked as "Waiting", check for common image-related errors
		if waiting := container.State.Waiting; waiting != nil && isPodImageError(waiting.Reason) {
			return fmt.Errorf("pod image pull failed with given container message: %s", waiting.Message)
		}
	}

	// no failure state was found
	return nil
}

// IsPodCrashed returns true if pod is running and the aerospike container has crashed.
func IsPodCrashed(pod *corev1.Pod) bool {
	if pod.Status.Phase != corev1.PodRunning {
		// Assume a pod that is not running has not crashed.
		return false
	}

	// Get aerospike server container status.
	ps := pod.Status.ContainerStatuses[0]
	return ps.State.Waiting != nil && isPodCrashError(ps.State.Waiting.Reason)
}

// isPodReady return true if all the container of the pod are in ready state
func isPodReady(pod *corev1.Pod) bool {
	for _, status := range pod.Status.ContainerStatuses {
		if !status.Ready {
			return false
		}
	}
	return true
}

// isPodCreated returns true if pod has been created and is maintained by the API server
func isPodCreated(pod *corev1.Pod) bool {
	return pod.Status.Phase != ""
}

// isPodFailed returns true if pod has a Phase of PodFailed
func isPodFailed(pod *corev1.Pod) bool {
	return pod.Status.Phase == corev1.PodFailed
}

// IsPodTerminating returns true if pod's DeletionTimestamp has been set
func IsPodTerminating(pod *corev1.Pod) bool {
	return pod.DeletionTimestamp != nil
}

// IsPodUpgraded assume that all container have same image or take containerID
func IsPodUpgraded(pod *corev1.Pod, aeroCluster *asdbv1beta1.AerospikeCluster) bool {
	if !IsPodRunningAndReady(pod) {
		return false
	}

	return IsPodOnDesiredImage(pod, aeroCluster)
}

// IsPodOnDesiredImage indicates of pod is ready and on desired images for all containers.
<<<<<<< HEAD
func IsPodOnDesiredImage(pod *corev1.Pod, aeroCluster *asdbv1alpha1.AerospikeCluster) bool {
	return allContainersAreOnDesiredImages(aeroCluster, pod.Spec.Containers) &&
		allContainersAreOnDesiredImages(aeroCluster, pod.Spec.InitContainers)
}

func allContainersAreOnDesiredImages(aeroCluster *asdbv1alpha1.AerospikeCluster, containers []corev1.Container) bool {
	for _, ps := range containers {
=======
func IsPodOnDesiredImage(pod *corev1.Pod, aeroCluster *asdbv1beta1.AerospikeCluster) bool {
	for _, ps := range pod.Spec.Containers {
>>>>>>> ce4eedd5
		desiredImage, err := GetDesiredImage(aeroCluster, ps.Name)
		if err != nil {
			// Maybe a deleted sidecar. Ignore.
			desiredImage = ps.Image
		}
		// TODO: Should we check status here?
		// status may not be ready due to any bad config (e.g. bad podSpec).
		// Due to this check, flow will be stuck at this place (upgradeImage)
		// status := getPodContainerStatus(pod, ps.Name)
		// if status == nil || !status.Ready || !IsImageEqual(ps.Image, desiredImage) {
		// 	return false
		// }
		if !IsImageEqual(ps.Image, desiredImage) {
			return false
		}
	}
	return true
}

// GetPodNames returns the pod names of the array of pods passed in
func GetPodNames(pods []corev1.Pod) []string {
	var podNames []string
	for _, pod := range pods {
		podNames = append(podNames, pod.Name)
	}
	return podNames
}

// GetPod get pod from pod list by name
func GetPod(podName string, pods []corev1.Pod) *corev1.Pod {
	for _, p := range pods {
		if podName == p.Name {
			return &p
		}
	}
	return nil
}

// GetRackIDFromPodName returns the rack id given a pod name.
func GetRackIDFromPodName(podName string) (*int, error) {
	parts := strings.Split(podName, "-")
	if len(parts) < 3 {
		return nil, fmt.Errorf("failed to get rackID from podName %s", podName)
	}
	// Podname format stsname-ordinal
	// stsname ==> clustername-rackid
	rackStr := parts[len(parts)-2]
	rackID, err := strconv.Atoi(rackStr)
	if err != nil {
		return nil, err
	}
	return &rackID, nil
}

// Exec executes a non interactive command on a pod.
func Exec(pod *corev1.Pod, container string, cmd []string, kubeClient *kubernetes.Clientset, kubeConfig *rest.Config) (string, string, error) {
	request := kubeClient.
		CoreV1().
		RESTClient().
		Post().
		Resource("pods").
		Namespace(pod.Namespace).
		Name(pod.Name).
		SubResource("exec").
		VersionedParams(&corev1.PodExecOptions{
			Command:   cmd,
			Container: container,
			Stdout:    true,
			Stderr:    true,
			TTY:       true,
		}, scheme.ParameterCodec)

	exec, err := remotecommand.NewSPDYExecutor(kubeConfig, http.MethodPost, request.URL())
	if err != nil {
		return "", "", err
	}

	var stdout, stderr bytes.Buffer
	err = exec.Stream(remotecommand.StreamOptions{Stdout: &stdout, Stderr: &stderr})
	return stdout.String(), stderr.String(), err
}

// isPodImageError indicates whether the specified reason corresponds to an error while pulling or inspecting a container
// image.
func isPodImageError(reason string) bool {
	return reason == ReasonErrImagePull || reason == ReasonImageInspectError || reason == ReasonImagePullBackOff || reason == ReasonRegistryUnavailable
}

// isPodCrashError indicates whether the specified reason corresponds to an crash of the container.
func isPodCrashError(reason string) bool {
	return strings.HasPrefix(reason, "Crash")
}<|MERGE_RESOLUTION|>--- conflicted
+++ resolved
@@ -130,18 +130,13 @@
 }
 
 // IsPodOnDesiredImage indicates of pod is ready and on desired images for all containers.
-<<<<<<< HEAD
-func IsPodOnDesiredImage(pod *corev1.Pod, aeroCluster *asdbv1alpha1.AerospikeCluster) bool {
+func IsPodOnDesiredImage(pod *corev1.Pod, aeroCluster *asdbv1beta1.AerospikeCluster) bool {
 	return allContainersAreOnDesiredImages(aeroCluster, pod.Spec.Containers) &&
 		allContainersAreOnDesiredImages(aeroCluster, pod.Spec.InitContainers)
 }
 
-func allContainersAreOnDesiredImages(aeroCluster *asdbv1alpha1.AerospikeCluster, containers []corev1.Container) bool {
+func allContainersAreOnDesiredImages(aeroCluster *asdbv1beta1.AerospikeCluster, containers []corev1.Container) bool {
 	for _, ps := range containers {
-=======
-func IsPodOnDesiredImage(pod *corev1.Pod, aeroCluster *asdbv1beta1.AerospikeCluster) bool {
-	for _, ps := range pod.Spec.Containers {
->>>>>>> ce4eedd5
 		desiredImage, err := GetDesiredImage(aeroCluster, ps.Name)
 		if err != nil {
 			// Maybe a deleted sidecar. Ignore.
