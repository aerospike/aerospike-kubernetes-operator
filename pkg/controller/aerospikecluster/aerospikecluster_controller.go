package aerospikecluster

import (
	"context"
	"encoding/json"
	"fmt"
	"reflect"
	"runtime"
	"strings"
	"time"

	as "github.com/ashishshinde/aerospike-client-go"

	aerospikev1alpha1 "github.com/aerospike/aerospike-kubernetes-operator/pkg/apis/aerospike/v1alpha1"
	accessControl "github.com/aerospike/aerospike-kubernetes-operator/pkg/controller/asconfig"
	"github.com/aerospike/aerospike-kubernetes-operator/pkg/controller/configmap"
	"github.com/aerospike/aerospike-kubernetes-operator/pkg/controller/jsonpatch"

	"github.com/aerospike/aerospike-kubernetes-operator/pkg/controller/utils"
	lib "github.com/aerospike/aerospike-management-lib"
	log "github.com/inconshreveable/log15"

	appsv1 "k8s.io/api/apps/v1"
	corev1 "k8s.io/api/core/v1"
	k8sRuntime "k8s.io/apimachinery/pkg/runtime"

	"k8s.io/apimachinery/pkg/api/errors"
	"k8s.io/apimachinery/pkg/types"
	"sigs.k8s.io/controller-runtime/pkg/client"
	"sigs.k8s.io/controller-runtime/pkg/controller"
	"sigs.k8s.io/controller-runtime/pkg/event"
	"sigs.k8s.io/controller-runtime/pkg/handler"
	"sigs.k8s.io/controller-runtime/pkg/manager"
	"sigs.k8s.io/controller-runtime/pkg/predicate"
	"sigs.k8s.io/controller-runtime/pkg/reconcile"
	"sigs.k8s.io/controller-runtime/pkg/source"
)

const defaultUser = "admin"
const defaultPass = "admin"
const patchFieldOwner = "aerospike-kuberneter-operator"

// Number of reconcile threads to run reconcile operations
var maxConcurrentReconciles = runtime.NumCPU() * 2

var (
	updateOption = &client.UpdateOptions{
		FieldManager: "aerospike-operator",
	}
	createOption = &client.CreateOptions{
		FieldManager: "aerospike-operator",
	}
)

// Add creates a new AerospikeCluster Controller and adds it to the Manager. The Manager will set fields on the Controller
// and Start it when the Manager is Started.
func Add(mgr manager.Manager) error {
	return add(mgr, newReconciler(mgr))
}

// newReconciler returns a new reconcile.Reconciler
func newReconciler(mgr manager.Manager) reconcile.Reconciler {
	return &ReconcileAerospikeCluster{client: mgr.GetClient(), scheme: mgr.GetScheme()}
}

// add adds a new Controller to mgr with r as the reconcile.Reconciler
func add(mgr manager.Manager, r reconcile.Reconciler) error {
	// Create a new controller
	c, err := controller.New("aerospikecluster-controller", mgr, controller.Options{Reconciler: r, MaxConcurrentReconciles: maxConcurrentReconciles})
	if err != nil {
		return err
	}

	// Watch for changes to primary resource AerospikeCluster
	err = c.Watch(
		&source.Kind{Type: &aerospikev1alpha1.AerospikeCluster{}},
		&handler.EnqueueRequestForObject{},
		// Skip where cluster object generation is not changed
		predicate.GenerationChangedPredicate{})
	if err != nil {
		return err
	}

	// TODO: Do we need to monitor this? Statefulset is updated many times in reconcile and this add new entry in
	// update queue. If user will change only cr then we may not need to monitor statefulset.
	// Think all possible situation

	// Watch for changes to secondary resource StatefulSet and requeue the owner AerospikeCluster
	err = c.Watch(
		&source.Kind{Type: &appsv1.StatefulSet{}},
		&handler.EnqueueRequestForOwner{
			IsController: true,
			OwnerType:    &aerospikev1alpha1.AerospikeCluster{},
		}, predicate.Funcs{
			CreateFunc: func(e event.CreateEvent) bool {
				return false
			},
			UpdateFunc: func(e event.UpdateEvent) bool {
				return false
			},
		})
	if err != nil {
		return err
	}

	return nil
}

var pkglog = log.New(log.Ctx{"module": "controller_aerospikecluster"})

// blank assignment to verify that ReconcileAerospikeCluster implements reconcile.Reconciler
var _ reconcile.Reconciler = &ReconcileAerospikeCluster{}

// ReconcileAerospikeCluster reconciles a AerospikeCluster object
type ReconcileAerospikeCluster struct {
	// This client, initialized using mgr.Client() above, is a split client
	// that reads objects from the cache and writes to the apiserver
	client client.Client
	scheme *k8sRuntime.Scheme
}

// RackState contains the rack configuration and rack size.
type RackState struct {
	Rack aerospikev1alpha1.Rack
	Size int
}

// Reconcile AerospikeCluster object
func (r *ReconcileAerospikeCluster) Reconcile(request reconcile.Request) (reconcile.Result, error) {
	logger := pkglog.New(log.Ctx{"AerospikeCluster": request.NamespacedName})
	logger.Info("Reconciling AerospikeCluster")

	// Fetch the AerospikeCluster instance
	aeroCluster := &aerospikev1alpha1.AerospikeCluster{}
	err := r.client.Get(context.TODO(), request.NamespacedName, aeroCluster)
	if err != nil {
		if errors.IsNotFound(err) {
			// Request object not found, could have been deleted after reconcile request.
			return reconcile.Result{}, nil
		}
		// Error reading the object - requeue the request.
		return reconcile.Result{Requeue: true}, err
	}

	logger.Debug("AerospikeCluster", log.Ctx{"Spec": utils.PrettyPrint(aeroCluster.Spec), "Status": utils.PrettyPrint(aeroCluster.Status)})

	finalizerName := "storage.finalizer"

	// Check DeletionTimestamp to see if cluster is being deleted
	if !aeroCluster.ObjectMeta.DeletionTimestamp.IsZero() {
		// The cluster is being deleted
		if err := r.handleClusterDeletion(aeroCluster, finalizerName); err != nil {
			return reconcile.Result{}, err
		}
		// Stop reconciliation as the cluster is being deleted
		return reconcile.Result{}, nil
	}

	// The cluster is not being deleted, add finalizer in not added already
	if err := r.addFinalizer(aeroCluster, finalizerName); err != nil {
		logger.Error("Failed to add finalizer", log.Ctx{"err": err})
		return reconcile.Result{}, err
	}

	// Handle previously failed cluster
	if err := r.handlePreviouslyFailedCluster(aeroCluster); err != nil {
		return reconcile.Result{}, err
	}

	// Reconcile all racks
	if res := r.reconcileRacks(aeroCluster); !res.isContinue {
		return res.result, res.err
	}

	// Setup access control.
	if err := r.reconcileAccessControl(aeroCluster); err != nil {
		logger.Error("Failed to reconcile access control", log.Ctx{"err": err})
		return reconcile.Result{}, err
	}

	// Update the AerospikeCluster status.
	if err := r.updateStatus(aeroCluster); err != nil {
		logger.Error("Failed to update AerospikeCluster status", log.Ctx{"err": err})
		return reconcile.Result{}, err
	}

	return reconcile.Result{}, nil
}

func (r *ReconcileAerospikeCluster) handleClusterDeletion(aeroCluster *aerospikev1alpha1.AerospikeCluster, finalizerName string) error {
	logger := pkglog.New(log.Ctx{"AerospikeCluster": utils.ClusterNamespacedName(aeroCluster)})
	logger.Info("Handle cluster deletion")

	// The cluster is being deleted
	if err := r.cleanUpAndremoveFinalizer(aeroCluster, finalizerName); err != nil {
		logger.Error("Failed to remove finalizer", log.Ctx{"err": err})
		return err
	}
	return nil
}

func (r *ReconcileAerospikeCluster) handlePreviouslyFailedCluster(aeroCluster *aerospikev1alpha1.AerospikeCluster) error {
	logger := pkglog.New(log.Ctx{"AerospikeCluster": utils.ClusterNamespacedName(aeroCluster)})
	logger.Info("Handle previously failed cluster")

	isNew, err := r.isNewCluster(aeroCluster)
	if err != nil {
		return fmt.Errorf("Error determining if cluster is new: %v", err)
	}

	if isNew {
		logger.Debug("It's new cluster, create empty status object")
		if err := r.createStatus(aeroCluster); err != nil {
			return err
		}
	} else {
		logger.Debug("It's not a new cluster, check if it is failed and needs recovery")
		hasFailed, err := r.hasClusterFailed(aeroCluster)
		if err != nil {
			return fmt.Errorf("Error determining if cluster has failed: %v", err)
		}

		if hasFailed {
			return r.recoverFailedCreate(aeroCluster)
		}
	}
	return nil
}

func (r *ReconcileAerospikeCluster) getResourceVersion(stsName types.NamespacedName) string {
	found := &appsv1.StatefulSet{}
	r.client.Get(context.TODO(), stsName, found)
	return found.ObjectMeta.ResourceVersion
}

func (r *ReconcileAerospikeCluster) reconcileRacks(aeroCluster *aerospikev1alpha1.AerospikeCluster) reconcileResult {
	logger := pkglog.New(log.Ctx{"AerospikeCluster": utils.ClusterNamespacedName(aeroCluster)})
	logger.Info("Reconciling rack for AerospikeCluster")

	var scaledDownRackSTSList []appsv1.StatefulSet
	var scaledDownRackList []RackState
	var res reconcileResult

	rackStateList := getNewRackStateList(aeroCluster)
	for _, state := range rackStateList {
		found := &appsv1.StatefulSet{}
		stsName := getNamespacedNameForStatefulSet(aeroCluster, state.Rack.ID)
		if err := r.client.Get(context.TODO(), stsName, found); err != nil {
			if !errors.IsNotFound(err) {
				return reconcileError(err)
			}

			// Create statefulset with 0 size rack and then scaleUp later in reconcile
			zeroSizedRack := RackState{Rack: state.Rack, Size: 0}
			found, res = r.createRack(aeroCluster, zeroSizedRack)
			if !res.isContinue {
				return res
			}
		}

		// Get list of scaled down racks
		if *found.Spec.Replicas > int32(state.Size) {
			scaledDownRackSTSList = append(scaledDownRackSTSList, *found)
			scaledDownRackList = append(scaledDownRackList, state)
		} else {
			// Reconcile other statefulset
			if res := r.reconcileRack(aeroCluster, found, state); !res.isContinue {
				return res
			}
		}
	}

	// Reconcile scaledDownRacks after all other racks are reconciled
	for idx, state := range scaledDownRackList {
		if res := r.reconcileRack(aeroCluster, &scaledDownRackSTSList[idx], state); !res.isContinue {
			return res
		}
	}

	if len(aeroCluster.Status.RackConfig.Racks) != 0 {
		// Remove removed racks
		if res := r.deleteRacks(aeroCluster, rackStateList); !res.isContinue {
			logger.Error("Failed to remove statefulset for removed racks", log.Ctx{"err": res.err})
			return res
		}
	}

	return reconcileContinue()
}

func (r *ReconcileAerospikeCluster) createRack(aeroCluster *aerospikev1alpha1.AerospikeCluster, rackState RackState) (*appsv1.StatefulSet, reconcileResult) {
	logger := pkglog.New(log.Ctx{"AerospikeCluster": utils.ClusterNamespacedName(aeroCluster)})
	logger.Info("Create new Aerospike cluster if needed")

	// NoOp if already exist
	logger.Info("AerospikeCluster", log.Ctx{"Spec": aeroCluster.Spec})
	if err := r.createHeadlessSvc(aeroCluster); err != nil {
		logger.Error("Failed to create headless service", log.Ctx{"err": err})
		return nil, reconcileError(err)
	}

	// Bad config should not come here. It should be validated in validation hook
	cmName := getNamespacedNameForConfigMap(aeroCluster, rackState.Rack.ID)
	if err := r.buildConfigMap(aeroCluster, cmName, rackState.Rack); err != nil {
		logger.Error("Failed to create configMap from AerospikeConfig", log.Ctx{"err": err})
		return nil, reconcileError(err)
	}

	stsName := getNamespacedNameForStatefulSet(aeroCluster, rackState.Rack.ID)
	found, err := r.createStatefulSet(aeroCluster, stsName, rackState)
	if err != nil {
		logger.Error("Statefulset setup failed. Deleting statefulset", log.Ctx{"name": stsName, "err": err})
		// Delete statefulset and everything related so that it can be properly created and updated in next run
		r.deleteStatefulSet(aeroCluster, found)
		return nil, reconcileError(err)
	}
	return found, reconcileContinue()
}

func (r *ReconcileAerospikeCluster) deleteRacks(aeroCluster *aerospikev1alpha1.AerospikeCluster, rackStateList []RackState) reconcileResult {
	oldRackList := getOldRackList(aeroCluster)

	for _, rack := range oldRackList {
		var rackFound bool
		for _, newRack := range rackStateList {
			if rack.ID == newRack.Rack.ID {
				rackFound = true
				break
			}
		}

		if rackFound {
			continue
		}

		found := &appsv1.StatefulSet{}
		stsName := getNamespacedNameForStatefulSet(aeroCluster, rack.ID)
		err := r.client.Get(context.TODO(), stsName, found)
		if err != nil {
			// If not found then go to next
			if errors.IsNotFound(err) {
				continue
			}
			return reconcileError(err)
		}
		// TODO: Add option for quick delete of rack. DefaultRackID should always be removed gracefully
		found, res := r.scaleDownRack(aeroCluster, found, RackState{Size: 0, Rack: rack})
		if !res.isContinue {
			return res
		}

		// Delete sts
		if err := r.deleteStatefulSet(aeroCluster, found); err != nil {
			return reconcileError(err)
		}
	}
	return reconcileContinue()
}

<<<<<<< HEAD
func (r *ReconcileAerospikeCluster) reconcileRack(aeroCluster *aerospikev1alpha1.AerospikeCluster, found *appsv1.StatefulSet, rackState RackState) reconcileResult {
	logger := pkglog.New(log.Ctx{"AerospikeClusterSTS": getNamespacedNameForStatefulSet(aeroCluster, rackState.Rack.ID)})
	logger.Info("Reconcile existing Aerospike cluster statefulset")

	logger.Info("Ensure the StatefulSet size is the same as the spec")

	var res reconcileResult
=======
func (r *ReconcileAerospikeCluster) needsRollingRestart(aeroCluster *aerospikev1alpha1.AerospikeCluster, rackState RackState, logger log.Logger) bool {
	// Never set to false later on.
	// True value not optimized so that we check and log all changes that have hapened.
	needsRollingRestart := false

	// Aerospike config nil in status indicates that AerospikeCluster object is created but status is not successfully updated even once
	if aeroCluster.Status.AerospikeConfig != nil {
		// Check if rack specific spec has changed.
		for _, statusRack := range aeroCluster.Status.RackConfig.Racks {
			if rackState.Rack.ID == statusRack.ID {
				if !reflect.DeepEqual(rackState.Rack.AerospikeConfig, statusRack.AerospikeConfig) {
					needsRollingRestart = true
					logger.Info("Rack AerospikeConfig changed. Need rolling restart", log.Ctx{"oldRackConfig": statusRack, "newRackConfig": rackState.Rack})
				}

				if statusRack.Storage.NeedsRollingRestart(rackState.Rack.Storage) {
					needsRollingRestart = true
					logger.Info("Rack storage changed. Need rolling restart")
				}
				break
			}
		}

		// Check is global spec has changed.

		// Network policy.
		if !reflect.DeepEqual(aeroCluster.Spec.AerospikeNetworkPolicy, aeroCluster.Status.AerospikeNetworkPolicy) {
			needsRollingRestart = true
			logger.Info("Aerospike network policy changed. Need rolling restart")
		}

		// Pod spec.
		if !reflect.DeepEqual(aeroCluster.Spec.PodSpec, aeroCluster.Status.PodSpec) {
			needsRollingRestart = true
			logger.Info("Aerospike pod spec changed. Need rolling restart")
		}

		// Secrets
		if !reflect.DeepEqual(aeroCluster.Spec.AerospikeConfigSecret, aeroCluster.Status.AerospikeConfigSecret) {
			// Secret (having config info like tls, feature-key-file) is updated, need rolling restart
			needsRollingRestart = true
			logger.Info("Aerospike config secret changed. Need rolling restart")
		}

		// Resources.
		if aeroCluster.Spec.Resources != nil || aeroCluster.Status.Resources != nil {
			if isClusterResourceUpdated(aeroCluster) {
				// Resource are updated, need rolling restart
				needsRollingRestart = true
				logger.Info("Resources changed. Need rolling restart")
			}
		}
	}
>>>>>>> 2375a078

	return needsRollingRestart
}

func (r *ReconcileAerospikeCluster) reconcileRack(aeroCluster *aerospikev1alpha1.AerospikeCluster, found *appsv1.StatefulSet, rackState RackState) error {
	logger := pkglog.New(log.Ctx{"AerospikeClusterSTS": getNamespacedNameForStatefulSet(aeroCluster, rackState.Rack.ID)})
	logger.Info("Reconcile existing Aerospike cluster statefulset")

	var err error

	needsRollingRestart := r.needsRollingRestart(aeroCluster, rackState, logger)
	// Update config map if config is updated
	if needsRollingRestart {
		if err := r.updateConfigMap(aeroCluster, getNamespacedNameForConfigMap(aeroCluster, rackState.Rack.ID), rackState.Rack); err != nil {
			logger.Error("Failed to update configMap from AerospikeConfig", log.Ctx{"err": err})
			return err
		}
	}

	logger.Info("Ensure rack StatefulSet size is the same as the spec")
	desiredSize := int32(rackState.Size)
	// Scale down
	if *found.Spec.Replicas > desiredSize {
		found, res = r.scaleDownRack(aeroCluster, found, rackState)
		if !res.isContinue {
			if res.err != nil {
				logger.Error("Failed to scaleDown StatefulSet pods", log.Ctx{"err": res.err})
			}
			return res
		}
	}

<<<<<<< HEAD
	// isRackAerospikeConfigUpdated := r.isAerospikeConfigUpdatedForRack(aeroCluster, rackState)
	// // Update config map if config is updated
	// if isRackAerospikeConfigUpdated {
	// 	if err := r.updateConfigMap(aeroCluster, getNamespacedNameForConfigMap(aeroCluster, rackState.Rack.ID), rackState); err != nil {
	// 		logger.Error("Failed to update configMap from AerospikeConfig", log.Ctx{"err": err})
	// 		return reconcileError(err)
	// 	}
	// }

	// Always update configMap. We won't be able to find if a rack's config and it's pod config is in sync or not
	// Checking rack.spec, rack.status will not work.
	// We may change config, let some pods restart with new config and then change config back to original value.
	// Now rack.spec, rack.status will be same but few pods will have changed config.
	// So a check based on spec and status will skip configMap update.
	// Hence a rolling restart of pod will never bring pod to desired config
	if err := r.updateConfigMap(aeroCluster, getNamespacedNameForConfigMap(aeroCluster, rackState.Rack.ID), rackState.Rack); err != nil {
		logger.Error("Failed to update configMap from AerospikeConfig", log.Ctx{"err": err})
		return reconcileError(err)
	}

	// Upgrade
=======
	// Check upgrade needed.
>>>>>>> 2375a078
	upgradeNeeded, err := r.isAeroClusterUpgradeNeeded(aeroCluster, rackState.Rack.ID)
	if err != nil {
		return reconcileError(err)
	}

	if upgradeNeeded {
<<<<<<< HEAD
		found, res = r.upgradeRack(aeroCluster, found, aeroCluster.Spec.Build, rackState)
		if !res.isContinue {
			logger.Error("Failed to update StatefulSet image", log.Ctx{"err": res.err})
			return res
		}
	} else {
		needRollingRestartRack, err := r.needRollingRestartRack(aeroCluster, rackState)
=======
		found, err = r.upgradeRack(aeroCluster, found, aeroCluster.Spec.Image, rackState)
		if err != nil {
			logger.Error("Failed to update StatefulSet image", log.Ctx{"err": err})
			return err
		}
	} else if needsRollingRestart {
		found, err = r.rollingRestartRack(aeroCluster, found, rackState)
>>>>>>> 2375a078
		if err != nil {
			return reconcileError(err)
		}
		if needRollingRestartRack {
			found, res = r.rollingRestartRack(aeroCluster, found, rackState)
			if !res.isContinue {
				if res.err != nil {
					logger.Error("Failed to do rolling restart", log.Ctx{"err": res.err})
				}
				return res
			}
		}
	}

	// Scale up after upgrading, so that new pods comeup with new image
	if *found.Spec.Replicas < desiredSize {
		found, res = r.scaleUpRack(aeroCluster, found, rackState)
		if !res.isContinue {
			logger.Error("Failed to scaleUp StatefulSet pods", log.Ctx{"err": res.err})
			return res
		}
	}

	return reconcileContinue()
}

func isClusterAerospikeConfigSecretUpdated(aeroCluster *aerospikev1alpha1.AerospikeCluster) bool {
	return !reflect.DeepEqual(aeroCluster.Spec.AerospikeConfigSecret, aeroCluster.Status.AerospikeConfigSecret)
}

func (r *ReconcileAerospikeCluster) needRollingRestartRack(aeroCluster *aerospikev1alpha1.AerospikeCluster, rackState RackState) (bool, error) {
	podList, err := r.getOrderedRackPodList(aeroCluster, rackState.Rack.ID)
	if err != nil {
		return false, fmt.Errorf("Failed to list pods: %v", err)
	}
	for _, pod := range podList {
		// Check if this pod need restart
		needRollingRestart, err := r.needRollingRestartPod(aeroCluster, rackState, pod)
		if err != nil {
			return false, err
		}
		if needRollingRestart {
			return true, nil
		}
	}
	return false, nil
}

func (r *ReconcileAerospikeCluster) isAerospikeConfigUpdatedForRack(aeroCluster *aerospikev1alpha1.AerospikeCluster, rackState RackState) bool {
	logger := pkglog.New(log.Ctx{"AerospikeClusterSTS": getNamespacedNameForStatefulSet(aeroCluster, rackState.Rack.ID)})

	// AerospikeConfig nil means status not updated yet
	if aeroCluster.Status.AerospikeConfig == nil {
		return false
	}
	// TODO: Should we use some other check? Reconcile may requeue request multiple times before updating status and
	// then this func will return true until status is updated.
	// No need to check global AerospikeConfig. Racks will always have
	// Only Check if rack AerospikeConfig has changed
	for _, statusRack := range aeroCluster.Status.RackConfig.Racks {
		if rackState.Rack.ID == statusRack.ID {
			if !reflect.DeepEqual(rackState.Rack.AerospikeConfig, statusRack.AerospikeConfig) {
				logger.Info("Rack AerospikeConfig changed. Need rolling restart", log.Ctx{"oldRackConfig": statusRack, "newRackConfig": rackState.Rack})
				return true
			}

			break
		}
	}

	return false
}

func (r *ReconcileAerospikeCluster) scaleUpRack(aeroCluster *aerospikev1alpha1.AerospikeCluster, found *appsv1.StatefulSet, rackState RackState) (*appsv1.StatefulSet, reconcileResult) {
	logger := pkglog.New(log.Ctx{"AerospikeClusterSTS": getNamespacedNameForStatefulSet(aeroCluster, rackState.Rack.ID)})

	desiredSize := int32(rackState.Size)

	oldSz := *found.Spec.Replicas
	found.Spec.Replicas = &desiredSize

	logger.Info("Scaling up pods", log.Ctx{"currentSz": oldSz, "desiredSz": desiredSize})

	// No need for this? But if image is bad then new pod will also comeup with bad node.
	podList, err := r.getRackPodList(aeroCluster, rackState.Rack.ID)
	if err != nil {
		return found, reconcileError(fmt.Errorf("Failed to list pods: %v", err))
	}
	if r.isAnyPodInFailedState(aeroCluster, podList.Items) {
		return found, reconcileError(fmt.Errorf("Cannot scale up AerospikeCluster. A pod is already in failed state"))
	}

	newPodNames := []string{}
	for i := oldSz; i < desiredSize; i++ {
		newPodNames = append(newPodNames, getStatefulSetPodName(found.Name, i))
	}

	// Ensure none of the to be launched pods are active.
	for _, newPodName := range newPodNames {
		for _, pod := range podList.Items {
			if pod.Name == newPodName {
				return found, reconcileError(fmt.Errorf("Pod %s yet to be launched is still present", newPodName))
			}
		}
	}

	// Clean up any dangling resources associated with the new pods.
	// This implements a safety net to protect scale up against failed cleanup operations when cluster
	// is scaled down.
	cleanupPods := []string{}
	cleanupPods = append(cleanupPods, newPodNames...)

	// Find dangling pods in pods
	if aeroCluster.Status.Pods != nil {
		for podName := range aeroCluster.Status.Pods {
			ordinal, err := getStatefulSetPodOrdinal(podName)
			if err != nil {
				return found, reconcileError(fmt.Errorf("Invalid pod name: %s", podName))
			}

			if *ordinal >= desiredSize {
				cleanupPods = append(cleanupPods, podName)
			}
		}
	}

	err = r.cleanupPods(aeroCluster, cleanupPods, rackState)
	if err != nil {
		return found, reconcileError(fmt.Errorf("Failed scale up pre-check: %v", err))
	}

	if aeroCluster.Spec.MultiPodPerHost {
		// Create services for each pod
		for _, podName := range newPodNames {
			if err := r.createServiceForPod(aeroCluster, podName, aeroCluster.Namespace); err != nil {
				return found, reconcileError(err)
			}
		}
	}

	// Scale up the statefulset
	if err := r.client.Update(context.TODO(), found, updateOption); err != nil {
		return found, reconcileError(fmt.Errorf("Failed to update StatefulSet pods: %v", err))
	}

	if err := r.waitForStatefulSetToBeReady(found); err != nil {
		return found, reconcileError(fmt.Errorf("Failed to wait for statefulset to be ready: %v", err))
	}

	// return a fresh copy
	found, err = r.getStatefulSet(aeroCluster, rackState)
	if err != nil {
		return found, reconcileError(err)
	}
	return found, reconcileContinue()
}

func (r *ReconcileAerospikeCluster) upgradeRack(aeroCluster *aerospikev1alpha1.AerospikeCluster, found *appsv1.StatefulSet, desiredImage string, rackState RackState) (*appsv1.StatefulSet, reconcileResult) {
	logger := pkglog.New(log.Ctx{"AerospikeClusterSTS": getNamespacedNameForStatefulSet(aeroCluster, rackState.Rack.ID)})

	// List the pods for this aeroCluster's statefulset
	podList, err := r.getOrderedRackPodList(aeroCluster, rackState.Rack.ID)
	if err != nil {
		return found, reconcileError(fmt.Errorf("Failed to list pods: %v", err))
	}

	// Update strategy for statefulSet is OnDelete, so client.Update will not start update.
	// Update will happen only when a pod is deleted.
	// So first update image and then delete a pod. Pod will come up with new image.
	// Repeat the above process.
	needsUpdate := false
	for i, container := range found.Spec.Template.Spec.Containers {
		desiredImage, err := utils.GetDesiredImage(aeroCluster, container.Name)

		if err != nil {
			// Maybe a deleted sidecar.
			continue
		}

		if !utils.IsImageEqual(container.Image, desiredImage) {
			logger.Info("Updating image in statefulset spec", log.Ctx{"container": container.Name, "desiredImage": desiredImage, "currentImage": container.Image})
			found.Spec.Template.Spec.Containers[i].Image = desiredImage
			needsUpdate = true
		}
	}

	if needsUpdate {
		err = r.client.Update(context.TODO(), found, updateOption)
		if err != nil {
<<<<<<< HEAD
			return found, reconcileError(fmt.Errorf("Failed to update image for StatefulSet %s: %v", found.Name, err))
=======
			return found, fmt.Errorf("Failed to update images for StatefulSet %s: %v", found.Name, err)
>>>>>>> 2375a078
		}
	}

	for _, p := range podList {
<<<<<<< HEAD
		logger.Info("Check if pod needs upgrade or not")
		var needPodUpgrade bool
		for _, ps := range p.Status.ContainerStatuses {
			if ps.Image != desiredImage {
				needPodUpgrade = true
				break
			}
		}
		if !needPodUpgrade {
			logger.Info("Pod doesn't need upgrade")
			continue
		}
		// Also check if statefulSet is in stable condition
		// Check for all containers. Status.ContainerStatuses doesn't include init container
		if res := r.checkPodImageUpdated(aeroCluster, desiredImage, rackState, p); !res.isContinue {
			return found, res
		}
	}

	// return a fresh copy
	found, err = r.getStatefulSet(aeroCluster, rackState)
	if err != nil {
		return found, reconcileError(err)
	}
	return found, reconcileContinue()
}

func (r *ReconcileAerospikeCluster) checkPodImageUpdated(aeroCluster *aerospikev1alpha1.AerospikeCluster, desiredImage string, rackState RackState, p corev1.Pod) reconcileResult {
	logger := pkglog.New(log.Ctx{"AerospikeClusterSTS": getNamespacedNameForStatefulSet(aeroCluster, rackState.Rack.ID)})

	for _, ps := range p.Status.ContainerStatuses {
		logger.Info("Upgrading/downgrading pod", log.Ctx{"podName": p.Name, "currentImage": ps.Image, "desiredImage": desiredImage})

		// Looks like bad image
		if ps.Image == desiredImage {
			if err := utils.CheckPodFailed(&p); err != nil {
				return reconcileError(err)
			}
		}
		if ps.Image != desiredImage {
			logger.Debug("Delete the Pod", log.Ctx{"podName": p.Name})

			// If already dead node, so no need to check node safety, migration
			if err := utils.CheckPodFailed(&p); err == nil {
				if res := r.waitForNodeSafeStopReady(aeroCluster, &p); !res.isContinue {
					return res
				}
			}

			// Delete pod
			if err := r.client.Delete(context.TODO(), &p); err != nil {
				return reconcileError(err)
			}
			logger.Debug("Pod deleted", log.Ctx{"podName": p.Name})

			// Wait for pod to come up
			for {
				logger.Debug("Waiting for pod to be ready after delete", log.Ctx{"podName": p.Name})

				pFound := &corev1.Pod{}

				err := r.client.Get(context.TODO(), types.NamespacedName{Name: p.Name, Namespace: p.Namespace}, pFound)
				if err != nil {
					logger.Error("Failed to get pod", log.Ctx{"podName": p.Name, "err": err})

					if _, err = r.getStatefulSet(aeroCluster, rackState); err != nil {
						// Stateful set has been deleted.
						// TODO Ashish to rememeber which scenario this can happen.
						logger.Error("Statefulset has been deleted for pod", log.Ctx{"podName": p.Name, "err": err})
						return reconcileError(err)
					}

					time.Sleep(time.Second * 5)
					continue
				}

				if err := utils.CheckPodFailed(pFound); err != nil {
					return reconcileError(err)
				}

				if !utils.IsPodUpgraded(pFound, desiredImage) {
=======
		needsDeletion := false
		// Also check if statefulSet is in stable condition
		// Check for all containers. Spec.Containers doesn't include init container
		for _, ps := range p.Spec.Containers {
			desiredImage, err := utils.GetDesiredImage(aeroCluster, ps.Name)

			if err != nil {
				// Maybe a deleted sidecar.
				continue
			}

			if utils.IsImageEqual(ps.Image, desiredImage) {
				if err := utils.CheckPodFailed(&p); err != nil {
					// Looks like bad image
					return found, err
				}
			}

			if !utils.IsImageEqual(ps.Image, desiredImage) {
				logger.Info("Upgrading/downgrading pod", log.Ctx{"podName": p.Name, "currentImage": ps.Image, "desiredImage": desiredImage})
				needsDeletion = true
				break
			}
		}

		if needsDeletion {
			logger.Debug("Delete the Pod", log.Ctx{"podName": p.Name})

			// If already dead node, so no need to check node safety, migration
			if err := utils.CheckPodFailed(&p); err == nil {
				if err := r.waitForNodeSafeStopReady(aeroCluster, &p); err != nil {
					return found, err
				}
			}

			// Delete pod
			if err := r.client.Delete(context.TODO(), &p); err != nil {
				return found, err
			}
			logger.Debug("Pod deleted", log.Ctx{"podName": p.Name})

			// Wait for pod to come up
			for {
				logger.Debug("Waiting for pod to be ready after delete", log.Ctx{"podName": p.Name})

				pFound := &corev1.Pod{}
				err = r.client.Get(context.TODO(), types.NamespacedName{Name: p.Name, Namespace: p.Namespace}, pFound)
				if err != nil {
					logger.Error("Failed to get pod", log.Ctx{"podName": p.Name, "err": err})

					if found, err = r.getStatefulSet(aeroCluster, rackState); err != nil {
						// Stateful set has been deleted.
						// TODO Ashish to rememeber which scenario this can happen.
						logger.Error("Statefulset has been deleted for pod", log.Ctx{"podName": p.Name, "err": err})
						return nil, err
					}

					time.Sleep(time.Second * 5)
					continue
				}
				if err := utils.CheckPodFailed(pFound); err != nil {
					return found, err
				}
				if !utils.IsPodUpgraded(pFound, aeroCluster) {
>>>>>>> 2375a078
					logger.Debug("Waiting for pod to come up with new image", log.Ctx{"podName": p.Name})
					time.Sleep(time.Second * 5)
					continue
				}

				logger.Info("Pod is upgraded/downgraded", log.Ctx{"podName": p.Name})
				break
			}
		}
	}
<<<<<<< HEAD
	return reconcileRequeueAfter(1)
=======

	// return a fresh copy
	return r.getStatefulSet(aeroCluster, rackState)
>>>>>>> 2375a078
}

func (r *ReconcileAerospikeCluster) rollingRestartRack(aeroCluster *aerospikev1alpha1.AerospikeCluster, found *appsv1.StatefulSet, rackState RackState) (*appsv1.StatefulSet, reconcileResult) {
	logger := pkglog.New(log.Ctx{"AerospikeClusterSTS": getNamespacedNameForStatefulSet(aeroCluster, rackState.Rack.ID)})

	logger.Info("Rolling restart AerospikeCluster statefulset nodes with new config")

	// List the pods for this aeroCluster's statefulset
	podList, err := r.getOrderedRackPodList(aeroCluster, rackState.Rack.ID)
	if err != nil {
		return found, reconcileError(fmt.Errorf("Failed to list pods: %v", err))
	}
	if r.isAnyPodInFailedState(aeroCluster, podList) {
		return found, reconcileError(fmt.Errorf("Cannot Rolling restart AerospikeCluster. A pod is already in failed state"))
	}

	// Can we optimize this? Update stateful set only if there is any update for it.
	//updateStatefulSetStorage(aeroCluster, found)

	updateStatefulSetPodSpec(aeroCluster, found)

	updateStatefulSetAerospikeServerContainerResources(aeroCluster, found)

	updateStatefulSetSecretInfo(aeroCluster, found)

	updateStatefulSetConfigMapVolumes(aeroCluster, found)

	logger.Info("Updating statefulset spec")

	if err := r.client.Update(context.TODO(), found, updateOption); err != nil {
		return found, reconcileError(fmt.Errorf("Failed to update StatefulSet %s: %v", found.Name, err))
	}
	logger.Info("Statefulset spec updated. Doing rolling restart with new config")

	for _, pod := range podList {
		// Check if this pod need restart
		needRollingRestart, err := r.needRollingRestartPod(aeroCluster, rackState, pod)
		if err != nil {
			return found, reconcileError(err)
		}
		if !needRollingRestart {
			logger.Info("This Pod doesn't need rolling restart, Skip this")
			continue
		}
		if res := r.rollingRestartPod(aeroCluster, rackState, pod); !res.isContinue {
			return found, res
		}
	}

	// return a fresh copy
	found, err = r.getStatefulSet(aeroCluster, rackState)
	if err != nil {
		return found, reconcileError(err)
	}
	return found, reconcileContinue()
}

func (r *ReconcileAerospikeCluster) needRollingRestartPod(aeroCluster *aerospikev1alpha1.AerospikeCluster, rackState RackState, pod corev1.Pod) (bool, error) {
	logger := pkglog.New(log.Ctx{"AerospikeClusterSTS": getNamespacedNameForStatefulSet(aeroCluster, rackState.Rack.ID)})

	// AerospikeConfig nil means status not updated yet
	if aeroCluster.Status.AerospikeConfig == nil {
		return false, nil
	}

	confStr, err := configmap.BuildConfigTemplate(aeroCluster, rackState.Rack)
	if err != nil {
		return false, err
	}

	confHash, err := getHash(confStr)
	if err != nil {
		return false, err
	}

	currentConfHash := pod.Annotations["aerospike-config-hash"]

	if currentConfHash != confHash {
		logger.Info("Pod config not matching with expected config. Needs rolling restart", log.Ctx{"expectedConfHash": confHash, "currentConfHash": currentConfHash})
		return true, nil
	}

	// Check if secret is updated
	if isPodAerospikeConfigSecretUpdated(aeroCluster, pod) {
		return true, nil
	}

	// Check if resources are updated
	if isPodResourceUpdated(aeroCluster, pod) {
		return true, nil
	}

	return false, nil
}

func isPodResourceUpdated(aeroCluster *aerospikev1alpha1.AerospikeCluster, pod corev1.Pod) bool {
	res := aeroCluster.Spec.Resources
	if res == nil {
		res = &corev1.ResourceRequirements{}
	}

	if !isResourceListEqual(pod.Spec.Containers[0].Resources.Requests, res.Requests) ||
		!isResourceListEqual(pod.Spec.Containers[0].Resources.Limits, res.Limits) {
		return true
	}
	return false
}

func isPodAerospikeConfigSecretUpdated(aeroCluster *aerospikev1alpha1.AerospikeCluster, pod corev1.Pod) bool {
	// TODO: Should we restart when secret is removed completely
	// Can secret be even empty for enterprise cluster (feature-key is alsways required)?
	if aeroCluster.Spec.AerospikeConfigSecret.SecretName != "" {
		const secretVolumeName = "secretinfo"
		var volFound bool
		for _, vol := range pod.Spec.Volumes {
			if vol.Name == secretVolumeName {

				if vol.VolumeSource.Secret.SecretName != aeroCluster.Spec.AerospikeConfigSecret.SecretName {
					// Pod volume secret doesn't match. It needs restart
					return true
				}
				volFound = true
				break
			}
		}
		if !volFound {
			// Pod volume secret not found. It needs restart
			return true
		}

		var volmFound bool
		for _, volMount := range pod.Spec.Containers[0].VolumeMounts {
			if volMount.Name == secretVolumeName {
				if volMount.MountPath != aeroCluster.Spec.AerospikeConfigSecret.MountPath {
					// Pod volume mount doesn't match. It needs restart
					return true
				}
				volmFound = true
				break
			}
		}
		if !volmFound {
			// Pod volume mount not found. It needs restart
			return true
		}
	}
	return false
}

func (r *ReconcileAerospikeCluster) rollingRestartPod(aeroCluster *aerospikev1alpha1.AerospikeCluster, rackState RackState, pod corev1.Pod) reconcileResult {
	logger := pkglog.New(log.Ctx{"AerospikeClusterSTS": getNamespacedNameForStatefulSet(aeroCluster, rackState.Rack.ID)})

	// Also check if statefulSet is in stable condition
	// Check for all containers. Status.ContainerStatuses doesn't include init container
	if pod.Status.ContainerStatuses == nil {
		return reconcileError(fmt.Errorf("Pod %s containerStatus is nil, pod may be in unscheduled state", pod.Name))
	}

	logger.Info("Rolling restart pod", log.Ctx{"podName": pod.Name})
	var pFound *corev1.Pod

	for i := 0; i < 5; i++ {
		logger.Debug("Waiting for pod to be ready", log.Ctx{"podName": pod.Name})

		pFound = &corev1.Pod{}
		err := r.client.Get(context.TODO(), types.NamespacedName{Name: pod.Name, Namespace: pod.Namespace}, pFound)
		if err != nil {
			logger.Error("Failed to get pod, try retry after 5 sec", log.Ctx{"err": err})
			time.Sleep(time.Second * 5)
			continue
		}
		ps := pFound.Status.ContainerStatuses[0]
		if ps.Ready {
			break
		}

		if utils.IsCrashed(pFound) {
			logger.Error("Pod has crashed", log.Ctx{"podName": pFound.Name})
			break
		}

		logger.Error("Pod containerStatus is not ready, try after 5 sec")
		time.Sleep(time.Second * 5)
	}

	// TODO: What if pod is still not found

	err := utils.CheckPodFailed(pFound)
	if err == nil {
		// Check for migration
		if res := r.waitForNodeSafeStopReady(aeroCluster, pFound); !res.isContinue {
			return res
		}
	} else {
		// TODO: Check a user flag to restart failed pods.
		logger.Info("Restarting failed pod", log.Ctx{"podName": pFound.Name, "error": err})
	}

	// Delete pod
	if err := r.client.Delete(context.TODO(), pFound); err != nil {
		logger.Error("Failed to delete pod", log.Ctx{"err": err})
		return reconcileError(err)
	}
	logger.Debug("Pod deleted", log.Ctx{"podName": pFound.Name})

	// Wait for pod to come up
	var started bool
	for i := 0; i < 20; i++ {
		logger.Debug("Waiting for pod to be ready after delete", log.Ctx{"podName": pFound.Name, "status": pFound.Status.Phase, "DeletionTimestamp": pFound.DeletionTimestamp})

		pod := &corev1.Pod{}
		err = r.client.Get(context.TODO(), types.NamespacedName{Name: pFound.Name, Namespace: pFound.Namespace}, pod)
		if err != nil {
			logger.Error("Failed to get pod", log.Ctx{"err": err})
			time.Sleep(time.Second * 5)
			continue
		}

		if err := utils.CheckPodFailed(pod); err != nil {
			return reconcileError(err)
		}

		if !utils.IsPodRunningAndReady(pod) {
			logger.Debug("Waiting for pod to be ready", log.Ctx{"podName": pod.Name, "status": pod.Status.Phase, "DeletionTimestamp": pod.DeletionTimestamp})
			time.Sleep(time.Second * 5)
			continue
		}

		logger.Info("Pod is restarted", log.Ctx{"podName": pod.Name})
		started = true
		break
	}

	// TODO: In what situation this can happen?
	if !started {
		logger.Error("Pos is not running or ready. Pod might also be terminating", log.Ctx{"podName": pod.Name, "status": pod.Status.Phase, "DeletionTimestamp": pod.DeletionTimestamp})
	}

	return reconcileRequeueAfter(1)
}

func (r *ReconcileAerospikeCluster) scaleDownRack(aeroCluster *aerospikev1alpha1.AerospikeCluster, found *appsv1.StatefulSet, rackState RackState) (*appsv1.StatefulSet, reconcileResult) {
	logger := pkglog.New(log.Ctx{"AerospikeClusterSTS": getNamespacedNameForStatefulSet(aeroCluster, rackState.Rack.ID)})

	desiredSize := int32(rackState.Size)

	logger.Info("ScaleDown AerospikeCluster statefulset", log.Ctx{"desiredSz": desiredSize, "currentSz": *found.Spec.Replicas})

	// Continue if scaleDown is not needed
	if *found.Spec.Replicas <= desiredSize {
		return found, reconcileContinue()
	}

	oldPodList, err := r.getRackPodList(aeroCluster, rackState.Rack.ID)
	if err != nil {
		return found, reconcileError(fmt.Errorf("Failed to list pods: %v", err))
	}

	if r.isAnyPodInFailedState(aeroCluster, oldPodList.Items) {
		return found, reconcileError(fmt.Errorf("Cannot scale down AerospikeCluster. A pod is already in failed state"))
	}

	var pod *corev1.Pod

	if *found.Spec.Replicas > desiredSize {

		// maintain list of removed pods. It will be used for alumni-reset and tip-clear
		podName := getStatefulSetPodName(found.Name, *found.Spec.Replicas-1)

		pod = utils.GetPod(podName, oldPodList.Items)

		// Ignore safe stop check on pod not in running state.
		if utils.IsPodRunningAndReady(pod) {
			if res := r.waitForNodeSafeStopReady(aeroCluster, pod); !res.isContinue {
				// The pod is running and is unsafe to terminate.
				return found, res
			}
		}

		// Update new object with new size
		newSize := *found.Spec.Replicas - 1
		found.Spec.Replicas = &newSize
		if err := r.client.Update(context.TODO(), found, updateOption); err != nil {
			return found, reconcileError(fmt.Errorf("Failed to update pod size %d StatefulSet pods: %v", newSize, err))
		}

		// Wait for pods to get terminated
		if err := r.waitForStatefulSetToBeReady(found); err != nil {
			return found, reconcileError(fmt.Errorf("Failed to wait for statefulset to be ready: %v", err))
		}

		// Fetch new object
		nFound, err := r.getStatefulSet(aeroCluster, rackState)
		if err != nil {
			return found, reconcileError(fmt.Errorf("Failed to get StatefulSet pods: %v", err))
		}
		found = nFound

		err = r.cleanupPods(aeroCluster, []string{podName}, rackState)
		if err != nil {
			return nFound, reconcileError(fmt.Errorf("Failed to cleanup pod %s: %v", podName, err))
		}

		logger.Info("Pod Removed", log.Ctx{"podName": podName})
	}

	newPodList, err := r.getRackPodList(aeroCluster, rackState.Rack.ID)
	if err != nil {
		return found, reconcileError(fmt.Errorf("Failed to list pods: %v", err))
	}

	// Do post-remove-node info calls
	for _, np := range newPodList.Items {
		// TODO: We remove node from the end. Nodes will not have seed of successive nodes
		// So this will be no op.
		// We should tip in all nodes the same seed list,
		// then only this will have any impact. Is it really necessary?

		// TODO: tip after scaleup and create
		// All nodes from other rack
		r.tipClearHostname(aeroCluster, &np, pod)

		r.alumniReset(aeroCluster, &np)
	}

	if aeroCluster.Spec.MultiPodPerHost {
		// Remove service for pod
		// TODO: make it more roboust, what if it fails
		if err := r.deleteServiceForPod(pod.Name, aeroCluster.Namespace); err != nil {
			return found, reconcileError(err)
		}
	}

	// This is alredy new copy, no need to fetch again
	return found, reconcileRequeueAfter(1)
}

func (r *ReconcileAerospikeCluster) reconcileAccessControl(aeroCluster *aerospikev1alpha1.AerospikeCluster) error {
	logger := pkglog.New(log.Ctx{"AerospikeCluster": utils.ClusterNamespacedName(aeroCluster)})

	enabled, err := utils.IsSecurityEnabled(aeroCluster.Spec.AerospikeConfig)
	if err != nil {
		return fmt.Errorf("Failed to get cluster security status: %v", err)
	}
	if !enabled {
		logger.Info("Cluster is not security enabled, please enable security for this cluster.")
		return nil
	}

	// Create client
	conns, err := r.newAllHostConn(aeroCluster)
	if err != nil {
		return fmt.Errorf("Failed to get host info: %v", err)
	}
	var hosts []*as.Host
	for _, conn := range conns {
		hosts = append(hosts, &as.Host{
			Name:    conn.ASConn.AerospikeHostName,
			TLSName: conn.ASConn.AerospikeTLSName,
			Port:    conn.ASConn.AerospikePort,
		})
	}
	// Create policy using status, status has current connection info
	clientPolicy := r.getClientPolicy(aeroCluster)
	aeroClient, err := as.NewClientWithPolicyAndHost(clientPolicy, hosts...)

	if err != nil {
		return fmt.Errorf("Failed to create aerospike cluster client: %v", err)
	}

	defer aeroClient.Close()

	pp := r.getPasswordProvider(aeroCluster)
	err = accessControl.ReconcileAccessControl(&aeroCluster.Spec, &aeroCluster.Status.AerospikeClusterSpec, aeroClient, pp, logger)
	return err
}

func (r *ReconcileAerospikeCluster) updateStatus(aeroCluster *aerospikev1alpha1.AerospikeCluster) error {
	logger := pkglog.New(log.Ctx{"AerospikeCluster": utils.ClusterNamespacedName(aeroCluster)})

	logger.Info("Update status for AerospikeCluster")

	// Get the old object, it may have been updated in between.
	newAeroCluster := &aerospikev1alpha1.AerospikeCluster{}
	err := r.client.Get(context.TODO(), types.NamespacedName{Name: aeroCluster.Name, Namespace: aeroCluster.Namespace}, newAeroCluster)
	if err != nil {
		return err
	}

	// Deep copy merges so blank out the spec part of status before copying over.
	newAeroCluster.Status.AerospikeClusterSpec = aerospikev1alpha1.AerospikeClusterSpec{}
	if err := lib.DeepCopy(&newAeroCluster.Status.AerospikeClusterSpec, &aeroCluster.Spec); err != nil {
		return err
	}

	err = r.patchStatus(aeroCluster, newAeroCluster)
	if err != nil {
		return fmt.Errorf("Error updating status: %v", err)
	}
	logger.Info("Updated status", log.Ctx{"status": newAeroCluster.Status})
	return nil
}

func (r *ReconcileAerospikeCluster) createStatus(aeroCluster *aerospikev1alpha1.AerospikeCluster) error {
	logger := pkglog.New(log.Ctx{"AerospikeCluster": utils.ClusterNamespacedName(aeroCluster)})

	logger.Info("Creating status for AerospikeCluster")

	// Get the old object, it may have been updated in between.
	newAeroCluster := &aerospikev1alpha1.AerospikeCluster{}
	err := r.client.Get(context.TODO(), types.NamespacedName{Name: aeroCluster.Name, Namespace: aeroCluster.Namespace}, newAeroCluster)
	if err != nil {
		return err
	}

	if newAeroCluster.Status.Pods == nil {
		newAeroCluster.Status.Pods = map[string]aerospikev1alpha1.AerospikePodStatus{}
	}

	if err = r.client.Status().Update(context.TODO(), newAeroCluster); err != nil {
		return fmt.Errorf("Error creating status: %v", err)
	}

	return nil
}

func (r *ReconcileAerospikeCluster) isNewCluster(aeroCluster *aerospikev1alpha1.AerospikeCluster) (bool, error) {
	if aeroCluster.Status.AerospikeConfig != nil {
		// We have valid status, cluster cannot be new.
		return false, nil
	}

	statefulSetList, err := r.getClusterStatefulSets(aeroCluster)

	if err != nil {
		return false, err
	}

	// Cluster can have status nil and still have pods on failures.
	// For cluster to be new there should be no pods in the cluster.
	return len(statefulSetList.Items) == 0, nil
}

func (r *ReconcileAerospikeCluster) hasClusterFailed(aeroCluster *aerospikev1alpha1.AerospikeCluster) (bool, error) {
	isNew, err := r.isNewCluster(aeroCluster)

	if err != nil {
		// Checking cluster status failed.
		return false, err
	}

	return !isNew && aeroCluster.Status.AerospikeConfig == nil, nil
}

func (r *ReconcileAerospikeCluster) patchStatus(oldAeroCluster, newAeroCluster *aerospikev1alpha1.AerospikeCluster) error {
	logger := pkglog.New(log.Ctx{"AerospikeCluster": utils.ClusterNamespacedName(oldAeroCluster)})

	oldJSON, err := json.Marshal(oldAeroCluster)
	if err != nil {
		return fmt.Errorf("Error marshalling old status: %v", err)
	}

	newJSON, err := json.Marshal(newAeroCluster)
	if err != nil {
		return fmt.Errorf("Error marshalling new status: %v", err)
	}

	jsonpatchPatch, err := jsonpatch.CreatePatch(oldJSON, newJSON)
	if err != nil {
		return fmt.Errorf("Error creating json patch: %v", err)
	}

	// Pick changes to the status object only.
	filteredPatch := []jsonpatch.JsonPatchOperation{}
	for _, operation := range jsonpatchPatch {
		// pods should never be updated here
		// pods is updated only from 2 places
		// 1: While pod init, it will add pod in pods
		// 2: While pod cleanup, it will remove pod from pods
		if strings.HasPrefix(operation.Path, "/status") && !strings.HasPrefix(operation.Path, "/status/pods") {
			filteredPatch = append(filteredPatch, operation)
		}
	}

	if len(filteredPatch) == 0 {
		logger.Info("No status change required")
		return nil
	}
	logger.Debug("Filtered status patch ", log.Ctx{"patch": filteredPatch, "oldObj.status": oldAeroCluster.Status, "newObj.status": newAeroCluster.Status})

	jsonpatchJSON, err := json.Marshal(filteredPatch)

	if err != nil {
		return fmt.Errorf("Error marshalling json patch: %v", err)
	}

	patch := client.ConstantPatch(types.JSONPatchType, jsonpatchJSON)

	if err = r.client.Status().Patch(context.TODO(), oldAeroCluster, patch, client.FieldOwner(patchFieldOwner)); err != nil {
		return fmt.Errorf("Error patching status: %v", err)
	}

	// FIXME: Json unmarshal used by above client.Status(),Patch()  does not convert empty lists in the new JSON to empty lists in the target. Seems like a bug in encoding/json/Unmarshall.
	//
	// Workaround by force copying new object's status to old object's status.
	return lib.DeepCopy(&oldAeroCluster.Status, &newAeroCluster.Status)
}

// removePodStatus removes podNames from the cluster's pod status.
// Assumes the pods are not running so that the no concurrent update to this pod status is possbile.
func (r *ReconcileAerospikeCluster) removePodStatus(aeroCluster *aerospikev1alpha1.AerospikeCluster, podNames []string) error {
	if len(podNames) == 0 {
		return nil
	}

	patches := []jsonpatch.JsonPatchOperation{}

	for _, podName := range podNames {
		patch := jsonpatch.JsonPatchOperation{
			Operation: "remove",
			Path:      "/status/pods/" + podName,
		}
		patches = append(patches, patch)
	}

	jsonpatchJSON, err := json.Marshal(patches)
	constantPatch := client.ConstantPatch(types.JSONPatchType, jsonpatchJSON)

	// Since the pod status is updated from pod init container, set the fieldowner to "pod" for pod status updates.
	if err = r.client.Status().Patch(context.TODO(), aeroCluster, constantPatch, client.FieldOwner("pod")); err != nil {
		return fmt.Errorf("Error updating status: %v", err)
	}

	return nil
}

// recoverFailedCreate deletes the stateful sets for every rack and retries creating the cluster again when the first cluster create has failed.
//
// The cluster is not new but maybe unreachable or down. There could be an Aerospike configuration
// error that passed the operator validation but is invalid on the server. This will happen for
// example where deeper paramter or value of combination of parameter values need validation which
// is missed by the operator. For e.g. node-address-port values in xdr datacenter section needs better
// validation for ip and port.
//
// Such cases warrant a cluster recreate to recover after the user corrects the configuration.
func (r *ReconcileAerospikeCluster) recoverFailedCreate(aeroCluster *aerospikev1alpha1.AerospikeCluster) error {
	logger := pkglog.New(log.Ctx{"AerospikeCluster": utils.ClusterNamespacedName(aeroCluster)})
	logger.Info("Forcing a cluster recreate as status is nil. The cluster could be unreachable due to bad configuration.")

	// Delete all statefulsets and everything related so that it can be properly created and updated in next run.
	statefulSetList, err := r.getClusterStatefulSets(aeroCluster)
	if err != nil {
		return fmt.Errorf("Error getting statefulsets while forcing recreate of the cluster as status is nil: %v", err)
	}

	logger.Debug("Found statefulset for cluster. Need to delete them", log.Ctx{"nSTS": len(statefulSetList.Items)})
	for _, statefulset := range statefulSetList.Items {
		if err := r.deleteStatefulSet(aeroCluster, &statefulset); err != nil {
			return fmt.Errorf("Error deleting statefulset while forcing recreate of the cluster as status is nil: %v", err)
		}
	}

	// Clear pod status as well in status since we want to be re-initializing or cascade deleting devices if any.
	// This is not necessary since scale-up would cleanup danglin pod status. However done here for general
	// cleanliness.
	rackStateList := getNewRackStateList(aeroCluster)
	for _, state := range rackStateList {
		pods, err := r.getRackPodList(aeroCluster, state.Rack.ID)
		if err != nil {
			return fmt.Errorf("Failed recover failed cluster: %v", err)
		}

		newPodNames := []string{}
		for i := 0; i < len(pods.Items); i++ {
			newPodNames = append(newPodNames, pods.Items[i].Name)
		}

		err = r.cleanupPods(aeroCluster, newPodNames, state)
		if err != nil {
			return fmt.Errorf("Failed recover failed cluster: %v", err)
		}
	}

	return fmt.Errorf("Forcing recreate of the cluster as status is nil")
}

// cleanupPods checks pods and status before scaleup to detect and fix any status anomalies.
func (r *ReconcileAerospikeCluster) cleanupPods(aeroCluster *aerospikev1alpha1.AerospikeCluster, podNames []string, rackState RackState) error {
	logger := pkglog.New(log.Ctx{"AerospikeCluster": utils.ClusterNamespacedName(aeroCluster)})

	needStatusCleanup := []string{}
	for _, podName := range podNames {
		_, ok := aeroCluster.Status.Pods[podName]
		if ok {
			needStatusCleanup = append(needStatusCleanup, podName)
		}
	}

	if len(needStatusCleanup) > 0 {
		logger.Info("Removing pod status for dangling pods", log.Ctx{"pods": podNames})

		if err := r.removePodStatus(aeroCluster, needStatusCleanup); err != nil {
			return fmt.Errorf("Could not cleanup pod status: %v", err)
		}
	}

	logger.Info("Removing pvc for removed pods", log.Ctx{"pods": podNames})

	// Delete PVCs if cascadeDelete
	pvcItems, err := r.getPodsPVCList(aeroCluster, podNames, rackState.Rack.ID)
	if err != nil {
		return fmt.Errorf("Could not find pvc for pods %v: %v", podNames, err)
	}
	storage := rackState.Rack.Storage
	if err := r.removePVCs(getNamespacedNameForCluster(aeroCluster), &storage, pvcItems); err != nil {
		return fmt.Errorf("Could not cleanup pod PVCs: %v", err)
	}

	return nil
}

func (r *ReconcileAerospikeCluster) addFinalizer(aeroCluster *aerospikev1alpha1.AerospikeCluster, finalizerName string) error {
	// The object is not being deleted, so if it does not have our finalizer,
	// then lets add the finalizer and update the object. This is equivalent
	// registering our finalizer.
	if !containsString(aeroCluster.ObjectMeta.Finalizers, finalizerName) {
		aeroCluster.ObjectMeta.Finalizers = append(aeroCluster.ObjectMeta.Finalizers, finalizerName)
		if err := r.client.Update(context.TODO(), aeroCluster); err != nil {
			return err
		}
	}
	return nil
}

func (r *ReconcileAerospikeCluster) cleanUpAndremoveFinalizer(aeroCluster *aerospikev1alpha1.AerospikeCluster, finalizerName string) error {
	// The object is being deleted
	if containsString(aeroCluster.ObjectMeta.Finalizers, finalizerName) {
		// Handle any external dependency
		if err := r.deleteExternalResources(aeroCluster); err != nil {
			// If fail to delete the external dependency here, return with error
			// so that it can be retried
			return err
		}

		// Remove finalizer from the list
		aeroCluster.ObjectMeta.Finalizers = removeString(aeroCluster.ObjectMeta.Finalizers, finalizerName)
		if err := r.client.Update(context.TODO(), aeroCluster); err != nil {
			return err
		}
	}

	// Stop reconciliation as the item is being deleted
	return nil
}

func (r *ReconcileAerospikeCluster) deleteExternalResources(aeroCluster *aerospikev1alpha1.AerospikeCluster) error {
	// Delete should be idempotent
	logger := pkglog.New(log.Ctx{"AerospikeCluster": utils.ClusterNamespacedName(aeroCluster)})

	logger.Info("Removing pvc for removed cluster")

	// Delete pvc for all rack storage
	for _, rack := range aeroCluster.Spec.RackConfig.Racks {
		rackPVCItems, err := r.getRackPVCList(aeroCluster, rack.ID)
		if err != nil {
			return fmt.Errorf("Could not find pvc for rack: %v", err)
		}
		storage := rack.Storage
		if err := r.removePVCs(getNamespacedNameForCluster(aeroCluster), &storage, rackPVCItems); err != nil {
			return fmt.Errorf("Failed to remove cluster PVCs: %v", err)
		}
	}

	// Delete PVCs for any remaining old removed racks
	pvcItems, err := r.getClusterPVCList(aeroCluster)
	if err != nil {
		return fmt.Errorf("Could not find pvc for cluster: %v", err)
	}

	// removePVCs should be passed only filtered pvc otherwise rack pvc may be removed using global storage cascadeDelete
	var fileredPVCItems []corev1.PersistentVolumeClaim
	for _, pvc := range pvcItems {
		var found bool
		for _, rack := range aeroCluster.Spec.RackConfig.Racks {
			rackLables := utils.LabelsForAerospikeClusterRack(aeroCluster.Name, rack.ID)
			if reflect.DeepEqual(pvc.Labels, rackLables) {
				found = true
				break
			}
		}
		if !found {
			fileredPVCItems = append(fileredPVCItems, pvc)
		}
	}

	// Delete pvc for commmon storage
	if err := r.removePVCs(getNamespacedNameForCluster(aeroCluster), &aeroCluster.Spec.Storage, fileredPVCItems); err != nil {
		return fmt.Errorf("Failed to remove cluster PVCs: %v", err)
	}

	return nil
}

func (r *ReconcileAerospikeCluster) removePVCs(aeroClusterNamespacedName types.NamespacedName, storage *aerospikev1alpha1.AerospikeStorageSpec, pvcItems []corev1.PersistentVolumeClaim) error {
	logger := pkglog.New(log.Ctx{"AerospikeCluster": aeroClusterNamespacedName})

	for _, pvc := range pvcItems {
		if utils.IsPVCTerminating(&pvc) {
			continue
		}
		// Should we wait for delete?
		// Can we do it async in scaleDown

		// Check for path in pvc annotations. We put path annotation while creating statefulset
		path, ok := pvc.Annotations[storagePathAnnotationKey]
		if !ok {
			logger.Error("PVC can not be removed, it does not have storage-path annotation", log.Ctx{"PVC": pvc.Name, "annotations": pvc.Annotations})
			continue
		}

		var cascadeDelete bool
		v := getVolumeConfigForPVC(aeroClusterNamespacedName.Name, storage, path)
		if v == nil {
			if *pvc.Spec.VolumeMode == corev1.PersistentVolumeBlock {
				cascadeDelete = storage.BlockVolumePolicy.CascadeDelete
			} else {
				cascadeDelete = storage.FileSystemVolumePolicy.CascadeDelete
			}
			logger.Info("PVC path not found in configured storage volumes. Use storage level cascadeDelete policy", log.Ctx{"PVC": pvc.Name, "path": path, "cascadeDelete": cascadeDelete})

		} else {
			cascadeDelete = v.CascadeDelete
		}

		if cascadeDelete {
			if err := r.client.Delete(context.TODO(), &pvc); err != nil {
				return fmt.Errorf("Could not delete pvc %s: %v", pvc.Name, err)
			}
			logger.Info("PVC removed", log.Ctx{"PVC": pvc.Name, "PVCCascadeDelete": cascadeDelete})
		} else {
			logger.Info("PVC not removed", log.Ctx{"PVC": pvc.Name, "PVCCascadeDelete": cascadeDelete})
		}
	}
	return nil
}

func getVolumeConfigForPVC(aeroClusterName string, storage *aerospikev1alpha1.AerospikeStorageSpec, pvcPathAnnotation string) *aerospikev1alpha1.AerospikePersistentVolumeSpec {
	volumes := storage.Volumes
	for _, v := range volumes {
		if pvcPathAnnotation == v.Path {
			return &v
		}
	}
	return nil
}

// Helper functions to check and remove string from a slice of strings.
func containsString(slice []string, s string) bool {
	for _, item := range slice {
		if item == s {
			return true
		}
	}
	return false
}

func removeString(slice []string, s string) (result []string) {
	for _, item := range slice {
		if item == s {
			continue
		}
		result = append(result, item)
	}
	return
}<|MERGE_RESOLUTION|>--- conflicted
+++ resolved
@@ -357,15 +357,6 @@
 	return reconcileContinue()
 }
 
-<<<<<<< HEAD
-func (r *ReconcileAerospikeCluster) reconcileRack(aeroCluster *aerospikev1alpha1.AerospikeCluster, found *appsv1.StatefulSet, rackState RackState) reconcileResult {
-	logger := pkglog.New(log.Ctx{"AerospikeClusterSTS": getNamespacedNameForStatefulSet(aeroCluster, rackState.Rack.ID)})
-	logger.Info("Reconcile existing Aerospike cluster statefulset")
-
-	logger.Info("Ensure the StatefulSet size is the same as the spec")
-
-	var res reconcileResult
-=======
 func (r *ReconcileAerospikeCluster) needsRollingRestart(aeroCluster *aerospikev1alpha1.AerospikeCluster, rackState RackState, logger log.Logger) bool {
 	// Never set to false later on.
 	// True value not optimized so that we check and log all changes that have hapened.
@@ -419,25 +410,15 @@
 			}
 		}
 	}
->>>>>>> 2375a078
-
 	return needsRollingRestart
 }
 
-func (r *ReconcileAerospikeCluster) reconcileRack(aeroCluster *aerospikev1alpha1.AerospikeCluster, found *appsv1.StatefulSet, rackState RackState) error {
+func (r *ReconcileAerospikeCluster) reconcileRack(aeroCluster *aerospikev1alpha1.AerospikeCluster, found *appsv1.StatefulSet, rackState RackState) reconcileResult {
 	logger := pkglog.New(log.Ctx{"AerospikeClusterSTS": getNamespacedNameForStatefulSet(aeroCluster, rackState.Rack.ID)})
 	logger.Info("Reconcile existing Aerospike cluster statefulset")
 
 	var err error
-
-	needsRollingRestart := r.needsRollingRestart(aeroCluster, rackState, logger)
-	// Update config map if config is updated
-	if needsRollingRestart {
-		if err := r.updateConfigMap(aeroCluster, getNamespacedNameForConfigMap(aeroCluster, rackState.Rack.ID), rackState.Rack); err != nil {
-			logger.Error("Failed to update configMap from AerospikeConfig", log.Ctx{"err": err})
-			return err
-		}
-	}
+	var res reconcileResult
 
 	logger.Info("Ensure rack StatefulSet size is the same as the spec")
 	desiredSize := int32(rackState.Size)
@@ -452,7 +433,6 @@
 		}
 	}
 
-<<<<<<< HEAD
 	// isRackAerospikeConfigUpdated := r.isAerospikeConfigUpdatedForRack(aeroCluster, rackState)
 	// // Update config map if config is updated
 	// if isRackAerospikeConfigUpdated {
@@ -474,32 +454,19 @@
 	}
 
 	// Upgrade
-=======
-	// Check upgrade needed.
->>>>>>> 2375a078
 	upgradeNeeded, err := r.isAeroClusterUpgradeNeeded(aeroCluster, rackState.Rack.ID)
 	if err != nil {
 		return reconcileError(err)
 	}
 
 	if upgradeNeeded {
-<<<<<<< HEAD
-		found, res = r.upgradeRack(aeroCluster, found, aeroCluster.Spec.Build, rackState)
+		found, res = r.upgradeRack(aeroCluster, found, aeroCluster.Spec.Image, rackState)
 		if !res.isContinue {
 			logger.Error("Failed to update StatefulSet image", log.Ctx{"err": res.err})
 			return res
 		}
 	} else {
 		needRollingRestartRack, err := r.needRollingRestartRack(aeroCluster, rackState)
-=======
-		found, err = r.upgradeRack(aeroCluster, found, aeroCluster.Spec.Image, rackState)
-		if err != nil {
-			logger.Error("Failed to update StatefulSet image", log.Ctx{"err": err})
-			return err
-		}
-	} else if needsRollingRestart {
-		found, err = r.rollingRestartRack(aeroCluster, found, rackState)
->>>>>>> 2375a078
 		if err != nil {
 			return reconcileError(err)
 		}
@@ -689,20 +656,21 @@
 	if needsUpdate {
 		err = r.client.Update(context.TODO(), found, updateOption)
 		if err != nil {
-<<<<<<< HEAD
 			return found, reconcileError(fmt.Errorf("Failed to update image for StatefulSet %s: %v", found.Name, err))
-=======
-			return found, fmt.Errorf("Failed to update images for StatefulSet %s: %v", found.Name, err)
->>>>>>> 2375a078
 		}
 	}
 
 	for _, p := range podList {
-<<<<<<< HEAD
 		logger.Info("Check if pod needs upgrade or not")
 		var needPodUpgrade bool
-		for _, ps := range p.Status.ContainerStatuses {
-			if ps.Image != desiredImage {
+		for _, ps := range p.Spec.Containers {
+			desiredImage, err := utils.GetDesiredImage(aeroCluster, ps.Name)
+			if err != nil {
+				continue
+			}
+
+			if !utils.IsImageEqual(ps.Image, desiredImage) {
+				logger.Info("Upgrading/downgrading pod", log.Ctx{"podName": p.Name, "currentImage": ps.Image, "desiredImage": desiredImage})
 				needPodUpgrade = true
 				break
 			}
@@ -729,16 +697,31 @@
 func (r *ReconcileAerospikeCluster) checkPodImageUpdated(aeroCluster *aerospikev1alpha1.AerospikeCluster, desiredImage string, rackState RackState, p corev1.Pod) reconcileResult {
 	logger := pkglog.New(log.Ctx{"AerospikeClusterSTS": getNamespacedNameForStatefulSet(aeroCluster, rackState.Rack.ID)})
 
-	for _, ps := range p.Status.ContainerStatuses {
-		logger.Info("Upgrading/downgrading pod", log.Ctx{"podName": p.Name, "currentImage": ps.Image, "desiredImage": desiredImage})
-
-		// Looks like bad image
-		if ps.Image == desiredImage {
+	needsDeletion := false
+	// Also check if statefulSet is in stable condition
+	// Check for all containers. Spec.Containers doesn't include init container
+	for _, ps := range p.Spec.Containers {
+		desiredImage, err := utils.GetDesiredImage(aeroCluster, ps.Name)
+
+		if err != nil {
+			// Maybe a deleted sidecar.
+			continue
+		}
+
+		if utils.IsImageEqual(ps.Image, desiredImage) {
 			if err := utils.CheckPodFailed(&p); err != nil {
+				// Looks like bad image
 				return reconcileError(err)
 			}
 		}
-		if ps.Image != desiredImage {
+
+		if !utils.IsImageEqual(ps.Image, desiredImage) {
+			logger.Info("Upgrading/downgrading pod", log.Ctx{"podName": p.Name, "currentImage": ps.Image, "desiredImage": desiredImage})
+			needsDeletion = true
+			break
+		}
+
+		if needsDeletion {
 			logger.Debug("Delete the Pod", log.Ctx{"podName": p.Name})
 
 			// If already dead node, so no need to check node safety, migration
@@ -759,8 +742,7 @@
 				logger.Debug("Waiting for pod to be ready after delete", log.Ctx{"podName": p.Name})
 
 				pFound := &corev1.Pod{}
-
-				err := r.client.Get(context.TODO(), types.NamespacedName{Name: p.Name, Namespace: p.Namespace}, pFound)
+				err = r.client.Get(context.TODO(), types.NamespacedName{Name: p.Name, Namespace: p.Namespace}, pFound)
 				if err != nil {
 					logger.Error("Failed to get pod", log.Ctx{"podName": p.Name, "err": err})
 
@@ -774,78 +756,10 @@
 					time.Sleep(time.Second * 5)
 					continue
 				}
-
 				if err := utils.CheckPodFailed(pFound); err != nil {
 					return reconcileError(err)
 				}
-
-				if !utils.IsPodUpgraded(pFound, desiredImage) {
-=======
-		needsDeletion := false
-		// Also check if statefulSet is in stable condition
-		// Check for all containers. Spec.Containers doesn't include init container
-		for _, ps := range p.Spec.Containers {
-			desiredImage, err := utils.GetDesiredImage(aeroCluster, ps.Name)
-
-			if err != nil {
-				// Maybe a deleted sidecar.
-				continue
-			}
-
-			if utils.IsImageEqual(ps.Image, desiredImage) {
-				if err := utils.CheckPodFailed(&p); err != nil {
-					// Looks like bad image
-					return found, err
-				}
-			}
-
-			if !utils.IsImageEqual(ps.Image, desiredImage) {
-				logger.Info("Upgrading/downgrading pod", log.Ctx{"podName": p.Name, "currentImage": ps.Image, "desiredImage": desiredImage})
-				needsDeletion = true
-				break
-			}
-		}
-
-		if needsDeletion {
-			logger.Debug("Delete the Pod", log.Ctx{"podName": p.Name})
-
-			// If already dead node, so no need to check node safety, migration
-			if err := utils.CheckPodFailed(&p); err == nil {
-				if err := r.waitForNodeSafeStopReady(aeroCluster, &p); err != nil {
-					return found, err
-				}
-			}
-
-			// Delete pod
-			if err := r.client.Delete(context.TODO(), &p); err != nil {
-				return found, err
-			}
-			logger.Debug("Pod deleted", log.Ctx{"podName": p.Name})
-
-			// Wait for pod to come up
-			for {
-				logger.Debug("Waiting for pod to be ready after delete", log.Ctx{"podName": p.Name})
-
-				pFound := &corev1.Pod{}
-				err = r.client.Get(context.TODO(), types.NamespacedName{Name: p.Name, Namespace: p.Namespace}, pFound)
-				if err != nil {
-					logger.Error("Failed to get pod", log.Ctx{"podName": p.Name, "err": err})
-
-					if found, err = r.getStatefulSet(aeroCluster, rackState); err != nil {
-						// Stateful set has been deleted.
-						// TODO Ashish to rememeber which scenario this can happen.
-						logger.Error("Statefulset has been deleted for pod", log.Ctx{"podName": p.Name, "err": err})
-						return nil, err
-					}
-
-					time.Sleep(time.Second * 5)
-					continue
-				}
-				if err := utils.CheckPodFailed(pFound); err != nil {
-					return found, err
-				}
 				if !utils.IsPodUpgraded(pFound, aeroCluster) {
->>>>>>> 2375a078
 					logger.Debug("Waiting for pod to come up with new image", log.Ctx{"podName": p.Name})
 					time.Sleep(time.Second * 5)
 					continue
@@ -856,13 +770,7 @@
 			}
 		}
 	}
-<<<<<<< HEAD
 	return reconcileRequeueAfter(1)
-=======
-
-	// return a fresh copy
-	return r.getStatefulSet(aeroCluster, rackState)
->>>>>>> 2375a078
 }
 
 func (r *ReconcileAerospikeCluster) rollingRestartRack(aeroCluster *aerospikev1alpha1.AerospikeCluster, found *appsv1.StatefulSet, rackState RackState) (*appsv1.StatefulSet, reconcileResult) {
