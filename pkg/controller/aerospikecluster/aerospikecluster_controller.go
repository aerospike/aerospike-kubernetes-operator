--- conflicted
+++ resolved
@@ -233,11 +233,7 @@
 
 	// Pod termination in above call will take some time. Should we wait here for sometime or
 	// Just check if Pod isTerminating in below calls?
-<<<<<<< HEAD
-	// TODO: remove sleep
-=======
 	// TODO: Replace the sleep.
->>>>>>> ea33e876
 	time.Sleep(time.Second * 2)
 
 	return nil
@@ -1039,11 +1035,7 @@
 		return reconcile.Result{}, fmt.Errorf("Error getting statefulsets while forcing recreate of the cluster as status is nil: %v", err)
 	}
 
-<<<<<<< HEAD
-	logger.Debug("Found statefulset for cluster. Need to delete them", log.Ctx{"sts": statefulSetList})
-
-=======
->>>>>>> ea33e876
+	logger.Debug("Found statefulset for cluster. Need to delete them", log.Ctx{"nSTS": len(statefulSetList.Items)})
 	for _, statefulset := range statefulSetList.Items {
 		if err := r.deleteStatefulSet(aeroCluster, &statefulset); err != nil {
 			return reconcile.Result{}, fmt.Errorf("Error deleting statefulset while forcing recreate of the cluster as status is nil: %v", err)
