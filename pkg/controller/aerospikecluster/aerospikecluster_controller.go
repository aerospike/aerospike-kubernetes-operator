package aerospikecluster

import (
	"context"
	"encoding/json"
	"fmt"
	"reflect"
	"strings"
	"time"

	aero "github.com/aerospike/aerospike-client-go"

	aerospikev1alpha1 "github.com/aerospike/aerospike-kubernetes-operator/pkg/apis/aerospike/v1alpha1"
	accessControl "github.com/aerospike/aerospike-kubernetes-operator/pkg/controller/asconfig"
	"github.com/aerospike/aerospike-kubernetes-operator/pkg/controller/jsonpatch"

	"github.com/aerospike/aerospike-kubernetes-operator/pkg/controller/utils"
	lib "github.com/aerospike/aerospike-management-lib"
	log "github.com/inconshreveable/log15"
	appsv1 "k8s.io/api/apps/v1"
	corev1 "k8s.io/api/core/v1"
	"k8s.io/apimachinery/pkg/api/errors"
	"k8s.io/apimachinery/pkg/runtime"
	"k8s.io/apimachinery/pkg/types"
	"sigs.k8s.io/controller-runtime/pkg/client"
	"sigs.k8s.io/controller-runtime/pkg/controller"
	"sigs.k8s.io/controller-runtime/pkg/event"
	"sigs.k8s.io/controller-runtime/pkg/handler"
	"sigs.k8s.io/controller-runtime/pkg/manager"
	"sigs.k8s.io/controller-runtime/pkg/predicate"
	"sigs.k8s.io/controller-runtime/pkg/reconcile"
	"sigs.k8s.io/controller-runtime/pkg/source"
)

const defaultUser = "admin"
const defaultPass = "admin"
const patchFieldOwner = "aerospike-kuberneter-operator"

var (
	updateOption = &client.UpdateOptions{
		FieldManager: "aerospike-operator",
	}
	createOption = &client.CreateOptions{
		FieldManager: "aerospike-operator",
	}
)

// Add creates a new AerospikeCluster Controller and adds it to the Manager. The Manager will set fields on the Controller
// and Start it when the Manager is Started.
func Add(mgr manager.Manager) error {
	return add(mgr, newReconciler(mgr))
}

// newReconciler returns a new reconcile.Reconciler
func newReconciler(mgr manager.Manager) reconcile.Reconciler {
	return &ReconcileAerospikeCluster{client: mgr.GetClient(), scheme: mgr.GetScheme()}
}

// add adds a new Controller to mgr with r as the reconcile.Reconciler
func add(mgr manager.Manager, r reconcile.Reconciler) error {
	// Create a new controller
	c, err := controller.New("aerospikecluster-controller", mgr, controller.Options{Reconciler: r})
	if err != nil {
		return err
	}
	var pred predicate.Predicate

	pred = predicate.Funcs{
		UpdateFunc: func(e event.UpdateEvent) bool {
			return e.MetaOld.GetGeneration() != e.MetaNew.GetGeneration()
		},
	}
	// Watch for changes to primary resource AerospikeCluster
	err = c.Watch(&source.Kind{Type: &aerospikev1alpha1.AerospikeCluster{}}, &handler.EnqueueRequestForObject{}, pred)
	if err != nil {
		return err
	}

	// TODO: Do we need to monitor this? Statefulset is updated many times in reconcile and this add new entry in
	// update queue. If user will change only cr then we may not need to monitor statefulset.
	// Think all possible situation

	// Watch for changes to secondary resource StatefulSet and requeue the owner AerospikeCluster
	err = c.Watch(&source.Kind{Type: &appsv1.StatefulSet{}}, &handler.EnqueueRequestForOwner{
		IsController: true,
		OwnerType:    &aerospikev1alpha1.AerospikeCluster{},
	}, predicate.Funcs{
		CreateFunc: func(e event.CreateEvent) bool {
			return false
		},
		UpdateFunc: func(e event.UpdateEvent) bool {
			//return e.MetaOld.GetGeneration() != e.MetaNew.GetGeneration()
			return false
		},
	})
	if err != nil {
		return err
	}

	return nil
}

var pkglog = log.New(log.Ctx{"module": "controller_aerospikecluster"})

// blank assignment to verify that ReconcileAerospikeCluster implements reconcile.Reconciler
var _ reconcile.Reconciler = &ReconcileAerospikeCluster{}

// ReconcileAerospikeCluster reconciles a AerospikeCluster object
type ReconcileAerospikeCluster struct {
	// This client, initialized using mgr.Client() above, is a split client
	// that reads objects from the cache and writes to the apiserver
	client client.Client
	scheme *runtime.Scheme
}

<<<<<<< HEAD
// func (r *ReconcileAerospikeCluster) reconcileFinalizer(request reconcile.Request) (reconcile.Result, error) {
// 	logger := pkglog.New(log.Ctx{"AerospikeCluster": request.NamespacedName})
// 	logger.Info("Reconciling AerospikeCluster")

// 	// Fetch the AerospikeCluster instance
// 	aeroCluster := &aerospikev1alpha1.AerospikeCluster{}
// 	err := r.client.Get(context.TODO(), request.NamespacedName, aeroCluster)
// 	if err != nil {
// 		if errors.IsNotFound(err) {
// 			// Request object not found, could have been deleted after reconcile request.
// 			// Owned objects are automatically garbage collected. For additional cleanup logic use finalizers.
// 			// Return and don't requeue
// 			return reconcile.Result{}, nil
// 		}
// 		// Error reading the object - requeue the request.
// 		return reconcile.Result{Requeue: true}, err
// 	}

// 	// name of our custom storage finalizer
// 	finalizerName := "storage.finalizer"

// 	// examine DeletionTimestamp to determine if object is under deletion
// 	if aeroCluster.ObjectMeta.DeletionTimestamp.IsZero() {
// 		// The object is not being deleted, add finalizer
// 		if err := r.addFinalizer(aeroCluster, finalizerName); err != nil {
// 			return reconcile.Result{}, err
// 		}
// 	} else {
// 		// The object is being deleted
// 		if err := r.cleanUpAndremoveFinalizer(aeroCluster, finalizerName); err != nil {
// 			return reconcile.Result{}, err
// 		}
// 		// Stop reconciliation as the item is being deleted
// 		return reconcile.Result{}, nil
// 	}

// 	// Your reconcile logic

// 	return reconcile.Result{}, nil
// }

func (r *ReconcileAerospikeCluster) addFinalizer(aeroCluster *aerospikev1alpha1.AerospikeCluster, finalizerName string) error {
	// The object is not being deleted, so if it does not have our finalizer,
	// then lets add the finalizer and update the object. This is equivalent
	// registering our finalizer.
	if !containsString(aeroCluster.ObjectMeta.Finalizers, finalizerName) {
		aeroCluster.ObjectMeta.Finalizers = append(aeroCluster.ObjectMeta.Finalizers, finalizerName)
		if err := r.client.Update(context.TODO(), aeroCluster); err != nil {
			return err
		}
	}
	return nil
}

func (r *ReconcileAerospikeCluster) cleanUpAndremoveFinalizer(aeroCluster *aerospikev1alpha1.AerospikeCluster, finalizerName string) error {
	// The object is being deleted
	if containsString(aeroCluster.ObjectMeta.Finalizers, finalizerName) {
		// Handle any external dependency
		if err := r.deleteExternalResources(aeroCluster); err != nil {
			// If fail to delete the external dependency here, return with error
			// so that it can be retried
			return err
		}

		// Remove finalizer from the list
		aeroCluster.ObjectMeta.Finalizers = removeString(aeroCluster.ObjectMeta.Finalizers, finalizerName)
		if err := r.client.Update(context.TODO(), aeroCluster); err != nil {
			return err
		}
	}

	// Stop reconciliation as the item is being deleted
	return nil
}

func (r *ReconcileAerospikeCluster) deleteExternalResources(aeroCluster *aerospikev1alpha1.AerospikeCluster) error {
	// Delete should be idempotent
	logger := pkglog.New(log.Ctx{"AerospikeCluster": utils.ClusterNamespacedName(aeroCluster)})

	// Delete PVCs if cascaseDelete

	pvcItems, err := r.getAeroClusterPVCList(aeroCluster)
	if err != nil {
		return fmt.Errorf("Could not find pvc for cluster: %v", err)
	}
	logger.Info("Removing pvc for removed cluster")

	if err := r.removePVCs(aeroCluster, pvcItems); err != nil {
		return fmt.Errorf("Failed to remove cluster PVCs: %v", err)
	}

	return nil
}

// Helper functions to check and remove string from a slice of strings.
func containsString(slice []string, s string) bool {
	for _, item := range slice {
		if item == s {
			return true
		}
	}
	return false
}

func removeString(slice []string, s string) (result []string) {
	for _, item := range slice {
		if item == s {
			continue
		}
		result = append(result, item)
	}
	return
=======
// RackState contains the rack configuration and rack size.
type RackState struct {
	Rack aerospikev1alpha1.Rack
	Size int
>>>>>>> 3bc9180d
}

// Reconcile AerospikeCluster object
func (r *ReconcileAerospikeCluster) Reconcile(request reconcile.Request) (reconcile.Result, error) {
	logger := pkglog.New(log.Ctx{"AerospikeCluster": request.NamespacedName})
	logger.Info("Reconciling AerospikeCluster")

	// Fetch the AerospikeCluster instance
	aeroCluster := &aerospikev1alpha1.AerospikeCluster{}
	err := r.client.Get(context.TODO(), request.NamespacedName, aeroCluster)
	if err != nil {
		if errors.IsNotFound(err) {
			// Request object not found, could have been deleted after reconcile request.
			// Owned objects are automatically garbage collected. For additional cleanup logic use finalizers.
			// Return and don't requeue
			return reconcile.Result{}, nil
		}
		// Error reading the object - requeue the request.
		return reconcile.Result{Requeue: true}, err
	}

<<<<<<< HEAD
	// Check finalizer
	// name of our custom storage finalizer
	finalizerName := "storage.finalizer"

	// Check DeletionTimestamp to see if cluster is being deleted
	if aeroCluster.ObjectMeta.DeletionTimestamp.IsZero() {
		// The cluster is not being deleted, add finalizer
		if err := r.addFinalizer(aeroCluster, finalizerName); err != nil {
			logger.Error("Failed to add finalizer", log.Ctx{"err": err})
			return reconcile.Result{}, err
		}
	} else {
		// The cluster is being deleted
		if err := r.cleanUpAndremoveFinalizer(aeroCluster, finalizerName); err != nil {
			logger.Error("Failed to remove finalizer", log.Ctx{"err": err})
			return reconcile.Result{}, err
		}
		// Stop reconciliation as the cluster is being deleted
		return reconcile.Result{}, nil
	}

	// Get/Create statefulset
	logger.Info("Check if the StatefulSet already exists, if not create a new one")
	found := &appsv1.StatefulSet{}
=======
	logger.Debug("AerospikeCluster", log.Ctx{"Spec": aeroCluster.Spec, "Status": aeroCluster.Status})
>>>>>>> 3bc9180d

	isNew, err := r.isNewCluster(aeroCluster)
	if err != nil {
		return reconcile.Result{}, fmt.Errorf("Error determining if cluster is new: %v", err)
	}

	if isNew {
		logger.Debug("It's new cluster, create empty status object")
		if err := r.createStatus(aeroCluster); err != nil {
			return reconcile.Result{}, err
		}
	} else {
		logger.Debug("It's not a new cluster, check if it is failed and needs recovery")
		hasFailed, err := r.hasClusterFailed(aeroCluster)
		if err != nil {
			return reconcile.Result{}, fmt.Errorf("Error determining if cluster has failed: %v", err)
		}

		if hasFailed {
			return r.recoverFailedCreate(aeroCluster)
		}
	}

	if err := r.ReconcileRacks(aeroCluster); err != nil {
		return reconcile.Result{}, err
	}

	// Setup access control.
	if err := r.reconcileAccessControl(aeroCluster); err != nil {
		logger.Error("Failed to reconcile access control", log.Ctx{"err": err})
		return reconcile.Result{}, err
	}

	// Update the AerospikeCluster status.
	if err := r.updateStatus(aeroCluster); err != nil {
		logger.Error("Failed to update AerospikeCluster status", log.Ctx{"err": err})
		return reconcile.Result{}, err
	}

	return reconcile.Result{}, nil
}

// ReconcileRacks reconcile all racks
func (r *ReconcileAerospikeCluster) ReconcileRacks(aeroCluster *aerospikev1alpha1.AerospikeCluster) error {
	logger := pkglog.New(log.Ctx{"AerospikeCluster": utils.ClusterNamespacedName(aeroCluster)})
	logger.Info("Reconciling rack for AerospikeCluster")

	var scaledDownRackSTSList []appsv1.StatefulSet
	var scaledDownRackList []RackState

	rackStateList := getNewRackStateList(aeroCluster)
	for _, state := range rackStateList {
		found := &appsv1.StatefulSet{}
		stsName := getNamespacedNameForStatefulSet(aeroCluster, state.Rack.ID)
		if err := r.client.Get(context.TODO(), stsName, found); err != nil {
			if !errors.IsNotFound(err) {
				return err
			}
			// Create statefulset for rack
			if err := r.createRack(aeroCluster, state); err != nil {
				return err
			}
			continue
		}

		// Get list of scaled down racks
		if *found.Spec.Replicas > int32(state.Size) {
			scaledDownRackSTSList = append(scaledDownRackSTSList, *found)
			scaledDownRackList = append(scaledDownRackList, state)
		} else {
			// Reconcile other statefulset
			if err := r.reconcileRack(aeroCluster, found, state); err != nil {
				return err
			}
		}
	}

	// Reconcile scaledDownRacks after all other racks are reconciled
	for idx, state := range scaledDownRackList {
		if err := r.reconcileRack(aeroCluster, &scaledDownRackSTSList[idx], state); err != nil {
			return err
		}
	}

	if len(aeroCluster.Status.RackConfig.Racks) != 0 {
		// remove removed racks
		if err := r.deleteRacks(aeroCluster, rackStateList); err != nil {
			logger.Error("Failed to remove statefulset for removed racks", log.Ctx{"err": err})
			return err
		}
	}

	return nil
}

func (r *ReconcileAerospikeCluster) createRack(aeroCluster *aerospikev1alpha1.AerospikeCluster, rackState RackState) error {
	logger := pkglog.New(log.Ctx{"AerospikeCluster": utils.ClusterNamespacedName(aeroCluster)})
	logger.Info("Create new Aerospike cluster if needed")

	// NoOp if already exist
	logger.Info("AerospikeCluster", log.Ctx{"Spec": aeroCluster.Spec})
	if err := r.createHeadlessSvc(aeroCluster); err != nil {
		logger.Error("Failed to create headless service", log.Ctx{"err": err})
		return err
	}
	// Bad config should not come here. It should be validated in validation hook
	cmName := getNamespacedNameForConfigMap(aeroCluster, rackState.Rack.ID)
	if err := r.buildConfigMap(aeroCluster, cmName, rackState.Rack); err != nil {
		logger.Error("Failed to create configMap from AerospikeConfig", log.Ctx{"err": err})
		return err
	}

	found := &appsv1.StatefulSet{}
	stsName := getNamespacedNameForStatefulSet(aeroCluster, rackState.Rack.ID)
	found, err := r.createStatefulSet(aeroCluster, stsName, rackState)
	if err != nil {
		logger.Error("Statefulset setup failed. Deleting statefulset", log.Ctx{"name": stsName, "err": err})
		// Delete statefulset and everything related so that it can be properly created and updated in next run
		r.deleteStatefulSet(aeroCluster, found)
		return err
	}
	return nil
}

func (r *ReconcileAerospikeCluster) deleteRacks(aeroCluster *aerospikev1alpha1.AerospikeCluster, rackStateList []RackState) error {
	oldRackIDList := getOldRackIDList(aeroCluster)

	for _, rackID := range oldRackIDList {
		var rackFound bool
		for _, newRack := range rackStateList {
			if rackID == newRack.Rack.ID {
				rackFound = true
				break
			}
		}

		if rackFound {
			continue
		}

		found := &appsv1.StatefulSet{}
		stsName := getNamespacedNameForStatefulSet(aeroCluster, rackID)
		err := r.client.Get(context.TODO(), stsName, found)
		if err != nil {
			// If not found then go to next
			if errors.IsNotFound(err) {
				continue
			}
			return err
		}
		// TODO: Add option for quick delete of rack. DefaultRackID should always be removed gracefully
		found, err = r.scaleDownRack(aeroCluster, found, RackState{Size: 0, Rack: aerospikev1alpha1.Rack{ID: rackID}})
		if err != nil {
			return err
		}

		// Delete sts
		if err := r.deleteStatefulSet(aeroCluster, found); err != nil {
			return err
		}
	}
	return nil
}

func (r *ReconcileAerospikeCluster) reconcileRack(aeroCluster *aerospikev1alpha1.AerospikeCluster, found *appsv1.StatefulSet, rackState RackState) error {
	logger := pkglog.New(log.Ctx{"AerospikeClusterSTS": getNamespacedNameForStatefulSet(aeroCluster, rackState.Rack.ID)})
	logger.Info("Reconcile existing Aerospike cluster statefulset")

	logger.Info("Ensure the StatefulSet size is the same as the spec")

	var err error
	// nil aerospikeConfig in status indicate that AerospikeCluster object is created but status is not successfully updated even once
	var needRollingRestart bool
	// AerospikeConfig nil means status not updated yet
	if aeroCluster.Status.AerospikeConfig != nil {
		needRollingRestart = !reflect.DeepEqual(aeroCluster.Spec.AerospikeConfig, aeroCluster.Status.AerospikeConfig)
		if !needRollingRestart {
			// Check if rack aerospikeConfig has changed
			for _, statusRack := range aeroCluster.Status.RackConfig.Racks {
				if rackState.Rack.ID == statusRack.ID && !reflect.DeepEqual(rackState.Rack.AerospikeConfig, statusRack.AerospikeConfig) {
					needRollingRestart = true
					logger.Info("Rack AerospikeConfig changed. Need rolling restart", log.Ctx{"oldRackConfig": statusRack, "newRackConfig": rackState.Rack})
					break
				}
			}
		} else {
			logger.Info("AerospikeConfig changed. Need rolling restart")
		}

		// Update config map if config is updated
		if needRollingRestart {
			if err := r.updateConfigMap(aeroCluster, getNamespacedNameForConfigMap(aeroCluster, rackState.Rack.ID), rackState.Rack); err != nil {
				logger.Error("Failed to update configMap from AerospikeConfig", log.Ctx{"err": err})
				return err
			}
		}

		// Secret (having config info like tls, feature-key-file) is updated, need rolling restart
		if !needRollingRestart {
			needRollingRestart = !reflect.DeepEqual(aeroCluster.Spec.AerospikeConfigSecret, aeroCluster.Status.AerospikeConfigSecret)
		}

		// Resource are updated, need rolling restart
		if aeroCluster.Spec.Resources != nil || aeroCluster.Status.Resources != nil {
			if !needRollingRestart && isClusterResourceUpdated(aeroCluster) {
				logger.Info("Resources changed. Need rolling restart")

				needRollingRestart = true
			}
		}
	}

	desiredSize := int32(rackState.Size)
	// Scale down
	if *found.Spec.Replicas > desiredSize {
		found, err = r.scaleDownRack(aeroCluster, found, rackState)
		if err != nil {
			logger.Error("Failed to scaleDown StatefulSet pods", log.Ctx{"err": err})
			return err
		}
	}

	// Upgrade
	upgradeNeeded, err := r.isAeroClusterUpgradeNeeded(aeroCluster, rackState.Rack.ID)
	if err != nil {
		return err
	}

	if upgradeNeeded {
		found, err = r.upgradeRack(aeroCluster, found, aeroCluster.Spec.Build, rackState)
		if err != nil {
			logger.Error("Failed to update StatefulSet image", log.Ctx{"err": err})
			return err
		}
	} else if needRollingRestart {
		found, err = r.rollingRestartRack(aeroCluster, found, rackState)
		if err != nil {
			logger.Error("Failed to do rolling restart", log.Ctx{"err": err})
			return err
		}
	}

	// Scale up after upgrading, so that new pods comeup with new image
	if *found.Spec.Replicas < desiredSize {
		found, err = r.scaleUpRack(aeroCluster, found, rackState)
		if err != nil {
			logger.Error("Failed to scaleUp StatefulSet pods", log.Ctx{"err": err})
			return err
		}
	}

	return nil
}

<<<<<<< HEAD
// cleanupPods checks pods and status before scaleup to detect and fix any status anomalies.
func (r *ReconcileAerospikeCluster) cleanupPods(aeroCluster *aerospikev1alpha1.AerospikeCluster, podNames []string) error {
	logger := pkglog.New(log.Ctx{"AerospikeCluster": utils.ClusterNamespacedName(aeroCluster)})

	needStatusCleanup := []string{}
	for _, podName := range podNames {
		_, ok := aeroCluster.Status.PodStatus[podName]
		if ok {
			needStatusCleanup = append(needStatusCleanup, podName)
		}
	}

	if len(needStatusCleanup) > 0 {
		if err := r.removePodStatus(aeroCluster, needStatusCleanup); err != nil {
			return fmt.Errorf("Could not cleanup pod status: %v", err)
		}
	}

	logger.Info("Removing pvc for removed pods", log.Ctx{"pods": podNames})

	// Delete PVCs if cascaseDelete
	pvcItems, err := r.getPodsPVCList(aeroCluster, podNames)
	if err != nil {
		return fmt.Errorf("Could not find pvc for pods %v: %v", podNames, err)
	}
	if err := r.removePVCs(aeroCluster, pvcItems); err != nil {
		return fmt.Errorf("Could not cleanup pod PVCs: %v", err)
	}

	return nil
}

// func isBlockCascadeDelete(aeroCluster *aerospikev1alpha1.AerospikeCluster) bool {
// 	return aeroCluster.Spec.Storage.BlockVolumePolicy.CascadeDelete != nil && *aeroCluster.Spec.Storage.BlockVolumePolicy.CascadeDelete
// }

// func isFileSystemCascadeDelete(aeroCluster *aerospikev1alpha1.AerospikeCluster) bool {
// 	return aeroCluster.Spec.Storage.FileSystemVolumePolicy.CascadeDelete != nil && *aeroCluster.Spec.Storage.FileSystemVolumePolicy.CascadeDelete
// }

// func isPVCCascadeDelete(aeroCluster *aerospikev1alpha1.AerospikeCluster, pvc corev1.PersistentVolumeClaim) (*bool, error) {
// 	volumes := aeroCluster.Spec.Storage.Volumes
// 	for _, v := range volumes {
// 		// e.g. opt-aerospike-aerocluster-0
// 		pvcName := getPVCName(v.Path) + "-" + aeroCluster.Name
// 		if strings.HasPrefix(pvc.Name, pvcName) {
// 			return v.CascadeDelete, nil
// 		}
// 	}
// 	// TODO: It should not happen. PVC should be in volumes.
// 	return nil, fmt.Errorf("PVC %s, not found in configured cluster storage volumes %v. It should not happen", pvc.Name, volumes)
// }

func getVolumeConfigForPVC(aeroCluster *aerospikev1alpha1.AerospikeCluster, pvc corev1.PersistentVolumeClaim) (*aerospikev1alpha1.AerospikePersistentVolumeSpec, error) {
	volumes := aeroCluster.Spec.Storage.Volumes
	for _, v := range volumes {
		// e.g. opt-aerospike-aerocluster-0
		pvcName := getPVCName(v.Path) + "-" + aeroCluster.Name
		if strings.HasPrefix(pvc.Name, pvcName) {
			return &v, nil
		}
	}
	return nil, fmt.Errorf("PVC %s, not found in configured cluster storage volumes %v. It should not happen. This PVC may not be part of cluster", pvc.Name, volumes)
}

func (r *ReconcileAerospikeCluster) removePVCs(aeroCluster *aerospikev1alpha1.AerospikeCluster, pvcItems []corev1.PersistentVolumeClaim) error {
	logger := pkglog.New(log.Ctx{"AerospikeCluster": utils.ClusterNamespacedName(aeroCluster)})

	// pvcItems, err := r.getPodsPVCList(aeroCluster, podNames)
	// if err != nil {
	// 	return fmt.Errorf("Could not find pvc for pods %v: %v", podNames, err)
	// }

	for _, pvc := range pvcItems {
		// Should we wait for delete?
		// Can we do it async in scaleDown
		v, err := getVolumeConfigForPVC(aeroCluster, pvc)
		if err != nil {
			// Only not found err
			logger.Info("Can not remove PVC", log.Ctx{"pvc": pvc.Name, "err": err})
			continue
		}

		cd := v.CascadeDelete
		if cd == nil {
			return fmt.Errorf("CascadeDelete policy is nil for volume %v. It should have been set internally", *v)

			// if ((*pvc.Spec.VolumeMode == corev1.PersistentVolumeBlock) && isBlockCascadeDelete(aeroCluster)) ||
			// 	((*pvc.Spec.VolumeMode == corev1.PersistentVolumeFilesystem) && isFileSystemCascadeDelete(aeroCluster)) {
			// 	if err := r.client.Delete(context.TODO(), &pvc); err != nil {
			// 		return fmt.Errorf("Could not delete pvc %s for pods %v: %v", pvc.Name, podNames, err)
			// 	}
			// 	logger.Debug("PVC removed. Using global cascadeDelete policy", log.Ctx{"PVC": pvc.Name, "volumeMode": *pvc.Spec.VolumeMode})
			// } else {
			// 	logger.Debug("PVC not removed. Using global cascadeDelete policy", log.Ctx{"PVC": pvc.Name, "volumeMode": *pvc.Spec.VolumeMode})
			// }
		}

		if *cd {
			if err := r.client.Delete(context.TODO(), &pvc); err != nil {
				return fmt.Errorf("Could not delete pvc %s: %v", pvc.Name, err)
			}
			logger.Debug("PVC removed", log.Ctx{"PVC": pvc.Name, "PVCCascadeDelete": *cd})
		} else {
			logger.Debug("PVC not removed", log.Ctx{"PVC": pvc.Name, "PVCCascadeDelete": *cd})
		}
	}
	return nil
}
=======
func (r *ReconcileAerospikeCluster) scaleUpRack(aeroCluster *aerospikev1alpha1.AerospikeCluster, found *appsv1.StatefulSet, rackState RackState) (*appsv1.StatefulSet, error) {
	logger := pkglog.New(log.Ctx{"AerospikeClusterSTS": getNamespacedNameForStatefulSet(aeroCluster, rackState.Rack.ID)})
>>>>>>> 3bc9180d

	desiredSize := int32(rackState.Size)

	oldSz := *found.Spec.Replicas
	found.Spec.Replicas = &desiredSize

	logger.Info("Scaling up pods", log.Ctx{"currentSz": oldSz, "desiredSz": desiredSize})

	// No need for this? But if image is bad then new pod will also comeup with bad node.
	podList, err := r.getRackPodList(aeroCluster, rackState.Rack.ID)
	if err != nil {
		return found, fmt.Errorf("Failed to list pods: %v", err)
	}
	if r.isAnyPodInFailedState(aeroCluster, podList.Items) {
		return found, fmt.Errorf("Cannot scale up AerospikeCluster. A pod is already in failed state")
	}

	newPodNames := []string{}
	for i := oldSz; i < desiredSize; i++ {
		newPodNames = append(newPodNames, getStatefulSetPodName(found.Name, i))
	}

	// Ensure none of the to be launched pods are active.
	for _, newPodName := range newPodNames {
		for _, pod := range podList.Items {
			if pod.Name == newPodName {
				return found, fmt.Errorf("Pod %s yet to be launched is still present", newPodName)
			}
		}
	}

	// Clean up any dangling resources associated with the new pods.
	// This implements a safety net to protect scale up against failed cleanup operations when cluster
	// is scaled down.
	cleanupPods := []string{}
	cleanupPods = append(cleanupPods, newPodNames...)

	// Find dangling pods in podstatus
	if aeroCluster.Status.PodStatus != nil {
		for podName := range aeroCluster.Status.PodStatus {
			ordinal, err := getStatefulSetPodOrdinal(podName)
			if err != nil {
				return found, fmt.Errorf("Invalid pod name: %s", podName)
			}

			if *ordinal >= desiredSize {
				cleanupPods = append(cleanupPods, podName)
			}
		}
	}

	err = r.cleanupPods(aeroCluster, cleanupPods)
	if err != nil {
		return found, fmt.Errorf("Failed scale up pre-check: %v", err)
	}

	if aeroCluster.Spec.MultiPodPerHost {
		// Create services for each pod
		for _, podName := range newPodNames {
			if err := r.createServiceForPod(aeroCluster, podName, aeroCluster.Namespace); err != nil {
				return found, err
			}
		}
	}

	// Scale up the statefulset
	if err := r.client.Update(context.TODO(), found, updateOption); err != nil {
		return found, fmt.Errorf("Failed to update StatefulSet pods: %v", err)
	}

	if err := r.waitForStatefulSetToBeReady(found); err != nil {
		return found, fmt.Errorf("Failed to wait for statefulset to be ready: %v", err)
	}

	// return a fresh copy
	return r.getStatefulSet(aeroCluster, rackState)
}

func (r *ReconcileAerospikeCluster) upgradeRack(aeroCluster *aerospikev1alpha1.AerospikeCluster, found *appsv1.StatefulSet, desiredImage string, rackState RackState) (*appsv1.StatefulSet, error) {
	logger := pkglog.New(log.Ctx{"AerospikeClusterSTS": getNamespacedNameForStatefulSet(aeroCluster, rackState.Rack.ID)})

	currentBuild := found.Spec.Template.Spec.Containers[0].Image
	logger.Info("Upgrading/Downgrading AerospikeCluster", log.Ctx{"desiredImage": aeroCluster.Spec.Build, "currentImage": currentBuild})

	// List the pods for this aeroCluster's statefulset
	podList, err := r.getOrderedRackPodList(aeroCluster, rackState.Rack.ID)
	if err != nil {
		return found, fmt.Errorf("Failed to list pods: %v", err)
	}

	// Update strategy for statefulSet is OnDelete, so client.Update will not start update.
	// Update will happen only when a pod is deleted.
	// So first update build and then delete a pod. Pod will come up with new image.
	// Repeat the above process.
	if found.Spec.Template.Spec.Containers[0].Image != desiredImage {
		found.Spec.Template.Spec.Containers[0].Image = desiredImage
		logger.Info("Updating image in statefulset spec", log.Ctx{"desiredImage": aeroCluster.Spec.Build, "currentImage": currentBuild})
		err = r.client.Update(context.TODO(), found, updateOption)
		if err != nil {
			return found, fmt.Errorf("Failed to update image for StatefulSet %s: %v", found.Name, err)
		}
	}

	for _, p := range podList {
		// Also check if statefulSet is in stable condition
		// Check for all containers. Status.ContainerStatuses doesn't include init container
		for _, ps := range p.Status.ContainerStatuses {
			logger.Info("Upgrading/downgrading pod", log.Ctx{"podName": p.Name, "currentImage": ps.Image, "desiredImage": desiredImage})

			// Looks like bad image
			if ps.Image == desiredImage {
				if err := utils.CheckPodFailed(&p); err != nil {
					return found, err
				}
			}
			if ps.Image != desiredImage {
				logger.Debug("Delete the Pod", log.Ctx{"podName": p.Name})

				// If already dead node, so no need to check node safety, migration
				if err := utils.CheckPodFailed(&p); err == nil {
					if err := r.waitForNodeSafeStopReady(aeroCluster, &p); err != nil {
						return found, err
					}
				}

				// Delete pod
				if err := r.client.Delete(context.TODO(), &p); err != nil {
					return found, err
				}
				logger.Debug("Pod deleted", log.Ctx{"podName": p.Name})

				// Wait for pod to come up
				for {
					logger.Debug("Waiting for pod to be ready after delete", log.Ctx{"podName": p.Name})

					pFound := &corev1.Pod{}
					err = r.client.Get(context.TODO(), types.NamespacedName{Name: p.Name, Namespace: p.Namespace}, pFound)
					if err != nil {
						logger.Error("Failed to get pod", log.Ctx{"podName": p.Name, "err": err})

						if found, err = r.getStatefulSet(aeroCluster, rackState); err != nil {
							// Stateful set has been deleted.
							// TODO Ashish to rememeber which scenario this can happen.
							logger.Error("Statefulset has been deleted for pod", log.Ctx{"podName": p.Name, "err": err})
							return nil, err
						}

						time.Sleep(time.Second * 5)
						continue
					}
					if err := utils.CheckPodFailed(pFound); err != nil {
						return found, err
					}
					if !utils.IsPodUpgraded(pFound, desiredImage) {
						logger.Debug("Waiting for pod to come up with new image", log.Ctx{"podName": p.Name})
						time.Sleep(time.Second * 5)
						continue
					}

					logger.Info("Pod is upgraded/downgraded", log.Ctx{"podName": p.Name})
					break
				}
			}
		}
	}
	// return a fresh copy
	return r.getStatefulSet(aeroCluster, rackState)
}

func (r *ReconcileAerospikeCluster) rollingRestartRack(aeroCluster *aerospikev1alpha1.AerospikeCluster, found *appsv1.StatefulSet, rackState RackState) (*appsv1.StatefulSet, error) {
	logger := pkglog.New(log.Ctx{"AerospikeClusterSTS": getNamespacedNameForStatefulSet(aeroCluster, rackState.Rack.ID)})

	logger.Info("Rolling restart AerospikeCluster statefulset nodes with new config")

	// List the pods for this aeroCluster's statefulset
	podList, err := r.getOrderedRackPodList(aeroCluster, rackState.Rack.ID)
	if err != nil {
		return found, fmt.Errorf("Failed to list pods: %v", err)
	}
	if r.isAnyPodInFailedState(aeroCluster, podList) {
		return found, fmt.Errorf("Cannot Rolling restart AerospikeCluster. A pod is already in failed state")
	}

	// Can we optimize this? Update stateful set only if there is any update for it.
	//updateStatefulSetStorage(aeroCluster, found)

	updateStatefulSetAerospikeServerContainerResources(aeroCluster, found)

	updateStatefulSetSecretInfo(aeroCluster, found)

	logger.Info("Updating statefulset spec")
	if err := r.client.Update(context.TODO(), found, updateOption); err != nil {
		return found, fmt.Errorf("Failed to update StatefulSet %s: %v", found.Name, err)
	}
	logger.Info("Statefulset spec updated. Doing rolling restart with new config")

	for _, pod := range podList {
		// Also check if statefulSet is in stable condition
		// Check for all containers. Status.ContainerStatuses doesn't include init container
		if pod.Status.ContainerStatuses == nil {
			return found, fmt.Errorf("Pod %s containerStatus is nil, pod may be in unscheduled state", pod.Name)
		}

		logger.Info("Rolling restart pod", log.Ctx{"podName": pod.Name})
		var pFound *corev1.Pod

		for i := 0; i < 5; i++ {
			logger.Debug("Waiting for pod to be ready", log.Ctx{"podName": pod.Name})

			pFound = &corev1.Pod{}
			err = r.client.Get(context.TODO(), types.NamespacedName{Name: pod.Name, Namespace: pod.Namespace}, pFound)
			if err != nil {
				logger.Error("Failed to get pod, try retry after 5 sec", log.Ctx{"err": err})
				time.Sleep(time.Second * 5)
				continue
			}
			ps := pFound.Status.ContainerStatuses[0]
			if ps.Ready {
				break
			}

			if utils.IsCrashed(pFound) {
				logger.Error("Pod has crashed", log.Ctx{"podName": pFound.Name})
				break
			}

			logger.Error("Pod containerStatus is not ready, try after 5 sec")
			time.Sleep(time.Second * 5)
		}

		err = utils.CheckPodFailed(pFound)
		if err == nil {
			// Check for migration
			if err := r.waitForNodeSafeStopReady(aeroCluster, pFound); err != nil {
				return found, err
			}
		} else {
			// TODO: Check a user flag to restart failed pods.
			logger.Info("Restarting failed pod", log.Ctx{"podName": pFound.Name, "error": err})
		}

		// Delete pod
		if err := r.client.Delete(context.TODO(), pFound); err != nil {
			logger.Error("Failed to delete pod", log.Ctx{"err": err})
			continue
		}
		logger.Debug("Pod deleted", log.Ctx{"podName": pFound.Name})

		// Wait for pod to come up
		var started bool
		for i := 0; i < 20; i++ {
			logger.Debug("Waiting for pod to be ready after delete", log.Ctx{"podName": pFound.Name, "status": pFound.Status.Phase, "DeletionTimestamp": pFound.DeletionTimestamp})

			pod := &corev1.Pod{}
			err = r.client.Get(context.TODO(), types.NamespacedName{Name: pFound.Name, Namespace: pFound.Namespace}, pod)
			if err != nil {
				logger.Error("Failed to get pod", log.Ctx{"err": err})
				time.Sleep(time.Second * 5)
				continue
			}

			if err := utils.CheckPodFailed(pod); err != nil {
				return found, err
			}

			if !utils.IsPodRunningAndReady(pod) {
				logger.Debug("Waiting for pod to be ready", log.Ctx{"podName": pod.Name, "status": pod.Status.Phase, "DeletionTimestamp": pod.DeletionTimestamp})
				time.Sleep(time.Second * 5)
				continue
			}

			logger.Info("Pod is restarted", log.Ctx{"podName": pod.Name})
			started = true
			break
		}

		if !started {
			logger.Error("Pos is not running or ready. Pod might also be terminating", log.Ctx{"podName": pod.Name, "status": pod.Status.Phase, "DeletionTimestamp": pod.DeletionTimestamp})
		}

	}
	// return a fresh copy
	return r.getStatefulSet(aeroCluster, rackState)
}

func (r *ReconcileAerospikeCluster) scaleDownRack(aeroCluster *aerospikev1alpha1.AerospikeCluster, found *appsv1.StatefulSet, rackState RackState) (*appsv1.StatefulSet, error) {
	logger := pkglog.New(log.Ctx{"AerospikeClusterSTS": getNamespacedNameForStatefulSet(aeroCluster, rackState.Rack.ID)})

	desiredSize := int32(rackState.Size)

	logger.Info("ScaleDown AerospikeCluster statefulset", log.Ctx{"desiredSz": desiredSize, "currentSz": *found.Spec.Replicas})

	oldPodList, err := r.getRackPodList(aeroCluster, rackState.Rack.ID)
	if err != nil {
		return found, fmt.Errorf("Failed to list pods: %v", err)
	}

	if r.isAnyPodInFailedState(aeroCluster, oldPodList.Items) {
		return found, fmt.Errorf("Cannot scale down AerospikeCluster. A pod is already in failed state")
	}

	var removedPods []*corev1.Pod

	for *found.Spec.Replicas > desiredSize {

		// maintain list of removed pods. It will be used for alumni-reset and tip-clear
		podName := getStatefulSetPodName(found.Name, *found.Spec.Replicas-1)

		pod := utils.GetPod(podName, oldPodList.Items)

		removedPods = append(removedPods, pod)

		// Ignore safe stop check on pod not in running state.
		if utils.IsPodRunningAndReady(pod) {
			if err := r.waitForNodeSafeStopReady(aeroCluster, pod); err != nil {
				// The pod is running and is unsafe to terminate.
				return found, err
			}
		}

		// Update new object with new size
		newSize := *found.Spec.Replicas - 1
		found.Spec.Replicas = &newSize
		if err := r.client.Update(context.TODO(), found, updateOption); err != nil {
			return found, fmt.Errorf("Failed to update pod size %d StatefulSet pods: %v", newSize, err)
		}

		// Wait for pods to get terminated
		if err := r.waitForStatefulSetToBeReady(found); err != nil {
			return found, fmt.Errorf("Failed to wait for statefulset to be ready: %v", err)
		}

		// Fetch new object
		nFound, err := r.getStatefulSet(aeroCluster, rackState)
		if err != nil {
			return found, fmt.Errorf("Failed to get StatefulSet pods: %v", err)
		}
		found = nFound

		err = r.cleanupPods(aeroCluster, []string{podName})
		if err != nil {
			return nFound, fmt.Errorf("Failed to cleanup pod %s: %v", podName, err)
		}

		logger.Info("Pod Removed", log.Ctx{"podName": podName})
	}

	newPodList, err := r.getRackPodList(aeroCluster, rackState.Rack.ID)
	if err != nil {
		return found, fmt.Errorf("Failed to list pods: %v", err)
	}

	// Do post-remove-node info calls
	for _, np := range newPodList.Items {
		// TODO: We remove node from the end. Nodes will not have seed of successive nodes
		// So this will be no op.
		// We should tip in all nodes the same seed list,
		// then only this will have any impact. Is it really necessary?

		// TODO: tip after scaleup and create
		// All nodes from other rack
		for _, rp := range removedPods {
			r.tipClearHostname(aeroCluster, &np, rp)
		}
		r.alumniReset(aeroCluster, &np)
	}

	if aeroCluster.Spec.MultiPodPerHost {
		// Remove service for pod
		for _, rp := range removedPods {
			// TODO: make it more roboust, what if it fails
			if err := r.deleteServiceForPod(rp.Name, aeroCluster.Namespace); err != nil {
				return found, err
			}
		}
	}

	// This is alredy new copy, no need to fetch again
	return found, nil
}

func (r *ReconcileAerospikeCluster) reconcileAccessControl(aeroCluster *aerospikev1alpha1.AerospikeCluster) error {
	logger := pkglog.New(log.Ctx{"AerospikeCluster": utils.ClusterNamespacedName(aeroCluster)})

	enabled, err := utils.IsSecurityEnabled(aeroCluster.Spec.AerospikeConfig)
	if err != nil {
		return fmt.Errorf("Failed to get cluster security status: %v", err)
	}
	if !enabled {
		logger.Info("Cluster is not security enabled, please enable security for this cluster.")
		return nil
	}

	// Create client
	conns, err := r.newAllHostConn(aeroCluster)
	if err != nil {
		return fmt.Errorf("Failed to get host info: %v", err)
	}
	var hosts []*aero.Host
	for _, conn := range conns {
		hosts = append(hosts, &aero.Host{
			Name:    conn.ASConn.AerospikeHostName,
			TLSName: conn.ASConn.AerospikeTLSName,
			Port:    conn.ASConn.AerospikePort,
		})
	}
	// Create policy using status, status has current connection info
	aeroClient, err := aero.NewClientWithPolicyAndHost(r.getClientPolicy(aeroCluster), hosts...)
	if err != nil {
		return fmt.Errorf("Failed to create aerospike cluster client: %v", err)
	}

	defer aeroClient.Close()

	pp := r.getPasswordProvider(aeroCluster)
	err = accessControl.ReconcileAccessControl(&aeroCluster.Spec, &aeroCluster.Status.AerospikeClusterSpec, aeroClient, pp, logger)
	return err
}

func (r *ReconcileAerospikeCluster) updateStatus(aeroCluster *aerospikev1alpha1.AerospikeCluster) error {
	logger := pkglog.New(log.Ctx{"AerospikeCluster": utils.ClusterNamespacedName(aeroCluster)})

	logger.Info("Update status for AerospikeCluster")

	// Get the old object, it may have been updated in between.
	newAeroCluster := &aerospikev1alpha1.AerospikeCluster{}
	err := r.client.Get(context.TODO(), types.NamespacedName{Name: aeroCluster.Name, Namespace: aeroCluster.Namespace}, newAeroCluster)
	if err != nil {
		return err
	}

	// Deep copy merges so blank out the spec part of status before copying over.
	newAeroCluster.Status.AerospikeClusterSpec = aerospikev1alpha1.AerospikeClusterSpec{}
	if err := lib.DeepCopy(&newAeroCluster.Status.AerospikeClusterSpec, &aeroCluster.Spec); err != nil {
		return err
	}

	// Commit important access control information since getting node summary could take time.
	err = r.patchStatus(aeroCluster, newAeroCluster)
	if err != nil {
		return fmt.Errorf("Error updating status: %v", err)
	}

	summary, err := r.getAerospikeClusterNodeSummary(newAeroCluster)
	if err != nil {
		// This should not be error. Before status update, we already try reconcileAccessControl
		// This error may be because of few nodes, That should not be cosidered as full cluster error
		logger.Error("Failed to get nodes summary", log.Ctx{"err": err})
	}

	newAeroCluster.Status.Nodes = summary

	err = r.patchStatus(aeroCluster, newAeroCluster)
	if err != nil {
		return fmt.Errorf("Error updating status: %v", err)
	}
	logger.Info("Updated status", log.Ctx{"status": newAeroCluster.Status})
	return nil
}

func (r *ReconcileAerospikeCluster) createStatus(aeroCluster *aerospikev1alpha1.AerospikeCluster) error {
	logger := pkglog.New(log.Ctx{"AerospikeCluster": utils.ClusterNamespacedName(aeroCluster)})

	logger.Info("Creating status for AerospikeCluster")

	// Get the old object, it may have been updated in between.
	newAeroCluster := &aerospikev1alpha1.AerospikeCluster{}
	err := r.client.Get(context.TODO(), types.NamespacedName{Name: aeroCluster.Name, Namespace: aeroCluster.Namespace}, newAeroCluster)
	if err != nil {
		return err
	}

	if newAeroCluster.Status.Nodes == nil {
		newAeroCluster.Status.Nodes = []aerospikev1alpha1.AerospikeNodeSummary{}
	}

	if newAeroCluster.Status.PodStatus == nil {
		newAeroCluster.Status.PodStatus = map[string]aerospikev1alpha1.AerospikePodStatus{}
	}

	if err = r.client.Status().Update(context.TODO(), newAeroCluster); err != nil {
		return fmt.Errorf("Error creating status: %v", err)
	}

	return nil
}

func (r *ReconcileAerospikeCluster) isNewCluster(aeroCluster *aerospikev1alpha1.AerospikeCluster) (bool, error) {
	if aeroCluster.Status.AerospikeConfig != nil {
		// We have valid status, cluster cannot be new.
		return false, nil
	}

	statefulSetList, err := r.getClusterStatefulSets(aeroCluster)

	if err != nil {
		return false, err
	}

	// Cluster can have status nil and still have pods on failures.
	// For cluster to be new there should be no pods in the cluster.
	return len(statefulSetList.Items) == 0, nil
}

func (r *ReconcileAerospikeCluster) hasClusterFailed(aeroCluster *aerospikev1alpha1.AerospikeCluster) (bool, error) {
	isNew, err := r.isNewCluster(aeroCluster)

	if err != nil {
		// Checking cluster status failed.
		return false, err
	}

	return !isNew && aeroCluster.Status.AerospikeConfig == nil, nil
}

func (r *ReconcileAerospikeCluster) patchStatus(oldAeroCluster, newAeroCluster *aerospikev1alpha1.AerospikeCluster) error {
	logger := pkglog.New(log.Ctx{"AerospikeCluster": utils.ClusterNamespacedName(oldAeroCluster)})

	oldJSON, err := json.Marshal(oldAeroCluster)
	if err != nil {
		return fmt.Errorf("Error marshalling old status: %v", err)
	}

	newJSON, err := json.Marshal(newAeroCluster)
	if err != nil {
		return fmt.Errorf("Error marshalling new status: %v", err)
	}

	jsonpatchPatch, err := jsonpatch.CreatePatch(oldJSON, newJSON)
	if err != nil {
		return fmt.Errorf("Error creating json patch: %v", err)
	}

	// Pick changes to the status object only.
	filteredPatch := []jsonpatch.JsonPatchOperation{}
	for _, operation := range jsonpatchPatch {
		// podStatus should never be updated here
		// podStatus is updated only from 2 places
		// 1: While pod init, it will add pod in podStatus
		// 2: While pod cleanup, it will remove pod from podStatus
		if strings.HasPrefix(operation.Path, "/status") && !strings.HasPrefix(operation.Path, "/status/podStatus") {
			filteredPatch = append(filteredPatch, operation)
		}
	}

	if len(filteredPatch) == 0 {
		logger.Info("No status change required")
		return nil
	}
	logger.Debug("Filtered status patch ", log.Ctx{"patch": filteredPatch, "oldObj.status": oldAeroCluster.Status, "newObj.status": newAeroCluster.Status})

	jsonpatchJSON, err := json.Marshal(filteredPatch)

	if err != nil {
		return fmt.Errorf("Error marshalling json patch: %v", err)
	}

	patch := client.ConstantPatch(types.JSONPatchType, jsonpatchJSON)

	if err = r.client.Status().Patch(context.TODO(), oldAeroCluster, patch, client.FieldOwner(patchFieldOwner)); err != nil {
		return fmt.Errorf("Error patching status: %v", err)
	}

	// FIXME: Json unmarshal used by above client.Status(),Patch()  does not convert empty lists in the new JSON to empty lists in the target. Seems like a bug in encoding/json/Unmarshall.
	//
	// Workaround by force copying new object's status to old object's status.
	return lib.DeepCopy(&oldAeroCluster.Status, &newAeroCluster.Status)
}

// removePodStatus removes podNames from the cluster's pod status.
// Assumes the pods are not running so that the no concurrent update to this pod status is possbile.
func (r *ReconcileAerospikeCluster) removePodStatus(aeroCluster *aerospikev1alpha1.AerospikeCluster, podNames []string) error {
	if len(podNames) == 0 {
		return nil
	}

	patches := []jsonpatch.JsonPatchOperation{}

	for _, podName := range podNames {
		patch := jsonpatch.JsonPatchOperation{
			Operation: "remove",
			Path:      "/status/podStatus/" + podName,
		}
		patches = append(patches, patch)
	}

	jsonpatchJSON, err := json.Marshal(patches)
	constantPatch := client.ConstantPatch(types.JSONPatchType, jsonpatchJSON)

	// Since the pod status is updated from pod init container, set the fieldowner to "pod" for pod status updates.
	if err = r.client.Status().Patch(context.TODO(), aeroCluster, constantPatch, client.FieldOwner("pod")); err != nil {
		return fmt.Errorf("Error updating status: %v", err)
	}

	return nil
}

// cleanupPods checks pods and status before scaleup to detect and fix any status anomalies.
func (r *ReconcileAerospikeCluster) cleanupPods(aeroCluster *aerospikev1alpha1.AerospikeCluster, podNames []string) error {
	needStatusCleanup := []string{}
	for _, podName := range podNames {
		_, ok := aeroCluster.Status.PodStatus[podName]
		if ok {
			needStatusCleanup = append(needStatusCleanup, podName)
		}
	}

	if len(needStatusCleanup) > 0 {
		err := r.removePodStatus(aeroCluster, needStatusCleanup)
		if err != nil {
			return fmt.Errorf("Could not cleanup pod status: %v", err)
		}
	}

	// TODO: Remove dangling volumes that should have been cascade deleted on pod termination.

	return nil
}

// recoverFailedCreate deletes the stateful sets for every rack and retries creating the cluster again when the first cluster create has failed.
//
// The cluster is not new but maybe unreachable or down. There could be an Aerospike configuration
// error that passed the operator validation but is invalid on the server. This will happen for
// example where deeper paramter or value of combination of parameter values need validation which
// is missed by the operator. For e.g. node-address-port values in xdr datacenter section needs better
// validation for ip and port.
//
// Such cases warrant a cluster recreate to recover after the user corrects the configuration.
func (r *ReconcileAerospikeCluster) recoverFailedCreate(aeroCluster *aerospikev1alpha1.AerospikeCluster) (reconcile.Result, error) {
	logger := pkglog.New(log.Ctx{"AerospikeCluster": utils.ClusterNamespacedName(aeroCluster)})
	logger.Info("Forcing a cluster recreate as status is nil. The cluster could be unreachable due to bad configuration.")

	// Delete all statefulsets and everything related so that it can be properly created and updated in next run.
	statefulSetList, err := r.getClusterStatefulSets(aeroCluster)
	if err != nil {
		return reconcile.Result{}, fmt.Errorf("Error getting statefulsets while forcing recreate of the cluster as status is nil: %v", err)
	}

	logger.Debug("Found statefulset for cluster. Need to delete them", log.Ctx{"nSTS": len(statefulSetList.Items)})
	for _, statefulset := range statefulSetList.Items {
		if err := r.deleteStatefulSet(aeroCluster, &statefulset); err != nil {
			return reconcile.Result{}, fmt.Errorf("Error deleting statefulset while forcing recreate of the cluster as status is nil: %v", err)
		}
	}

	return reconcile.Result{}, fmt.Errorf("Forcing recreate of the cluster as status is nil")
}<|MERGE_RESOLUTION|>--- conflicted
+++ resolved
@@ -113,125 +113,10 @@
 	scheme *runtime.Scheme
 }
 
-<<<<<<< HEAD
-// func (r *ReconcileAerospikeCluster) reconcileFinalizer(request reconcile.Request) (reconcile.Result, error) {
-// 	logger := pkglog.New(log.Ctx{"AerospikeCluster": request.NamespacedName})
-// 	logger.Info("Reconciling AerospikeCluster")
-
-// 	// Fetch the AerospikeCluster instance
-// 	aeroCluster := &aerospikev1alpha1.AerospikeCluster{}
-// 	err := r.client.Get(context.TODO(), request.NamespacedName, aeroCluster)
-// 	if err != nil {
-// 		if errors.IsNotFound(err) {
-// 			// Request object not found, could have been deleted after reconcile request.
-// 			// Owned objects are automatically garbage collected. For additional cleanup logic use finalizers.
-// 			// Return and don't requeue
-// 			return reconcile.Result{}, nil
-// 		}
-// 		// Error reading the object - requeue the request.
-// 		return reconcile.Result{Requeue: true}, err
-// 	}
-
-// 	// name of our custom storage finalizer
-// 	finalizerName := "storage.finalizer"
-
-// 	// examine DeletionTimestamp to determine if object is under deletion
-// 	if aeroCluster.ObjectMeta.DeletionTimestamp.IsZero() {
-// 		// The object is not being deleted, add finalizer
-// 		if err := r.addFinalizer(aeroCluster, finalizerName); err != nil {
-// 			return reconcile.Result{}, err
-// 		}
-// 	} else {
-// 		// The object is being deleted
-// 		if err := r.cleanUpAndremoveFinalizer(aeroCluster, finalizerName); err != nil {
-// 			return reconcile.Result{}, err
-// 		}
-// 		// Stop reconciliation as the item is being deleted
-// 		return reconcile.Result{}, nil
-// 	}
-
-// 	// Your reconcile logic
-
-// 	return reconcile.Result{}, nil
-// }
-
-func (r *ReconcileAerospikeCluster) addFinalizer(aeroCluster *aerospikev1alpha1.AerospikeCluster, finalizerName string) error {
-	// The object is not being deleted, so if it does not have our finalizer,
-	// then lets add the finalizer and update the object. This is equivalent
-	// registering our finalizer.
-	if !containsString(aeroCluster.ObjectMeta.Finalizers, finalizerName) {
-		aeroCluster.ObjectMeta.Finalizers = append(aeroCluster.ObjectMeta.Finalizers, finalizerName)
-		if err := r.client.Update(context.TODO(), aeroCluster); err != nil {
-			return err
-		}
-	}
-	return nil
-}
-
-func (r *ReconcileAerospikeCluster) cleanUpAndremoveFinalizer(aeroCluster *aerospikev1alpha1.AerospikeCluster, finalizerName string) error {
-	// The object is being deleted
-	if containsString(aeroCluster.ObjectMeta.Finalizers, finalizerName) {
-		// Handle any external dependency
-		if err := r.deleteExternalResources(aeroCluster); err != nil {
-			// If fail to delete the external dependency here, return with error
-			// so that it can be retried
-			return err
-		}
-
-		// Remove finalizer from the list
-		aeroCluster.ObjectMeta.Finalizers = removeString(aeroCluster.ObjectMeta.Finalizers, finalizerName)
-		if err := r.client.Update(context.TODO(), aeroCluster); err != nil {
-			return err
-		}
-	}
-
-	// Stop reconciliation as the item is being deleted
-	return nil
-}
-
-func (r *ReconcileAerospikeCluster) deleteExternalResources(aeroCluster *aerospikev1alpha1.AerospikeCluster) error {
-	// Delete should be idempotent
-	logger := pkglog.New(log.Ctx{"AerospikeCluster": utils.ClusterNamespacedName(aeroCluster)})
-
-	// Delete PVCs if cascaseDelete
-
-	pvcItems, err := r.getAeroClusterPVCList(aeroCluster)
-	if err != nil {
-		return fmt.Errorf("Could not find pvc for cluster: %v", err)
-	}
-	logger.Info("Removing pvc for removed cluster")
-
-	if err := r.removePVCs(aeroCluster, pvcItems); err != nil {
-		return fmt.Errorf("Failed to remove cluster PVCs: %v", err)
-	}
-
-	return nil
-}
-
-// Helper functions to check and remove string from a slice of strings.
-func containsString(slice []string, s string) bool {
-	for _, item := range slice {
-		if item == s {
-			return true
-		}
-	}
-	return false
-}
-
-func removeString(slice []string, s string) (result []string) {
-	for _, item := range slice {
-		if item == s {
-			continue
-		}
-		result = append(result, item)
-	}
-	return
-=======
 // RackState contains the rack configuration and rack size.
 type RackState struct {
 	Rack aerospikev1alpha1.Rack
 	Size int
->>>>>>> 3bc9180d
 }
 
 // Reconcile AerospikeCluster object
@@ -253,7 +138,8 @@
 		return reconcile.Result{Requeue: true}, err
 	}
 
-<<<<<<< HEAD
+	logger.Debug("AerospikeCluster", log.Ctx{"Spec": aeroCluster.Spec, "Status": aeroCluster.Status})
+
 	// Check finalizer
 	// name of our custom storage finalizer
 	finalizerName := "storage.finalizer"
@@ -275,18 +161,11 @@
 		return reconcile.Result{}, nil
 	}
 
-	// Get/Create statefulset
-	logger.Info("Check if the StatefulSet already exists, if not create a new one")
-	found := &appsv1.StatefulSet{}
-=======
-	logger.Debug("AerospikeCluster", log.Ctx{"Spec": aeroCluster.Spec, "Status": aeroCluster.Status})
->>>>>>> 3bc9180d
-
+	// Handle previously failed cluster
 	isNew, err := r.isNewCluster(aeroCluster)
 	if err != nil {
 		return reconcile.Result{}, fmt.Errorf("Error determining if cluster is new: %v", err)
 	}
-
 	if isNew {
 		logger.Debug("It's new cluster, create empty status object")
 		if err := r.createStatus(aeroCluster); err != nil {
@@ -304,6 +183,7 @@
 		}
 	}
 
+	// Reconcile all racks
 	if err := r.ReconcileRacks(aeroCluster); err != nil {
 		return reconcile.Result{}, err
 	}
@@ -535,120 +415,8 @@
 	return nil
 }
 
-<<<<<<< HEAD
-// cleanupPods checks pods and status before scaleup to detect and fix any status anomalies.
-func (r *ReconcileAerospikeCluster) cleanupPods(aeroCluster *aerospikev1alpha1.AerospikeCluster, podNames []string) error {
-	logger := pkglog.New(log.Ctx{"AerospikeCluster": utils.ClusterNamespacedName(aeroCluster)})
-
-	needStatusCleanup := []string{}
-	for _, podName := range podNames {
-		_, ok := aeroCluster.Status.PodStatus[podName]
-		if ok {
-			needStatusCleanup = append(needStatusCleanup, podName)
-		}
-	}
-
-	if len(needStatusCleanup) > 0 {
-		if err := r.removePodStatus(aeroCluster, needStatusCleanup); err != nil {
-			return fmt.Errorf("Could not cleanup pod status: %v", err)
-		}
-	}
-
-	logger.Info("Removing pvc for removed pods", log.Ctx{"pods": podNames})
-
-	// Delete PVCs if cascaseDelete
-	pvcItems, err := r.getPodsPVCList(aeroCluster, podNames)
-	if err != nil {
-		return fmt.Errorf("Could not find pvc for pods %v: %v", podNames, err)
-	}
-	if err := r.removePVCs(aeroCluster, pvcItems); err != nil {
-		return fmt.Errorf("Could not cleanup pod PVCs: %v", err)
-	}
-
-	return nil
-}
-
-// func isBlockCascadeDelete(aeroCluster *aerospikev1alpha1.AerospikeCluster) bool {
-// 	return aeroCluster.Spec.Storage.BlockVolumePolicy.CascadeDelete != nil && *aeroCluster.Spec.Storage.BlockVolumePolicy.CascadeDelete
-// }
-
-// func isFileSystemCascadeDelete(aeroCluster *aerospikev1alpha1.AerospikeCluster) bool {
-// 	return aeroCluster.Spec.Storage.FileSystemVolumePolicy.CascadeDelete != nil && *aeroCluster.Spec.Storage.FileSystemVolumePolicy.CascadeDelete
-// }
-
-// func isPVCCascadeDelete(aeroCluster *aerospikev1alpha1.AerospikeCluster, pvc corev1.PersistentVolumeClaim) (*bool, error) {
-// 	volumes := aeroCluster.Spec.Storage.Volumes
-// 	for _, v := range volumes {
-// 		// e.g. opt-aerospike-aerocluster-0
-// 		pvcName := getPVCName(v.Path) + "-" + aeroCluster.Name
-// 		if strings.HasPrefix(pvc.Name, pvcName) {
-// 			return v.CascadeDelete, nil
-// 		}
-// 	}
-// 	// TODO: It should not happen. PVC should be in volumes.
-// 	return nil, fmt.Errorf("PVC %s, not found in configured cluster storage volumes %v. It should not happen", pvc.Name, volumes)
-// }
-
-func getVolumeConfigForPVC(aeroCluster *aerospikev1alpha1.AerospikeCluster, pvc corev1.PersistentVolumeClaim) (*aerospikev1alpha1.AerospikePersistentVolumeSpec, error) {
-	volumes := aeroCluster.Spec.Storage.Volumes
-	for _, v := range volumes {
-		// e.g. opt-aerospike-aerocluster-0
-		pvcName := getPVCName(v.Path) + "-" + aeroCluster.Name
-		if strings.HasPrefix(pvc.Name, pvcName) {
-			return &v, nil
-		}
-	}
-	return nil, fmt.Errorf("PVC %s, not found in configured cluster storage volumes %v. It should not happen. This PVC may not be part of cluster", pvc.Name, volumes)
-}
-
-func (r *ReconcileAerospikeCluster) removePVCs(aeroCluster *aerospikev1alpha1.AerospikeCluster, pvcItems []corev1.PersistentVolumeClaim) error {
-	logger := pkglog.New(log.Ctx{"AerospikeCluster": utils.ClusterNamespacedName(aeroCluster)})
-
-	// pvcItems, err := r.getPodsPVCList(aeroCluster, podNames)
-	// if err != nil {
-	// 	return fmt.Errorf("Could not find pvc for pods %v: %v", podNames, err)
-	// }
-
-	for _, pvc := range pvcItems {
-		// Should we wait for delete?
-		// Can we do it async in scaleDown
-		v, err := getVolumeConfigForPVC(aeroCluster, pvc)
-		if err != nil {
-			// Only not found err
-			logger.Info("Can not remove PVC", log.Ctx{"pvc": pvc.Name, "err": err})
-			continue
-		}
-
-		cd := v.CascadeDelete
-		if cd == nil {
-			return fmt.Errorf("CascadeDelete policy is nil for volume %v. It should have been set internally", *v)
-
-			// if ((*pvc.Spec.VolumeMode == corev1.PersistentVolumeBlock) && isBlockCascadeDelete(aeroCluster)) ||
-			// 	((*pvc.Spec.VolumeMode == corev1.PersistentVolumeFilesystem) && isFileSystemCascadeDelete(aeroCluster)) {
-			// 	if err := r.client.Delete(context.TODO(), &pvc); err != nil {
-			// 		return fmt.Errorf("Could not delete pvc %s for pods %v: %v", pvc.Name, podNames, err)
-			// 	}
-			// 	logger.Debug("PVC removed. Using global cascadeDelete policy", log.Ctx{"PVC": pvc.Name, "volumeMode": *pvc.Spec.VolumeMode})
-			// } else {
-			// 	logger.Debug("PVC not removed. Using global cascadeDelete policy", log.Ctx{"PVC": pvc.Name, "volumeMode": *pvc.Spec.VolumeMode})
-			// }
-		}
-
-		if *cd {
-			if err := r.client.Delete(context.TODO(), &pvc); err != nil {
-				return fmt.Errorf("Could not delete pvc %s: %v", pvc.Name, err)
-			}
-			logger.Debug("PVC removed", log.Ctx{"PVC": pvc.Name, "PVCCascadeDelete": *cd})
-		} else {
-			logger.Debug("PVC not removed", log.Ctx{"PVC": pvc.Name, "PVCCascadeDelete": *cd})
-		}
-	}
-	return nil
-}
-=======
 func (r *ReconcileAerospikeCluster) scaleUpRack(aeroCluster *aerospikev1alpha1.AerospikeCluster, found *appsv1.StatefulSet, rackState RackState) (*appsv1.StatefulSet, error) {
 	logger := pkglog.New(log.Ctx{"AerospikeClusterSTS": getNamespacedNameForStatefulSet(aeroCluster, rackState.Rack.ID)})
->>>>>>> 3bc9180d
 
 	desiredSize := int32(rackState.Size)
 
@@ -1242,28 +1010,6 @@
 	if err = r.client.Status().Patch(context.TODO(), aeroCluster, constantPatch, client.FieldOwner("pod")); err != nil {
 		return fmt.Errorf("Error updating status: %v", err)
 	}
-
-	return nil
-}
-
-// cleanupPods checks pods and status before scaleup to detect and fix any status anomalies.
-func (r *ReconcileAerospikeCluster) cleanupPods(aeroCluster *aerospikev1alpha1.AerospikeCluster, podNames []string) error {
-	needStatusCleanup := []string{}
-	for _, podName := range podNames {
-		_, ok := aeroCluster.Status.PodStatus[podName]
-		if ok {
-			needStatusCleanup = append(needStatusCleanup, podName)
-		}
-	}
-
-	if len(needStatusCleanup) > 0 {
-		err := r.removePodStatus(aeroCluster, needStatusCleanup)
-		if err != nil {
-			return fmt.Errorf("Could not cleanup pod status: %v", err)
-		}
-	}
-
-	// TODO: Remove dangling volumes that should have been cascade deleted on pod termination.
 
 	return nil
 }
@@ -1295,4 +1041,166 @@
 	}
 
 	return reconcile.Result{}, fmt.Errorf("Forcing recreate of the cluster as status is nil")
+}
+
+// cleanupPods checks pods and status before scaleup to detect and fix any status anomalies.
+func (r *ReconcileAerospikeCluster) cleanupPods(aeroCluster *aerospikev1alpha1.AerospikeCluster, podNames []string) error {
+	logger := pkglog.New(log.Ctx{"AerospikeCluster": utils.ClusterNamespacedName(aeroCluster)})
+
+	needStatusCleanup := []string{}
+	for _, podName := range podNames {
+		_, ok := aeroCluster.Status.PodStatus[podName]
+		if ok {
+			needStatusCleanup = append(needStatusCleanup, podName)
+		}
+	}
+
+	if len(needStatusCleanup) > 0 {
+		if err := r.removePodStatus(aeroCluster, needStatusCleanup); err != nil {
+			return fmt.Errorf("Could not cleanup pod status: %v", err)
+		}
+	}
+
+	logger.Info("Removing pvc for removed pods", log.Ctx{"pods": podNames})
+
+	// Delete PVCs if cascaseDelete
+	pvcItems, err := r.getPodsPVCList(aeroCluster, podNames)
+	if err != nil {
+		return fmt.Errorf("Could not find pvc for pods %v: %v", podNames, err)
+	}
+	if err := r.removePVCs(aeroCluster, pvcItems); err != nil {
+		return fmt.Errorf("Could not cleanup pod PVCs: %v", err)
+	}
+
+	return nil
+}
+
+func (r *ReconcileAerospikeCluster) addFinalizer(aeroCluster *aerospikev1alpha1.AerospikeCluster, finalizerName string) error {
+	// The object is not being deleted, so if it does not have our finalizer,
+	// then lets add the finalizer and update the object. This is equivalent
+	// registering our finalizer.
+	if !containsString(aeroCluster.ObjectMeta.Finalizers, finalizerName) {
+		aeroCluster.ObjectMeta.Finalizers = append(aeroCluster.ObjectMeta.Finalizers, finalizerName)
+		if err := r.client.Update(context.TODO(), aeroCluster); err != nil {
+			return err
+		}
+	}
+	return nil
+}
+
+func (r *ReconcileAerospikeCluster) cleanUpAndremoveFinalizer(aeroCluster *aerospikev1alpha1.AerospikeCluster, finalizerName string) error {
+	// The object is being deleted
+	if containsString(aeroCluster.ObjectMeta.Finalizers, finalizerName) {
+		// Handle any external dependency
+		if err := r.deleteExternalResources(aeroCluster); err != nil {
+			// If fail to delete the external dependency here, return with error
+			// so that it can be retried
+			return err
+		}
+
+		// Remove finalizer from the list
+		aeroCluster.ObjectMeta.Finalizers = removeString(aeroCluster.ObjectMeta.Finalizers, finalizerName)
+		if err := r.client.Update(context.TODO(), aeroCluster); err != nil {
+			return err
+		}
+	}
+
+	// Stop reconciliation as the item is being deleted
+	return nil
+}
+
+func (r *ReconcileAerospikeCluster) deleteExternalResources(aeroCluster *aerospikev1alpha1.AerospikeCluster) error {
+	// Delete should be idempotent
+	logger := pkglog.New(log.Ctx{"AerospikeCluster": utils.ClusterNamespacedName(aeroCluster)})
+
+	// Delete PVCs if cascaseDelete
+
+	pvcItems, err := r.getAeroClusterPVCList(aeroCluster)
+	if err != nil {
+		return fmt.Errorf("Could not find pvc for cluster: %v", err)
+	}
+	logger.Info("Removing pvc for removed cluster")
+
+	if err := r.removePVCs(aeroCluster, pvcItems); err != nil {
+		return fmt.Errorf("Failed to remove cluster PVCs: %v", err)
+	}
+
+	return nil
+}
+
+func (r *ReconcileAerospikeCluster) removePVCs(aeroCluster *aerospikev1alpha1.AerospikeCluster, pvcItems []corev1.PersistentVolumeClaim) error {
+	logger := pkglog.New(log.Ctx{"AerospikeCluster": utils.ClusterNamespacedName(aeroCluster)})
+
+	// pvcItems, err := r.getPodsPVCList(aeroCluster, podNames)
+	// if err != nil {
+	// 	return fmt.Errorf("Could not find pvc for pods %v: %v", podNames, err)
+	// }
+
+	for _, pvc := range pvcItems {
+		// Should we wait for delete?
+		// Can we do it async in scaleDown
+		v, err := getVolumeConfigForPVC(aeroCluster, pvc)
+		if err != nil {
+			// Only not found err
+			logger.Info("Can not remove PVC", log.Ctx{"pvc": pvc.Name, "err": err})
+			continue
+		}
+
+		cd := v.CascadeDelete
+		if cd == nil {
+			return fmt.Errorf("CascadeDelete policy is nil for volume %v. It should have been set internally", *v)
+
+			// if ((*pvc.Spec.VolumeMode == corev1.PersistentVolumeBlock) && isBlockCascadeDelete(aeroCluster)) ||
+			// 	((*pvc.Spec.VolumeMode == corev1.PersistentVolumeFilesystem) && isFileSystemCascadeDelete(aeroCluster)) {
+			// 	if err := r.client.Delete(context.TODO(), &pvc); err != nil {
+			// 		return fmt.Errorf("Could not delete pvc %s for pods %v: %v", pvc.Name, podNames, err)
+			// 	}
+			// 	logger.Debug("PVC removed. Using global cascadeDelete policy", log.Ctx{"PVC": pvc.Name, "volumeMode": *pvc.Spec.VolumeMode})
+			// } else {
+			// 	logger.Debug("PVC not removed. Using global cascadeDelete policy", log.Ctx{"PVC": pvc.Name, "volumeMode": *pvc.Spec.VolumeMode})
+			// }
+		}
+
+		if *cd {
+			if err := r.client.Delete(context.TODO(), &pvc); err != nil {
+				return fmt.Errorf("Could not delete pvc %s: %v", pvc.Name, err)
+			}
+			logger.Debug("PVC removed", log.Ctx{"PVC": pvc.Name, "PVCCascadeDelete": *cd})
+		} else {
+			logger.Debug("PVC not removed", log.Ctx{"PVC": pvc.Name, "PVCCascadeDelete": *cd})
+		}
+	}
+	return nil
+}
+
+func getVolumeConfigForPVC(aeroCluster *aerospikev1alpha1.AerospikeCluster, pvc corev1.PersistentVolumeClaim) (*aerospikev1alpha1.AerospikePersistentVolumeSpec, error) {
+	volumes := aeroCluster.Spec.Storage.Volumes
+	for _, v := range volumes {
+		// e.g. opt-aerospike-aerocluster-0
+		pvcName := getPVCName(v.Path) + "-" + aeroCluster.Name
+		if strings.HasPrefix(pvc.Name, pvcName) {
+			return &v, nil
+		}
+	}
+	return nil, fmt.Errorf("PVC %s, not found in configured cluster storage volumes %v. It should not happen. This PVC may not be part of cluster", pvc.Name, volumes)
+}
+
+// Helper functions to check and remove string from a slice of strings.
+func containsString(slice []string, s string) bool {
+	for _, item := range slice {
+		if item == s {
+			return true
+		}
+	}
+	return false
+}
+
+func removeString(slice []string, s string) (result []string) {
+	for _, item := range slice {
+		if item == s {
+			continue
+		}
+		result = append(result, item)
+	}
+	return
 }