--- conflicted
+++ resolved
@@ -48,107 +48,13 @@
 //------------------------------------------------------------------------------------
 // controller helper
 //------------------------------------------------------------------------------------
+
 func (r *ReconcileAerospikeCluster) createStatefulSet(aeroCluster *aerospikev1alpha1.AerospikeCluster, namespacedName types.NamespacedName, rackState RackState) (*appsv1.StatefulSet, error) {
 	logger := pkglog.New(log.Ctx{"AerospikeCluster": utils.ClusterNamespacedName(aeroCluster)})
 
-<<<<<<< HEAD
-	desiredImage := aeroCluster.Spec.Build
-	podList, err := r.getPodList(aeroCluster)
-	if err != nil {
-		return true, fmt.Errorf("Failed to list pods: %v", err)
-	}
-	for _, p := range podList.Items {
-		for _, ps := range p.Status.ContainerStatuses {
-			actualImage := ps.Image
-			if !utils.IsImageEqual(actualImage, desiredImage) {
-				logger.Info("Pod image validation failed. Need upgrade/downgrade", log.Ctx{"currentImage": ps.Image, "desiredImage": desiredImage, "podName": p.Name})
-				return true, nil
-			}
-		}
-	}
-	return false, nil
-}
-
-func (r *ReconcileAerospikeCluster) isAnyPodInFailedState(aeroCluster *aerospikev1alpha1.AerospikeCluster, podList []corev1.Pod) bool {
-	logger := pkglog.New(log.Ctx{"AerospikeCluster": utils.ClusterNamespacedName(aeroCluster)})
-
-	for _, p := range podList {
-		for _, ps := range p.Status.ContainerStatuses {
-			if err := utils.CheckPodFailed(&p); err != nil {
-				logger.Info("AerospikeCluster Pod is in failed state", log.Ctx{"currentImage": ps.Image, "podName": p.Name, "err": err})
-				return true
-			}
-		}
-	}
-	return false
-}
-
-func (r *ReconcileAerospikeCluster) getAeroClusterPVCList(aeroCluster *aerospikev1alpha1.AerospikeCluster) ([]corev1.PersistentVolumeClaim, error) {
-	// List the pvc for this aeroCluster's statefulset
-	pvcList := &corev1.PersistentVolumeClaimList{}
-	labelSelector := labels.SelectorFromSet(utils.LabelsForAerospikeCluster(aeroCluster.Name))
-	listOps := &client.ListOptions{Namespace: aeroCluster.Namespace, LabelSelector: labelSelector}
-
-	if err := r.client.List(context.TODO(), pvcList, listOps); err != nil {
-		return nil, err
-	}
-	return pvcList.Items, nil
-}
-
-func (r *ReconcileAerospikeCluster) getPodsPVCList(aeroCluster *aerospikev1alpha1.AerospikeCluster, podNames []string) ([]corev1.PersistentVolumeClaim, error) {
-	pvcListItems, err := r.getAeroClusterPVCList(aeroCluster)
-	if err != nil {
-		return nil, err
-	}
-	// https://github.com/kubernetes/kubernetes/issues/72196
-	// No regex support in field-selector
-	// Can not get pvc having matching podName. Need to check more.
-	var newPVCItems []corev1.PersistentVolumeClaim
-	for _, pvc := range pvcListItems {
-		for _, podName := range podNames {
-			// Get PVC belonging to pod only
-			if strings.HasSuffix(pvc.Name, podName) {
-				newPVCItems = append(newPVCItems, pvc)
-			}
-		}
-	}
-	return newPVCItems, nil
-}
-
-func (r *ReconcileAerospikeCluster) getPodList(aeroCluster *aerospikev1alpha1.AerospikeCluster) (*corev1.PodList, error) {
-	// List the pods for this aeroCluster's statefulset
-	podList := &corev1.PodList{}
-	labelSelector := labels.SelectorFromSet(utils.LabelsForAerospikeCluster(aeroCluster.Name))
-	listOps := &client.ListOptions{Namespace: aeroCluster.Namespace, LabelSelector: labelSelector}
-	if err := r.client.List(context.TODO(), podList, listOps); err != nil {
-		return nil, err
-	}
-	return podList, nil
-}
-
-func (r *ReconcileAerospikeCluster) getOrderedPodList(aeroCluster *aerospikev1alpha1.AerospikeCluster) ([]corev1.Pod, error) {
-	podList, err := r.getPodList(aeroCluster)
-	if err != nil {
-		return nil, err
-	}
-	sortedList := make([]corev1.Pod, len(podList.Items))
-	for _, p := range podList.Items {
-		indexStr := strings.Split(p.Name, "-")
-		indexInt, _ := strconv.Atoi(indexStr[1])
-		sortedList[(len(podList.Items)-1)-indexInt] = p
-	}
-	return sortedList, nil
-}
-
-func (r *ReconcileAerospikeCluster) createStatefulSetForAerospikeCluster(aeroCluster *aerospikev1alpha1.AerospikeCluster) (*appsv1.StatefulSet, error) {
-	logger := pkglog.New(log.Ctx{"AerospikeCluster": utils.ClusterNamespacedName(aeroCluster)})
-
-	logger.Info("Create statefulset for AerospikeCluster")
-=======
 	replicas := int32(rackState.Size)
 
 	logger.Info("Create statefulset for AerospikeCluster", log.Ctx{"size": replicas})
->>>>>>> 3bc9180d
 
 	if aeroCluster.Spec.MultiPodPerHost {
 		// Create services for all statefulset pods
@@ -604,6 +510,63 @@
 	return nil
 }
 
+func (r *ReconcileAerospikeCluster) getAeroClusterPVCList(aeroCluster *aerospikev1alpha1.AerospikeCluster) ([]corev1.PersistentVolumeClaim, error) {
+	// List the pvc for this aeroCluster's statefulset
+	pvcList := &corev1.PersistentVolumeClaimList{}
+	labelSelector := labels.SelectorFromSet(utils.LabelsForAerospikeCluster(aeroCluster.Name))
+	listOps := &client.ListOptions{Namespace: aeroCluster.Namespace, LabelSelector: labelSelector}
+
+	if err := r.client.List(context.TODO(), pvcList, listOps); err != nil {
+		return nil, err
+	}
+	return pvcList.Items, nil
+}
+
+func (r *ReconcileAerospikeCluster) getPodsPVCList(aeroCluster *aerospikev1alpha1.AerospikeCluster, podNames []string) ([]corev1.PersistentVolumeClaim, error) {
+	pvcListItems, err := r.getAeroClusterPVCList(aeroCluster)
+	if err != nil {
+		return nil, err
+	}
+	// https://github.com/kubernetes/kubernetes/issues/72196
+	// No regex support in field-selector
+	// Can not get pvc having matching podName. Need to check more.
+	var newPVCItems []corev1.PersistentVolumeClaim
+	for _, pvc := range pvcListItems {
+		for _, podName := range podNames {
+			// Get PVC belonging to pod only
+			if strings.HasSuffix(pvc.Name, podName) {
+				newPVCItems = append(newPVCItems, pvc)
+			}
+		}
+	}
+	return newPVCItems, nil
+}
+
+// func (r *ReconcileAerospikeCluster) getPodList(aeroCluster *aerospikev1alpha1.AerospikeCluster) (*corev1.PodList, error) {
+// 	// List the pods for this aeroCluster's statefulset
+// 	podList := &corev1.PodList{}
+// 	labelSelector := labels.SelectorFromSet(utils.LabelsForAerospikeCluster(aeroCluster.Name))
+// 	listOps := &client.ListOptions{Namespace: aeroCluster.Namespace, LabelSelector: labelSelector}
+// 	if err := r.client.List(context.TODO(), podList, listOps); err != nil {
+// 		return nil, err
+// 	}
+// 	return podList, nil
+// }
+
+// func (r *ReconcileAerospikeCluster) getOrderedPodList(aeroCluster *aerospikev1alpha1.AerospikeCluster) ([]corev1.Pod, error) {
+// 	podList, err := r.getPodList(aeroCluster)
+// 	if err != nil {
+// 		return nil, err
+// 	}
+// 	sortedList := make([]corev1.Pod, len(podList.Items))
+// 	for _, p := range podList.Items {
+// 		indexStr := strings.Split(p.Name, "-")
+// 		indexInt, _ := strconv.Atoi(indexStr[1])
+// 		sortedList[(len(podList.Items)-1)-indexInt] = p
+// 	}
+// 	return sortedList, nil
+// }
+
 func (r *ReconcileAerospikeCluster) getRackPodList(aeroCluster *aerospikev1alpha1.AerospikeCluster, rackID int) (*corev1.PodList, error) {
 	// List the pods for this aeroCluster's statefulset
 	podList := &corev1.PodList{}
