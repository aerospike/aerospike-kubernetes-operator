package aerospikecluster

import (
	"context"
	"crypto/tls"
	"crypto/x509"
	"fmt"
	"path/filepath"
	"strconv"
	"strings"
	"time"

	as "github.com/aerospike/aerospike-client-go"

	aerospikev1alpha1 "github.com/aerospike/aerospike-kubernetes-operator/pkg/apis/aerospike/v1alpha1"
	accessControl "github.com/aerospike/aerospike-kubernetes-operator/pkg/controller/asconfig"
	"github.com/aerospike/aerospike-kubernetes-operator/pkg/controller/configmap"
	"github.com/aerospike/aerospike-kubernetes-operator/pkg/controller/utils"
	log "github.com/inconshreveable/log15"
	appsv1 "k8s.io/api/apps/v1"
	corev1 "k8s.io/api/core/v1"
	v1 "k8s.io/api/core/v1"
	"k8s.io/apimachinery/pkg/api/errors"
	"k8s.io/apimachinery/pkg/api/resource"
	metav1 "k8s.io/apimachinery/pkg/apis/meta/v1"
	"k8s.io/apimachinery/pkg/labels"
	"k8s.io/apimachinery/pkg/types"
	"sigs.k8s.io/controller-runtime/pkg/client"
	"sigs.k8s.io/controller-runtime/pkg/controller/controllerutil"
)

const (
	aeroClusterServiceAccountName string = "aerospike-cluster"
)

// the default cpu request for the aerospike-server container
const (
	aerospikeServerContainerDefaultCPURequest = 1
	// the default memory request for the aerospike-server container
	// matches the default value of namespace.memory-size
	// https://www.aerospike.com/docs/reference/configuration#memory-size
	aerospikeServerContainerDefaultMemoryRequestGi         = 4
	aerospikeServerNamespaceDefaultFilesizeMemoryRequestGi = 1
)

//------------------------------------------------------------------------------------
// controller helper
//------------------------------------------------------------------------------------

func (r *ReconcileAerospikeCluster) isAeroClusterUpgradeNeeded(aeroCluster *aerospikev1alpha1.AerospikeCluster, rackID int) (bool, error) {
	logger := pkglog.New(log.Ctx{"AerospikeCluster": utils.ClusterNamespacedName(aeroCluster)})

	desiredImage := aeroCluster.Spec.Build
	podList, err := r.getRackPodList(aeroCluster, rackID)
	if err != nil {
		return true, fmt.Errorf("Failed to list pods: %v", err)
	}
	for _, p := range podList.Items {
		for _, ps := range p.Status.ContainerStatuses {
			actualImage := ps.Image
			if !utils.IsImageEqual(actualImage, desiredImage) {
				logger.Info("Pod image validation failed. Need upgrade/downgrade", log.Ctx{"currentImage": ps.Image, "desiredImage": desiredImage, "podName": p.Name})
				return true, nil
			}
		}
	}
	return false, nil
}

func (r *ReconcileAerospikeCluster) isAnyPodInFailedState(aeroCluster *aerospikev1alpha1.AerospikeCluster, podList []corev1.Pod) bool {
	logger := pkglog.New(log.Ctx{"AerospikeCluster": utils.ClusterNamespacedName(aeroCluster)})

	for _, p := range podList {
		for _, ps := range p.Status.ContainerStatuses {
			if err := utils.PodFailedStatus(&p); err != nil {
				logger.Info("AerospikeCluster Pod is in failed state", log.Ctx{"currentImage": ps.Image, "podName": p.Name, "err": err})
				return true
			}
		}
	}
	return false
}

func (r *ReconcileAerospikeCluster) getRackPodList(aeroCluster *aerospikev1alpha1.AerospikeCluster, rackID int) (*corev1.PodList, error) {
	// List the pods for this aeroCluster's statefulset
	podList := &corev1.PodList{}
	labelSelector := labels.SelectorFromSet(utils.LabelsForAerospikeClusterRack(aeroCluster.Name, rackID))
	listOps := &client.ListOptions{Namespace: aeroCluster.Namespace, LabelSelector: labelSelector}

	if err := r.client.List(context.TODO(), podList, listOps); err != nil {
		return nil, err
	}
	return podList, nil
}

func (r *ReconcileAerospikeCluster) getOrderedRackPodList(aeroCluster *aerospikev1alpha1.AerospikeCluster, rackID int) ([]corev1.Pod, error) {
	podList, err := r.getRackPodList(aeroCluster, rackID)
	if err != nil {
		return nil, err
	}
	sortedList := make([]corev1.Pod, len(podList.Items))
	for _, p := range podList.Items {
		indexStr := strings.Split(p.Name, "-")
		// Index is last, [1] can be rackID
		indexInt, _ := strconv.Atoi(indexStr[len(indexStr)-1])
		sortedList[(len(podList.Items)-1)-indexInt] = p
	}
	return sortedList, nil
}

func (r *ReconcileAerospikeCluster) getClusterPodList(aeroCluster *aerospikev1alpha1.AerospikeCluster) (*corev1.PodList, error) {
	// List the pods for this aeroCluster's statefulset
	podList := &corev1.PodList{}
	labelSelector := labels.SelectorFromSet(utils.LabelsForAerospikeCluster(aeroCluster.Name))
	listOps := &client.ListOptions{Namespace: aeroCluster.Namespace, LabelSelector: labelSelector}

	if err := r.client.List(context.TODO(), podList, listOps); err != nil {
		return nil, err
	}
	return podList, nil
}

func (r *ReconcileAerospikeCluster) getOrderedClusterPodList(aeroCluster *aerospikev1alpha1.AerospikeCluster) ([]corev1.Pod, error) {
	podList, err := r.getClusterPodList(aeroCluster)
	if err != nil {
		return nil, err
	}
	sortedList := make([]corev1.Pod, len(podList.Items))
	for _, p := range podList.Items {
		indexStr := strings.Split(p.Name, "-")
		indexInt, _ := strconv.Atoi(indexStr[1])
		sortedList[(len(podList.Items)-1)-indexInt] = p
	}
	return sortedList, nil
}

func (r *ReconcileAerospikeCluster) createStatefulSetForAerospikeCluster(aeroCluster *aerospikev1alpha1.AerospikeCluster, namespacedName types.NamespacedName, rackState RackState) (*appsv1.StatefulSet, error) {
	logger := pkglog.New(log.Ctx{"AerospikeCluster": utils.ClusterNamespacedName(aeroCluster)})

	replicas := int32(rackState.Size)

	logger.Info("Create statefulset for AerospikeCluster", log.Ctx{"size": replicas})

	if aeroCluster.Spec.MultiPodPerHost {
		// Create services for all statefulset pods
		for i := 0; i < rackState.Size; i++ {
			// Statefulset name created from cr name
			name := fmt.Sprintf("%s-%d", namespacedName.Name, i)
			if err := r.createServiceForPod(aeroCluster, name, aeroCluster.Namespace); err != nil {
				return nil, err
			}
		}
	}

	ports := getAeroClusterContainerPort(aeroCluster.Spec.MultiPodPerHost)

	ls := utils.LabelsForAerospikeClusterRack(aeroCluster.Name, rackState.Rack.ID)

	envVarList := []corev1.EnvVar{
		newEnvVar("MY_POD_NAME", "metadata.name"),
		newEnvVar("MY_POD_NAMESPACE", "metadata.namespace"),
		newEnvVar("MY_POD_IP", "status.podIP"),
		newEnvVar("MY_HOST_IP", "status.hostIP"),
	}

	const confDirName = "confdir"
	const initConfDirName = "initconfigs"

	st := &appsv1.StatefulSet{
		ObjectMeta: metav1.ObjectMeta{
			Name:      namespacedName.Name,
			Namespace: namespacedName.Namespace,
		},
		Spec: appsv1.StatefulSetSpec{
			//PodManagementPolicy: appsv1.ParallelPodManagement,
			UpdateStrategy: appsv1.StatefulSetUpdateStrategy{
				Type: appsv1.OnDeleteStatefulSetStrategyType,
			},
			Replicas: &replicas,
			Selector: &metav1.LabelSelector{
				MatchLabels: ls,
			},
			ServiceName: aeroCluster.Name,
			Template: corev1.PodTemplateSpec{

				ObjectMeta: metav1.ObjectMeta{
					Labels: ls,
				},
				Spec: corev1.PodSpec{
					ServiceAccountName: aeroClusterServiceAccountName,
					//TerminationGracePeriodSeconds: &int64(30),
					InitContainers: []corev1.Container{{
						Name:            "aerospike-init",
						Image:           "aerospike/aerospike-kubernetes-init:0.0.9",
						ImagePullPolicy: corev1.PullIfNotPresent,
						VolumeMounts: []corev1.VolumeMount{
							{
								Name:      confDirName,
								MountPath: "/etc/aerospike",
							},
							{
								Name:      initConfDirName,
								MountPath: "/configs",
							},
						},
						Env: append(envVarList, []corev1.EnvVar{
							corev1.EnvVar{
								// Headless service has same name as AerospikeCluster
								Name:  "SERVICE",
								Value: getHeadLessSvcName(aeroCluster),
							},
							corev1.EnvVar{
								Name:  "MULTI_POD_PER_HOST",
								Value: strconv.FormatBool(aeroCluster.Spec.MultiPodPerHost),
							},
						}...),
					}},

					Containers: []corev1.Container{{
						Name:            "aerospike-server",
						Image:           aeroCluster.Spec.Build,
						ImagePullPolicy: corev1.PullIfNotPresent,
						Ports:           ports,
						Env:             envVarList,
						VolumeMounts: []corev1.VolumeMount{
							{
								Name:      confDirName,
								MountPath: "/etc/aerospike",
							},
						},
						// Resources to be updated later
					}},
					Volumes: []corev1.Volume{
						{
							Name: confDirName,
							VolumeSource: corev1.VolumeSource{
								EmptyDir: &corev1.EmptyDirVolumeSource{},
							},
						},
						{
							Name: initConfDirName,
							VolumeSource: corev1.VolumeSource{
								ConfigMap: &corev1.ConfigMapVolumeSource{
									LocalObjectReference: corev1.LocalObjectReference{
										Name: aerospikeConfConfigMapName,
									},
								},
							},
						},
					},
				},
			},
		},
	}

	updateStatefulSetAerospikeServerContainerResources(aeroCluster, st)
	// TODO: Add validation. device, file, both should not exist in same storage class
	updateStatefulSetStorage(aeroCluster, st)

	updateStatefulSetSecretInfo(aeroCluster, st)

	updateStatefulSetAffinity(aeroCluster, st, ls, rackState)
	// Set AerospikeCluster instance as the owner and controller
	controllerutil.SetControllerReference(aeroCluster, st, r.scheme)

	if err := r.client.Create(context.TODO(), st, createOption); err != nil {
		return nil, fmt.Errorf("Failed to create new StatefulSet: %v", err)
	}
	logger.Info("Created new StatefulSet", log.Ctx{"StatefulSet.Namespace": st.Namespace, "StatefulSet.Name": st.Name})

	if err := r.waitForStatefulSetToBeReady(st); err != nil {
		return st, fmt.Errorf("Failed to wait for statefulset to be ready: %v", err)
	}

	return st, nil
}

func (r *ReconcileAerospikeCluster) deleteStatefulSet(aeroCluster *aerospikev1alpha1.AerospikeCluster, st *appsv1.StatefulSet) error {
	logger := pkglog.New(log.Ctx{"AerospikeCluster": utils.ClusterNamespacedName(aeroCluster)})

	logger.Info("Delete statefulset")

	return r.client.Delete(context.TODO(), st)
}

func (r *ReconcileAerospikeCluster) buildConfigMap(aeroCluster *aerospikev1alpha1.AerospikeCluster, name string) error {
	logger := pkglog.New(log.Ctx{"AerospikeCluster": utils.ClusterNamespacedName(aeroCluster)})
	logger.Info("Creating a new ConfigMap for statefulSet")

	confMap := &corev1.ConfigMap{}
	err := r.client.Get(context.TODO(), types.NamespacedName{Name: name, Namespace: aeroCluster.Namespace}, confMap)
	if err != nil {
		if errors.IsNotFound(err) {
			// build the aerospike config file based on the current spec
			configMapData, err := configmap.CreateConfigMapData(aeroCluster)
			if err != nil {
				return fmt.Errorf("Failed to build dotConfig from map: %v", err)
			}
			ls := utils.LabelsForAerospikeCluster(aeroCluster.Name)

			// return a configmap object containing aerospikeConfig
			confMap = &corev1.ConfigMap{
				ObjectMeta: metav1.ObjectMeta{
					Name:      name,
					Labels:    ls,
					Namespace: aeroCluster.Namespace,
				},
				Data: configMapData,
			}
			// Set AerospikeCluster instance as the owner and controller
			controllerutil.SetControllerReference(aeroCluster, confMap, r.scheme)

			if err := r.client.Create(context.TODO(), confMap, createOption); err != nil {
				return fmt.Errorf("Failed to create new confMap for StatefulSet: %v", err)
			}
			logger.Info("Created new ConfigMap", log.Ctx{"ConfigMap.Namespace": confMap.Namespace, "ConfigMap.Name": confMap.Name})

			return nil
		}
		return err
	}
	logger.Info("Configmap already exist for statefulSet. Using existing configmap", log.Ctx{"name": utils.NamespacedName(confMap.Namespace, confMap.Name)})
	return nil
}

func (r *ReconcileAerospikeCluster) updateConfigMap(aeroCluster *aerospikev1alpha1.AerospikeCluster, name string) error {
	logger := pkglog.New(log.Ctx{"AerospikeCluster": utils.ClusterNamespacedName(aeroCluster)})

	logger.Info("Updating ConfigMap", log.Ctx{"ConfigMap.Namespace": aeroCluster.Namespace, "ConfigMap.Name": name})

	confMap := &corev1.ConfigMap{}
	err := r.client.Get(context.TODO(), types.NamespacedName{Name: name, Namespace: aeroCluster.Namespace}, confMap)
	if err != nil {
		return err
	}

	// build the aerospike config file based on the current spec
	configMapData, err := configmap.CreateConfigMapData(aeroCluster)
	if err != nil {
		return fmt.Errorf("Failed to build dotConfig from map: %v", err)
	}
	confMap.Data = configMapData

	if err := r.client.Update(context.TODO(), confMap, updateOption); err != nil {
		return fmt.Errorf("Failed to update confMap for StatefulSet: %v", err)
	}
	return nil
}

func (r *ReconcileAerospikeCluster) createHeadlessSvc(aeroCluster *aerospikev1alpha1.AerospikeCluster) error {
	logger := pkglog.New(log.Ctx{"AerospikeCluster": utils.ClusterNamespacedName(aeroCluster)})

	logger.Info("Create headless service for statefulSet")

	ls := utils.LabelsForAerospikeCluster(aeroCluster.Name)

	service := &corev1.Service{}
	err := r.client.Get(context.TODO(), types.NamespacedName{Name: aeroCluster.Name, Namespace: aeroCluster.Namespace}, service)
	if err != nil {
		if errors.IsNotFound(err) {
			service = &corev1.Service{
				ObjectMeta: metav1.ObjectMeta{
					// Headless service has same name as AerospikeCluster
					Name:      getHeadLessSvcName(aeroCluster),
					Namespace: aeroCluster.Namespace,
					// deprecation in 1.10, supported until at least 1.13,  breaks peer-finder/kube-dns if not used
					Annotations: map[string]string{
						"service.alpha.kubernetes.io/tolerate-unready-endpoints": "true",
					},
					Labels: ls,
				},
				Spec: corev1.ServiceSpec{
					// deprecates service.alpha.kubernetes.io/tolerate-unready-endpoints as of 1.10? see: kubernetes/kubernetes#49239 Fixed in 1.11 as of #63742
					PublishNotReadyAddresses: true,
					ClusterIP:                "None",
					Selector:                 ls,
					Ports: []corev1.ServicePort{
						{
							Port: 3000,
							Name: "info",
						},
					},
				},
			}
			// Set AerospikeCluster instance as the owner and controller
			controllerutil.SetControllerReference(aeroCluster, service, r.scheme)

			if err := r.client.Create(context.TODO(), service, createOption); err != nil {
				return fmt.Errorf("Failed to create headless service for statefulset: %v", err)
			}
			logger.Info("Created new headless service")

			return nil
		}
		return err
	}
	logger.Info("Service already exist for statefulSet. Using existing service", log.Ctx{"name": utils.NamespacedName(service.Namespace, service.Name)})
	return nil
}

func (r *ReconcileAerospikeCluster) createServiceForPod(aeroCluster *aerospikev1alpha1.AerospikeCluster, pName, pNamespace string) error {
	service := &corev1.Service{}
	if err := r.client.Get(context.TODO(), types.NamespacedName{Name: pName, Namespace: pNamespace}, service); err == nil {
		return nil
	}

	// NodePort will be allocated automatically
	service = &corev1.Service{
		ObjectMeta: metav1.ObjectMeta{
			Name:      pName,
			Namespace: pNamespace,
		},
		Spec: corev1.ServiceSpec{
			Type: corev1.ServiceTypeNodePort,
			Selector: map[string]string{
				"statefulset.kubernetes.io/pod-name": pName,
			},
			Ports: []corev1.ServicePort{
				{
					Name: "info",
					Port: utils.ServicePort,
				},
			},
			ExternalTrafficPolicy: "Local",
		},
	}
	if name := getServiceTLSName(aeroCluster); name != "" {
		service.Spec.Ports = append(service.Spec.Ports, corev1.ServicePort{
			Name: "tls",
			Port: utils.ServiceTlsPort,
		})
	}
	// Set AerospikeCluster instance as the owner and controller.
	// It is created before Pod, so Pod cannot be the owner
	controllerutil.SetControllerReference(aeroCluster, service, r.scheme)

	if err := r.client.Create(context.TODO(), service, createOption); err != nil {
		return fmt.Errorf("Failed to create new service for pod %s: %v", pName, err)
	}
	return nil
}

func (r *ReconcileAerospikeCluster) deleteServiceForPod(pName, pNamespace string) error {
	service := &corev1.Service{}

	if err := r.client.Get(context.TODO(), types.NamespacedName{Name: pName, Namespace: pNamespace}, service); err != nil {
		return fmt.Errorf("Failed to get service for pod %s: %v", pName, err)
	}
	if err := r.client.Delete(context.TODO(), service); err != nil {
		return fmt.Errorf("Failed to delete service for pod %s: %v", pName, err)
	}
	return nil
}

func (r *ReconcileAerospikeCluster) waitForStatefulSetToBeReady(st *appsv1.StatefulSet) error {
	logger := pkglog.New(log.Ctx{"AerospikeCluster statefulset": types.NamespacedName{Name: st.Name, Namespace: st.Namespace}})

	const podStatusMaxRetry = 18
	const podStatusRetryInterval = time.Second * 10

	logger.Info("Waiting for statefulset to be ready", log.Ctx{"WaitTimePerPod": podStatusRetryInterval * time.Duration(podStatusMaxRetry)})

	var podIndex int32
	for podIndex = 0; podIndex < *st.Spec.Replicas; podIndex++ {
		podName := getStatefulSetPodName(st.Name, podIndex)

		var isReady bool
		pod := &corev1.Pod{}

		// Wait for 10 sec to pod to get started
		for i := 0; i < 5; i++ {
			time.Sleep(time.Second * 2)
			if err := r.client.Get(context.TODO(), types.NamespacedName{Name: podName, Namespace: st.Namespace}, pod); err == nil {
				break
			}
		}
		// Wait for pod to get ready
		for i := 0; i < podStatusMaxRetry; i++ {
			time.Sleep(podStatusRetryInterval)

			logger.Debug("Check statefulSet pod running and ready", log.Ctx{"pod": podName})

			pod := &corev1.Pod{}
			if err := r.client.Get(context.TODO(), types.NamespacedName{Name: podName, Namespace: st.Namespace}, pod); err != nil {
				return fmt.Errorf("Failed to get statefulSet pod %s: %v", podName, err)
			}
			if err := utils.PodFailedStatus(pod); err != nil {
				return fmt.Errorf("StatefulSet pod %s failed: %v", podName, err)
			}
			if utils.IsPodRunningAndReady(pod) {
				isReady = true
				logger.Info("Pod is running and ready", log.Ctx{"pod": podName})
				break
			}
		}
		if !isReady {
			statusErr := fmt.Errorf("StatefulSet pod is not ready. Status: %v", pod.Status.Conditions)
			logger.Error("Statefulset Not ready", log.Ctx{"err": statusErr})
			return statusErr
		}
	}
	logger.Info("Statefulset is ready")

	return nil
}

func (r *ReconcileAerospikeCluster) isStatefulSetReady(aeroCluster *aerospikev1alpha1.AerospikeCluster, st *appsv1.StatefulSet, rackID int) (bool, error) {
	logger := pkglog.New(log.Ctx{"AerospikeCluster": utils.ClusterNamespacedName(aeroCluster)})

	// Check if statefulset exist or not
	newSt := &appsv1.StatefulSet{}
	err := r.client.Get(context.TODO(), types.NamespacedName{Name: st.Name, Namespace: st.Namespace}, newSt)
	if err != nil {
		return false, err
	}

	// List the pods for this aeroCluster's statefulset
	podList, err := r.getRackPodList(aeroCluster, rackID)
	if err != nil {
		return false, err
	}

	for _, p := range podList.Items {
		logger.Debug("Check pod running and ready", log.Ctx{"pod": p.Name})
		if err := utils.PodFailedStatus(&p); err != nil {
			return false, fmt.Errorf("Pod %s failed: %v", p.Name, err)
		}
		if !utils.IsPodRunningAndReady(&p) {
			return false, nil
		}
	}

	logger.Debug("StatefulSet status", log.Ctx{"spec.replica": *st.Spec.Replicas, "status.replica": newSt.Status.Replicas})

	if *st.Spec.Replicas != newSt.Status.Replicas {
		return false, nil
	}
	return true, nil
}

func (r *ReconcileAerospikeCluster) getStatefulSet(aeroCluster *aerospikev1alpha1.AerospikeCluster, rackState RackState) (*appsv1.StatefulSet, error) {
	found := &appsv1.StatefulSet{}
	err := r.client.Get(context.TODO(), getNamespacedNameForStatefulSet(aeroCluster, rackState.Rack.ID), found)
	if err != nil {
		return nil, err
	}
	return found, nil
}

func (r *ReconcileAerospikeCluster) getClusterServerPool(aeroCluster *aerospikev1alpha1.AerospikeCluster) *x509.CertPool {
	logger := pkglog.New(log.Ctx{"AerospikeCluster": utils.ClusterNamespacedName(aeroCluster)})

	// Try to load system CA certs, otherwise just make an empty pool
	serverPool, err := x509.SystemCertPool()
	if err != nil {
		logger.Warn("Failed to add system certificates to the pool", log.Ctx{"err": err})
		serverPool = x509.NewCertPool()
	}

	// get the tls info from secret
	found := &v1.Secret{}
	err = r.client.Get(context.TODO(), types.NamespacedName{Name: aeroCluster.Spec.AerospikeConfigSecret.SecretName, Namespace: aeroCluster.Namespace}, found)
	if err != nil {
		logger.Warn("Failed to get secret certificates to the pool, returning empty certPool", log.Ctx{"err": err})
		return serverPool
	}
	tlsName := getServiceTLSName(aeroCluster)
	if tlsName == "" {
		logger.Warn("Failed to get tlsName from aerospikeConfig, returning empty certPool", log.Ctx{"err": err})
		return serverPool
	}
	// get ca-file and use as cacert
	tlsConfList := aeroCluster.Spec.AerospikeConfig["network"].(map[string]interface{})["tls"].([]interface{})
	for _, tlsConfInt := range tlsConfList {
		tlsConf := tlsConfInt.(map[string]interface{})
		if tlsConf["name"].(string) == tlsName {
			if cafile, ok := tlsConf["ca-file"]; ok {
				logger.Debug("Adding cert in tls serverpool", log.Ctx{"tlsConf": tlsConf})
				caFileName := filepath.Base(cafile.(string))
				serverPool.AppendCertsFromPEM(found.Data[caFileName])
			}
		}
	}
	return serverPool
}

func (r *ReconcileAerospikeCluster) getClientCertificate(aeroCluster *aerospikev1alpha1.AerospikeCluster) (*tls.Certificate, error) {
	logger := pkglog.New(log.Ctx{"AerospikeCluster": utils.ClusterNamespacedName(aeroCluster)})

	// get the tls info from secret
	found := &v1.Secret{}
	err := r.client.Get(context.TODO(), types.NamespacedName{Name: aeroCluster.Spec.AerospikeConfigSecret.SecretName, Namespace: aeroCluster.Namespace}, found)
	if err != nil {
		logger.Warn("Failed to get secret certificates to the pool", log.Ctx{"err": err})
		return nil, err
	}

	tlsName := getServiceTLSName(aeroCluster)
	if tlsName == "" {
		logger.Warn("Failed to get tlsName from aerospikeConfig", log.Ctx{"err": err})
		return nil, err
	}
	// get ca-file and use as cacert
	tlsConfList := aeroCluster.Spec.AerospikeConfig["network"].(map[string]interface{})["tls"].([]interface{})
	for _, tlsConfInt := range tlsConfList {
		tlsConf := tlsConfInt.(map[string]interface{})
		if tlsConf["name"].(string) == tlsName {
			certFileName := filepath.Base(tlsConf["cert-file"].(string))
			keyFileName := filepath.Base(tlsConf["key-file"].(string))

			cert, err := tls.X509KeyPair(found.Data[certFileName], found.Data[keyFileName])
			if err != nil {
				return nil, fmt.Errorf("failed to load X509 key pair for cluster: %v", err)
			}
			return &cert, nil
		}
	}
	return nil, fmt.Errorf("Failed to get tls config for creating client certificate")
}

// FromSecretPasswordProvider provides user password from the secret provided in AerospikeUserSpec.
type FromSecretPasswordProvider struct {
	// Client to read secrets.
	client *client.Client

	// The secret namespace.
	namespace string
}

func (pp FromSecretPasswordProvider) Get(username string, userSpec *aerospikev1alpha1.AerospikeUserSpec) (string, error) {
	secret := &corev1.Secret{}
	secretName := userSpec.SecretName
	// Assuming secret is in same namespace
	err := (*pp.client).Get(context.TODO(), types.NamespacedName{Name: secretName, Namespace: pp.namespace}, secret)
	if err != nil {
		return "", fmt.Errorf("Failed to get secret %s: %v", secretName, err)
	}

	passbyte, ok := secret.Data["password"]
	if !ok {
		return "", fmt.Errorf("Failed to get password from secret. Please check your secret %s", secretName)
	}
	return string(passbyte), nil
}

func (r *ReconcileAerospikeCluster) getPasswordProvider(aeroCluster *aerospikev1alpha1.AerospikeCluster) FromSecretPasswordProvider {
	return FromSecretPasswordProvider{client: &r.client, namespace: aeroCluster.Namespace}
}

func (r *ReconcileAerospikeCluster) getClientPolicy(aeroCluster *aerospikev1alpha1.AerospikeCluster) *as.ClientPolicy {
	logger := pkglog.New(log.Ctx{"AerospikeCluster": utils.ClusterNamespacedName(aeroCluster)})

	policy := as.NewClientPolicy()

	// cluster name
	policy.ClusterName = aeroCluster.Name

	// tls config
	if tlsName := getServiceTLSName(aeroCluster); tlsName != "" {
		logger.Debug("Set tls config in aeospike client policy")
		tlsConf := tls.Config{
			RootCAs:                  r.getClusterServerPool(aeroCluster),
			Certificates:             []tls.Certificate{},
			PreferServerCipherSuites: true,
			// used only in testing
			// InsecureSkipVerify: true,
		}

		cert, err := r.getClientCertificate(aeroCluster)
		if err != nil {
			logger.Error("Failed to get client certificate. Using basic clientPolicy", log.Ctx{"err": err})
			return policy
		}
		tlsConf.Certificates = append(tlsConf.Certificates, *cert)

		tlsConf.BuildNameToCertificate()
		policy.TlsConfig = &tlsConf
	}

	user, pass, err := accessControl.AerospikeAdminCredentials(&aeroCluster.Spec, &aeroCluster.Status.AerospikeClusterSpec, r.getPasswordProvider(aeroCluster))
	if err != nil {
		logger.Error("Failed to get cluster auth info", log.Ctx{"err": err})
	}

	policy.User = user
	policy.Password = pass
	return policy
}

// Called only when new cluster is created
func updateStatefulSetStorage(aeroCluster *aerospikev1alpha1.AerospikeCluster, st *appsv1.StatefulSet) {
	logger := pkglog.New(log.Ctx{"AerospikeCluster": utils.ClusterNamespacedName(aeroCluster)})

	// TODO: Add validation. device, file, both should not exist in same storage class
	for _, storage := range aeroCluster.Spec.BlockStorage {
		if storage.StorageClass != "" {
			for _, device := range storage.VolumeDevices {

				logger.Info("Add PVC for block device", log.Ctx{"device": device})
				volumeMode := corev1.PersistentVolumeBlock
				pvc := corev1.PersistentVolumeClaim{
					ObjectMeta: metav1.ObjectMeta{
						Name:      getPVCName(device.DevicePath),
						Namespace: aeroCluster.Namespace,
					},
					Spec: corev1.PersistentVolumeClaimSpec{
						VolumeMode:  &volumeMode,
						AccessModes: []corev1.PersistentVolumeAccessMode{corev1.ReadWriteOnce},
						Resources: corev1.ResourceRequirements{
							Requests: corev1.ResourceList{
								corev1.ResourceStorage: resource.MustParse(fmt.Sprintf("%dGi", device.SizeInGB)),
							},
						},
						StorageClassName: &storage.StorageClass,
					},
				}
				st.Spec.VolumeClaimTemplates = append(st.Spec.VolumeClaimTemplates, pvc)

				logger.Info("Add VolumeDevice for device", log.Ctx{"device": device})
				volume := corev1.VolumeDevice{
					Name:       getPVCName(device.DevicePath),
					DevicePath: device.DevicePath,
				}
				st.Spec.Template.Spec.Containers[0].VolumeDevices = append(st.Spec.Template.Spec.Containers[0].VolumeDevices, volume)
			}
		}
	}

	// TODO: Add validation. device, file, both should not exist in same storage class
	for _, storage := range aeroCluster.Spec.FileStorage {
		if storage.StorageClass != "" {
			for _, volumeMount := range storage.VolumeMounts {
				logger.Info("Add PVC for volumeMount", log.Ctx{"volumeMount": volumeMount})
				pvc := corev1.PersistentVolumeClaim{
					ObjectMeta: metav1.ObjectMeta{
						Name:      getPVCName(volumeMount.MountPath),
						Namespace: aeroCluster.Namespace,
					},
					Spec: corev1.PersistentVolumeClaimSpec{
						AccessModes: []corev1.PersistentVolumeAccessMode{corev1.ReadWriteOnce},
						Resources: corev1.ResourceRequirements{
							Requests: corev1.ResourceList{
								corev1.ResourceStorage: resource.MustParse(fmt.Sprintf("%dGi", volumeMount.SizeInGB)),
							},
						},
						StorageClassName: &storage.StorageClass,
					},
				}
				st.Spec.VolumeClaimTemplates = append(st.Spec.VolumeClaimTemplates, pvc)

				logger.Info("Add VolumeMounts for file", log.Ctx{"file": volumeMount})
				volume := corev1.VolumeMount{
					Name:      getPVCName(volumeMount.MountPath),
					MountPath: volumeMount.MountPath,
				}
				st.Spec.Template.Spec.Containers[0].VolumeMounts = append(st.Spec.Template.Spec.Containers[0].VolumeMounts, volume)
			}
		}
	}
<<<<<<< HEAD
}

// calculateNodeAffinity provides a way to pin all pods within a statefulset to the same zone
func updateNodeAffinity(aeroCluster *aerospikev1alpha1.AerospikeCluster, st *appsv1.StatefulSet, zone string) {

=======
>>>>>>> fc45ff3e
}

func updateStatefulSetAffinity(aeroCluster *aerospikev1alpha1.AerospikeCluster, st *appsv1.StatefulSet, labels map[string]string, rackState RackState) {
	logger := pkglog.New(log.Ctx{"AerospikeCluster": utils.ClusterNamespacedName(aeroCluster)})

	affinity := &corev1.Affinity{}

	// only enable in production, so it can be used in 1 node clusters while debugging (minikube)
	if !aeroCluster.Spec.MultiPodPerHost {
		logger.Info("Adding pod affinity rules for statefulset pod")
		antiAffinity := &corev1.PodAntiAffinity{
			RequiredDuringSchedulingIgnoredDuringExecution: []corev1.PodAffinityTerm{
				{
					LabelSelector: &metav1.LabelSelector{
						MatchLabels: labels,
					},
					TopologyKey: "kubernetes.io/hostname",
				},
			},
		}
		affinity.PodAntiAffinity = antiAffinity
	}

	if rackState.Rack.Zone != "" {
		nodeAffinity := &corev1.NodeAffinity{
			RequiredDuringSchedulingIgnoredDuringExecution: &corev1.NodeSelector{
				NodeSelectorTerms: []corev1.NodeSelectorTerm{
					{
						MatchExpressions: []corev1.NodeSelectorRequirement{
							{
								Key:      "failure-domain.beta.kubernetes.io/zone",
								Operator: corev1.NodeSelectorOpIn,
								Values:   []string{rackState.Rack.Zone},
							},
						},
					},
				},
			},
		}
		affinity.NodeAffinity = nodeAffinity
	}
	st.Spec.Template.Spec.Affinity = affinity
}

// Called while creating new cluster and also during rolling restart
func updateStatefulSetSecretInfo(aeroCluster *aerospikev1alpha1.AerospikeCluster, st *appsv1.StatefulSet) {
	logger := pkglog.New(log.Ctx{"AerospikeCluster": utils.ClusterNamespacedName(aeroCluster)})
	if aeroCluster.Spec.AerospikeConfigSecret.SecretName != "" {
		const secretVolumeName = "secretinfo"
		logger.Info("Add secret volume in statefulset pods")
		var volFound bool
		for _, vol := range st.Spec.Template.Spec.Volumes {
			if vol.Name == secretVolumeName {
				vol.VolumeSource.Secret.SecretName = aeroCluster.Spec.AerospikeConfigSecret.SecretName
				volFound = true
				break
			}
		}
		if !volFound {
			secretVolume := corev1.Volume{
				Name: secretVolumeName,
				VolumeSource: corev1.VolumeSource{
					Secret: &corev1.SecretVolumeSource{
						SecretName: aeroCluster.Spec.AerospikeConfigSecret.SecretName,
					},
				},
			}
			st.Spec.Template.Spec.Volumes = append(st.Spec.Template.Spec.Volumes, secretVolume)
		}

		var volmFound bool
		for _, vol := range st.Spec.Template.Spec.Containers[0].VolumeMounts {
			if vol.Name == secretVolumeName {
				volmFound = true
				break
			}
		}
		if !volmFound {
			secretVolumeMount := corev1.VolumeMount{
				Name:      secretVolumeName,
				MountPath: aeroCluster.Spec.AerospikeConfigSecret.MountPath,
			}
			st.Spec.Template.Spec.Containers[0].VolumeMounts = append(st.Spec.Template.Spec.Containers[0].VolumeMounts, secretVolumeMount)
		}
	}
}

func updateStatefulSetAerospikeServerContainerResources(aeroCluster *aerospikev1alpha1.AerospikeCluster, st *appsv1.StatefulSet) {
	st.Spec.Template.Spec.Containers[0].Resources = *aeroCluster.Spec.Resources
	// st.Spec.Template.Spec.Containers[0].Resources = corev1.ResourceRequirements{
	// 	Requests: corev1.ResourceList{
	// 		corev1.ResourceCPU:    computeCPURequest(aeroCluster),
	// 		corev1.ResourceMemory: computeMemoryRequest(aeroCluster),
	// 	},
	// 	Limits: computeResourceLimits(aeroCluster),
	// }
}

func getAeroClusterContainerPort(multiPodPerHost bool) []corev1.ContainerPort {
	var ports []corev1.ContainerPort
	if multiPodPerHost {
		// Create ports without hostPort setting
		ports = []corev1.ContainerPort{
			{
				Name:          utils.ServicePortName,
				ContainerPort: utils.ServicePort,
			},
			{
				Name:          utils.ServiceTlsPortName,
				ContainerPort: utils.ServiceTlsPort,
			},
			{
				Name:          utils.HeartbeatPortName,
				ContainerPort: utils.HeartbeatPort,
			},
			{
				Name:          utils.HeartbeatTlsPortName,
				ContainerPort: utils.HeartbeatTlsPort,
			},
			{
				Name:          utils.FabricPortName,
				ContainerPort: utils.FabricPort,
			},
			{
				Name:          utils.FabricTlsPortName,
				ContainerPort: utils.FabricPort,
			},
			{
				Name:          utils.InfoPortName,
				ContainerPort: utils.InfoPort,
			},
		}
	} else {
		// Single pod per host. Enable hostPort setting
		// The hostPort setting applies to the Kubernetes containers.
		// The container port will be exposed to the external network at <hostIP>:<hostPort>,
		// where the hostIP is the IP address of the Kubernetes node where
		// the container is running and the hostPort is the port requested by the user
		ports = []corev1.ContainerPort{
			{
				Name:          utils.ServicePortName,
				ContainerPort: utils.ServicePort,
				HostPort:      utils.ServicePort,
			},
			{
				Name:          utils.ServiceTlsPortName,
				ContainerPort: utils.ServiceTlsPort,
				HostPort:      utils.ServiceTlsPort,
			},
			{
				Name:          utils.HeartbeatPortName,
				ContainerPort: utils.HeartbeatPort,
			},
			{
				Name:          utils.HeartbeatTlsPortName,
				ContainerPort: utils.HeartbeatTlsPort,
			},
			{
				Name:          utils.FabricPortName,
				ContainerPort: utils.FabricPort,
			},
			{
				Name:          utils.FabricTlsPortName,
				ContainerPort: utils.FabricPort,
			},
			{
				Name:          utils.InfoPortName,
				ContainerPort: utils.InfoPort,
				HostPort:      utils.InfoPort,
			},
		}
	}
	return ports
}

func newEnvVar(name, fieldPath string) corev1.EnvVar {
	return corev1.EnvVar{
		Name: name,
		ValueFrom: &corev1.EnvVarSource{
			FieldRef: &corev1.ObjectFieldSelector{
				FieldPath: fieldPath,
			},
		},
	}
}

func isClusterResourceUpdated(aeroCluster *aerospikev1alpha1.AerospikeCluster) bool {

	// TODO: What should be the convention, should we allow removing these things once added in spec?
	// Should removing be the no op or change the cluster also for these changes? Check for the other also, like auth, secret
	if (aeroCluster.Spec.Resources == nil && aeroCluster.Status.Resources != nil) ||
		(aeroCluster.Spec.Resources != nil && aeroCluster.Status.Resources == nil) ||
		!isResourceListEqual(aeroCluster.Spec.Resources.Requests, aeroCluster.Status.Resources.Requests) ||
		!isResourceListEqual(aeroCluster.Spec.Resources.Limits, aeroCluster.Status.Resources.Limits) {

		return true
	}

	return false
}

func isResourceListEqual(res1, res2 corev1.ResourceList) bool {
	if len(res1) != len(res2) {
		return false
	}
	for k := range res1 {
		if v2, ok := res2[k]; !ok || !res1[k].Equal(v2) {
			return false
		}
	}
	return true
}

func getStatefulSetPodName(statefulSetName string, index int32) string {
	return fmt.Sprintf("%s-%d", statefulSetName, index)
}

func getPVCName(path string) string {
	path = strings.Trim(path, "/")
	return strings.Replace(path, "/", "-", -1)
}

func getHeadLessSvcName(aeroCluster *aerospikev1alpha1.AerospikeCluster) string {
	return aeroCluster.Name
<<<<<<< HEAD
}

func getNamespacedNameForStatefulSet(aeroCluster *aerospikev1alpha1.AerospikeCluster, rackID int) types.NamespacedName {
	return types.NamespacedName{
		Name:      aeroCluster.Name + "-" + strconv.Itoa(rackID),
		Namespace: aeroCluster.Namespace,
	}
}

// TODO: Update this
func splitRacks(nodeCount, rackCount int) []int {
	nodesPerRack, extraNodes := nodeCount/rackCount, nodeCount%rackCount

	var topology []int

	for rackIdx := 0; rackIdx < rackCount; rackIdx++ {
		nodesForThisRack := nodesPerRack
		if rackIdx < extraNodes {
			nodesForThisRack++
		}
		topology = append(topology, nodesForThisRack)
	}

	return topology
}

func getRackStateList(aeroCluster *aerospikev1alpha1.AerospikeCluster) []RackState {
	topology := splitRacks(int(aeroCluster.Spec.Size), len(aeroCluster.Spec.Rack))
	var rackStateList []RackState
	for idx, rack := range aeroCluster.Spec.Rack {
		rackStateList = append(rackStateList, RackState{
			Rack: rack,
			Size: topology[idx],
		})
	}
	return rackStateList
=======
>>>>>>> fc45ff3e
}<|MERGE_RESOLUTION|>--- conflicted
+++ resolved
@@ -757,14 +757,6 @@
 			}
 		}
 	}
-<<<<<<< HEAD
-}
-
-// calculateNodeAffinity provides a way to pin all pods within a statefulset to the same zone
-func updateNodeAffinity(aeroCluster *aerospikev1alpha1.AerospikeCluster, st *appsv1.StatefulSet, zone string) {
-
-=======
->>>>>>> fc45ff3e
 }
 
 func updateStatefulSetAffinity(aeroCluster *aerospikev1alpha1.AerospikeCluster, st *appsv1.StatefulSet, labels map[string]string, rackState RackState) {
@@ -989,7 +981,6 @@
 
 func getHeadLessSvcName(aeroCluster *aerospikev1alpha1.AerospikeCluster) string {
 	return aeroCluster.Name
-<<<<<<< HEAD
 }
 
 func getNamespacedNameForStatefulSet(aeroCluster *aerospikev1alpha1.AerospikeCluster, rackID int) types.NamespacedName {
@@ -1026,6 +1017,4 @@
 		})
 	}
 	return rackStateList
-=======
->>>>>>> fc45ff3e
 }