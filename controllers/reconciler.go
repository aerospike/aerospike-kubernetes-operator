--- conflicted
+++ resolved
@@ -159,16 +159,11 @@
 
 	// revert migrate-fill-delay to original value if it was set to 0 during scale down
 	// Passing first rack from the list as all the racks will have same migrate-fill-delay
-<<<<<<< HEAD
 	// Redundant safe check to revert migrate-fill-delay if previous revert operation missed/skipped somehow
-	if res := r.setMigrateFillDelay(policy, &r.aeroCluster.Spec.RackConfig.Racks[0].AerospikeConfig,
-		false, nil); !res.isSuccess {
-=======
 	if res := r.setMigrateFillDelay(
 		policy, &r.aeroCluster.Spec.RackConfig.Racks[0].AerospikeConfig,
 		false, nil,
 	); !res.isSuccess {
->>>>>>> 9ec68420
 		r.Log.Error(res.err, "Failed to revert migrate-fill-delay")
 		return reconcile.Result{}, res.err
 	}
