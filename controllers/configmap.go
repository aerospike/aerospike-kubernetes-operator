--- conflicted
+++ resolved
@@ -150,18 +150,13 @@
 	workDir := asdbv1beta1.GetWorkDirectory(rack.AerospikeConfig)
 
 	// Include initialization and restart scripts
-	_, tlsPort := asdbv1alpha1.GetServiceTLSNameAndPort(aeroCluster.Spec.AerospikeConfig)
+	_, tlsPort := asdbv1beta1.GetServiceTLSNameAndPort(aeroCluster.Spec.AerospikeConfig)
 	initializeTemplateInput := initializeTemplateInput{
 		WorkDir:         workDir,
 		MultiPodPerHost: aeroCluster.Spec.MultiPodPerHost,
 		NetworkPolicy:   aeroCluster.Spec.AerospikeNetworkPolicy,
-<<<<<<< HEAD
-		PodPort:         asdbv1beta1.ServicePort,
-		PodTLSPort:      asdbv1beta1.ServiceTLSPort,
-=======
-		PodPort:         int32(asdbv1alpha1.GetServicePort(aeroCluster.Spec.AerospikeConfig)),
+		PodPort:         int32(asdbv1beta1.GetServicePort(aeroCluster.Spec.AerospikeConfig)),
 		PodTLSPort:      int32(tlsPort),
->>>>>>> 58791b7d
 		HostNetwork:     aeroCluster.Spec.PodSpec.HostNetwork,
 	}
 
