--- conflicted
+++ resolved
@@ -271,105 +271,11 @@
 			message = fmt.Sprintf("Created or Updated User %s", v.Name)
 		}
 
-<<<<<<< HEAD
 	case acl.AerospikeUserDrop:
 		if failed {
 			eventType = corev1.EventTypeWarning
 			reason = "UserDeleteFailed"
 			message = fmt.Sprintf("Failed to Drop User %s", v.Name)
-=======
-		if err := client.RevokePrivileges(
-			adminPolicy, roleCreate.name, aerospikePrivileges,
-		); err != nil {
-			return fmt.Errorf(
-				"error revoking privileges for role %s: %v", roleCreate.name,
-				err,
-			)
-		}
-
-		logger.Info(
-			"Revoked privileges for role", "role name", roleCreate.name,
-			"privileges", privilegesToRevoke,
-		)
-	}
-
-	if len(privilegesToGrant) > 0 {
-		aerospikePrivileges, err := privilegeStringToAerospikePrivilege(privilegesToGrant)
-		if err != nil {
-			return fmt.Errorf(
-				"could not update role %s: %v", roleCreate.name, err,
-			)
-		}
-
-		if err := client.GrantPrivileges(
-			adminPolicy, roleCreate.name, aerospikePrivileges,
-		); err != nil {
-			return fmt.Errorf(
-				"error granting privileges for role %s: %v", roleCreate.name,
-				err,
-			)
-		}
-
-		logger.Info(
-			"Granted privileges to role", "role name", roleCreate.name,
-			"privileges", privilegesToGrant,
-		)
-	}
-
-	if !reflect.DeepEqual(role.Whitelist, roleCreate.whitelist) {
-		// Set whitelist.
-		if err := client.SetWhitelist(
-			adminPolicy, roleCreate.name, roleCreate.whitelist,
-		); err != nil {
-			return fmt.Errorf(
-				"error setting whitelist for role %s: %v", roleCreate.name, err,
-			)
-		}
-	}
-
-	if role.ReadQuota != roleCreate.readQuota || role.WriteQuota != roleCreate.writeQuota {
-		if err := client.SetQuotas(
-			adminPolicy, roleCreate.name, roleCreate.readQuota, roleCreate.writeQuota,
-		); err != nil {
-			return fmt.Errorf(
-				"error setting quotas for role %s: %v", roleCreate.name, err,
-			)
-		}
-	}
-
-	logger.Info("Updated role", "role name", roleCreate.name)
-	recorder.Eventf(
-		aeroCluster, corev1.EventTypeNormal, "RoleUpdated",
-		"Updated Role %s", roleCreate.name,
-	)
-
-	return nil
-}
-
-// aerospikeUserCreateUpdate creates or updates an Aerospike user.
-type aerospikeUserCreateUpdate struct {
-	// The user's name.
-	name string
-
-	// The password to set. Required for create. Optional for update.
-	password *string
-
-	// The roles to set for the user. These roles and only these roles will be granted to the user after this operation.
-	roles []string
-}
-
-// Execute creates a new Aerospike user or updates an existing one.
-func (userCreate aerospikeUserCreateUpdate) execute(
-	client *as.Client, adminPolicy *as.AdminPolicy, logger logger,
-	recorder record.EventRecorder, aeroCluster *asdbv1.AerospikeCluster,
-) error {
-	user, err := client.QueryUser(adminPolicy, userCreate.name)
-	isCreate := false
-
-	if err != nil {
-		if strings.Contains(err.Error(), userNotFoundErr) {
-			isCreate = true
->>>>>>> eba804d5
 		} else {
 			eventType = corev1.EventTypeNormal
 			reason = "UserDeleted"
