--- conflicted
+++ resolved
@@ -781,18 +781,12 @@
 
 	pod = utils.GetPod(podName, oldPodList.Items)
 
-<<<<<<< HEAD
-	// Ignore safe stop check on pod not in running state.
-	if utils.IsPodRunningAndReady(pod) {
-		if res := r.waitForMultipleNodesSafeStopReady([]*corev1.Pod{pod}, ignorablePods); !res.isSuccess {
-=======
 	isPodRunningAndReady := utils.IsPodRunningAndReady(pod)
 
 	// Ignore safe stop check if pod is not running.
 	// Ignore migrate-fill-delay if pod is not running. Deleting this pod will not lead to any migration.
 	if isPodRunningAndReady {
-		if res := r.waitForMultipleNodesSafeStopReady([]*corev1.Pod{pod}, ignorablePods, true); !res.isSuccess {
->>>>>>> adf15459
+		if res := r.waitForMultipleNodesSafeStopReady([]*corev1.Pod{pod}, ignorablePods); !res.isSuccess {
 			// The pod is running and is unsafe to terminate.
 			return found, res
 		}
