package controllers

import (
	"context"
	"fmt"
	"reflect"
	"strconv"
	"strings"

	appsv1 "k8s.io/api/apps/v1"
	corev1 "k8s.io/api/core/v1"
	"k8s.io/apimachinery/pkg/api/errors"
	"k8s.io/apimachinery/pkg/labels"
	"k8s.io/apimachinery/pkg/util/intstr"
	"sigs.k8s.io/controller-runtime/pkg/client"

	asdbv1 "github.com/aerospike/aerospike-kubernetes-operator/api/v1"
	"github.com/aerospike/aerospike-kubernetes-operator/pkg/utils"
	lib "github.com/aerospike/aerospike-management-lib"
)

type scaledDownRack struct {
	rackSTS   *appsv1.StatefulSet
	rackState *RackState
}

func (r *SingleClusterReconciler) reconcileRacks() reconcileResult {
	r.Log.Info("Reconciling rack for AerospikeCluster")

	var (
		scaledDownRackList []scaledDownRack
		res                reconcileResult
	)

	rackStateList := getConfiguredRackStateList(r.aeroCluster)

	racksToDelete, err := r.getRacksToDelete(rackStateList)
	if err != nil {
		return reconcileError(err)
	}

	rackIDsToDelete := make([]int, 0, len(racksToDelete))
	for idx := range racksToDelete {
		rackIDsToDelete = append(rackIDsToDelete, racksToDelete[idx].ID)
	}

	ignorablePods, err := r.getIgnorablePods(racksToDelete)
	if err != nil {
		return reconcileError(err)
	}

	ignorablePodNames := make([]string, 0, len(ignorablePods))
	for idx := range ignorablePods {
		ignorablePodNames = append(ignorablePodNames, ignorablePods[idx].Name)
	}

	r.Log.Info(
		"Rack changes", "racksToDelete", rackIDsToDelete, "ignorablePods",
		ignorablePodNames,
	)

	// handle failed racks
	for idx := range rackStateList {
		var podList []*corev1.Pod

		state := &rackStateList[idx]
		found := &appsv1.StatefulSet{}
		stsName := getNamespacedNameForSTS(r.aeroCluster, state.Rack.ID)

		if err = r.Client.Get(context.TODO(), stsName, found); err != nil {
			if !errors.IsNotFound(err) {
				return reconcileError(err)
			}

			continue
		}

		podList, err = r.getOrderedRackPodList(state.Rack.ID)
		if err != nil {
			return reconcileError(
				fmt.Errorf(
					"failed to list pods: %v", err,
				),
			)
		}

		failedPods, _ := getFailedAndActivePods(podList)
		if len(failedPods) != 0 {
			r.Log.Info("Reconcile the failed pods in the Rack", "rackID", state.Rack.ID, "failedPods", failedPods)

			if res = r.reconcileRack(
				found, state, ignorablePods,
			); !res.isSuccess {
				return res
			}

			r.Log.Info("Reconciled the failed pods in the Rack", "rackID", state.Rack.ID, "failedPods", failedPods)
		}
	}

	for idx := range rackStateList {
		state := &rackStateList[idx]
		found := &appsv1.StatefulSet{}
		stsName := getNamespacedNameForSTS(r.aeroCluster, state.Rack.ID)

		if err = r.Client.Get(context.TODO(), stsName, found); err != nil {
			if !errors.IsNotFound(err) {
				return reconcileError(err)
			}

			// Create statefulset with 0 size rack and then scaleUp later in Reconcile
			zeroSizedRack := &RackState{Rack: state.Rack, Size: 0}

			found, res = r.createEmptyRack(zeroSizedRack)
			if !res.isSuccess {
				return res
			}
		}

		// Get list of scaled down racks
		if *found.Spec.Replicas > int32(state.Size) {
			scaledDownRackList = append(scaledDownRackList, scaledDownRack{rackSTS: found, rackState: state})
		} else {
			// Reconcile other statefulset
			if res = r.reconcileRack(
				found, state, ignorablePods,
			); !res.isSuccess {
				return res
			}
		}
	}

	// Reconcile scaledDownRacks after all other racks are reconciled
	for idx := range scaledDownRackList {
		state := scaledDownRackList[idx].rackState
		sts := scaledDownRackList[idx].rackSTS

		if res = r.reconcileRack(sts, state, ignorablePods); !res.isSuccess {
			return res
		}
	}

	if len(r.aeroCluster.Status.RackConfig.Racks) != 0 {
		// Remove removed racks
		if res = r.deleteRacks(racksToDelete, ignorablePods); !res.isSuccess {
			if res.err != nil {
				r.Log.Error(
					err, "Failed to remove statefulset for removed racks",
					"err", res.err,
				)
			}

			return res
		}
	}

	// Wait for pods across all racks to get ready before completing
	// reconcile for the racks. The STS may be correctly updated but the pods
	// might not be ready if they are running long-running init scripts or
	// aerospike index load.
	for idx := range rackStateList {
		state := &rackStateList[idx]
		found := &appsv1.StatefulSet{}
		stsName := getNamespacedNameForSTS(r.aeroCluster, state.Rack.ID)

		if err := r.Client.Get(context.TODO(), stsName, found); err != nil {
			if !errors.IsNotFound(err) {
				return reconcileError(err)
			}

			// Create statefulset with 0 size rack and then scaleUp later in Reconcile
			zeroSizedRack := &RackState{Rack: state.Rack, Size: 0}
			found, res = r.createEmptyRack(zeroSizedRack)

			if !res.isSuccess {
				return res
			}
		}

		// Wait for pods to be ready.
		if err := r.waitForSTSToBeReady(found); err != nil {
			// If the wait times out try again.
			// The wait is required in cases where scale up waits for a pod to
			// terminate times out and event is re-queued.
			// Next reconcile will not invoke scale up or down and will
			// fall through,
			// and might run reconcile steps common to all racks before the racks
			// have scaled up.
			r.Log.Error(
				err, "Failed to wait for statefulset to be ready",
				"STS", stsName,
			)

			return reconcileRequeueAfter(1)
		}
	}

	return reconcileSuccess()
}

func (r *SingleClusterReconciler) createEmptyRack(rackState *RackState) (
	*appsv1.StatefulSet, reconcileResult,
) {
	r.Log.Info("Create new Aerospike cluster if needed")

	// NoOp if already exist
	r.Log.Info("AerospikeCluster", "Spec", r.aeroCluster.Spec)

	if err := r.createSTSHeadlessSvc(); err != nil {
		r.Log.Error(err, "Failed to create headless service")
		return nil, reconcileError(err)
	}

	// Bad config should not come here. It should be validated in validation hook
	cmName := getNamespacedNameForSTSConfigMap(r.aeroCluster, rackState.Rack.ID)
	if err := r.buildSTSConfigMap(cmName, rackState.Rack); err != nil {
		r.Log.Error(err, "Failed to create configMap from AerospikeConfig")
		return nil, reconcileError(err)
	}

	stsName := getNamespacedNameForSTS(r.aeroCluster, rackState.Rack.ID)

	found, err := r.createSTS(stsName, rackState)
	if err != nil {
		r.Log.Error(
			err, "Statefulset setup failed. Deleting statefulset", "name",
			stsName, "err", err,
		)

		// Delete statefulset and everything related so that it can be properly created and updated in next run
		_ = r.deleteSTS(found)

		return nil, reconcileError(err)
	}

	r.Recorder.Eventf(
		r.aeroCluster, corev1.EventTypeNormal, "RackCreated",
		"[rack-%d] Created Rack", rackState.Rack.ID,
	)

	return found, reconcileSuccess()
}

func (r *SingleClusterReconciler) getRacksToDelete(rackStateList []RackState) (
	[]asdbv1.Rack, error,
) {
	oldRacks, err := r.getCurrentRackList()
	if err != nil {
		return nil, err
	}

	var toDelete []asdbv1.Rack

	for oldRackIdx := range oldRacks {
		var rackFound bool

		for rackStateIdx := range rackStateList {
			if oldRacks[oldRackIdx].ID == rackStateList[rackStateIdx].Rack.ID {
				rackFound = true
				break
			}
		}

		if !rackFound {
			toDelete = append(toDelete, oldRacks[oldRackIdx])
		}
	}

	return toDelete, nil
}

func (r *SingleClusterReconciler) deleteRacks(
	racksToDelete []asdbv1.Rack, ignorablePods []corev1.Pod,
) reconcileResult {
	for idx := range racksToDelete {
		rack := &racksToDelete[idx]
		found := &appsv1.StatefulSet{}
		stsName := getNamespacedNameForSTS(r.aeroCluster, rack.ID)

		err := r.Client.Get(context.TODO(), stsName, found)
		if err != nil {
			// If not found then go to next
			if errors.IsNotFound(err) {
				continue
			}

			return reconcileError(err)
		}

		// TODO: Add option for quick delete of rack. DefaultRackID should always be removed gracefully
		rackState := &RackState{Size: 0, Rack: rack}

		found, res := r.scaleDownRack(found, rackState, ignorablePods)
		if !res.isSuccess {
			return res
		}

		// Delete sts
		if err = r.deleteSTS(found); err != nil {
			r.Recorder.Eventf(
				r.aeroCluster, corev1.EventTypeWarning, "STSDeleteFailed",
				"[rack-%d] Failed to delete {STS: %s/%s}", rack.ID,
				found.Namespace, found.Name,
			)

			return reconcileError(err)
		}

		// Delete configMap
		cmName := getNamespacedNameForSTSConfigMap(r.aeroCluster, rack.ID)
		if err = r.deleteRackConfigMap(cmName); err != nil {
			return reconcileError(err)
		}

		// Rack cleanup is done. Take time and cleanup dangling nodes and related resources that may not have been
		// cleaned up previously due to errors.
		if err = r.cleanupDanglingPodsRack(found, rackState); err != nil {
			return reconcileError(err)
		}

		r.Recorder.Eventf(
			r.aeroCluster, corev1.EventTypeNormal, "RackDeleted",
			"[rack-%d] Deleted Rack", rack.ID,
		)
	}

	return reconcileSuccess()
}

func (r *SingleClusterReconciler) upgradeOrRollingRestartRack(found *appsv1.StatefulSet, rackState *RackState,
	ignorablePods []corev1.Pod) (*appsv1.StatefulSet, reconcileResult) {
	podList, err := r.getOrderedRackPodList(rackState.Rack.ID)
	if err != nil {
		return found, reconcileError(err)
	}

	failedPods, _ := getFailedAndActivePods(podList)

	var res reconcileResult
	// Always update configMap. We won't be able to find if a rack's config, and it's pod config is in sync or not
	// Checking rack.spec, rack.status will not work.
	// We may change config, let some pods restart with new config and then change config back to original value.
	// Now rack.spec, rack.status will be same but few pods will have changed config.
	// So a check based on spec and status will skip configMap update.
	// Hence, a rolling restart of pod will never bring pod to desired config
	if err = r.updateSTSConfigMap(
		getNamespacedNameForSTSConfigMap(
			r.aeroCluster, rackState.Rack.ID,
		), rackState.Rack,
	); err != nil {
		r.Log.Error(
			err, "Failed to update configMap from AerospikeConfig", "stsName",
			found.Name,
		)

		return found, reconcileError(err)
	}

	// Upgrade
	upgradeNeeded, err := r.isRackUpgradeNeeded(rackState.Rack.ID)
	if err != nil {
		return found, reconcileError(err)
	}

	if upgradeNeeded {
		found, res = r.upgradeRack(found, rackState, ignorablePods, failedPods)
		if !res.isSuccess {
			if res.err != nil {
				r.Log.Error(
					res.err, "Failed to update StatefulSet image", "stsName",
					found.Name,
				)

				r.Recorder.Eventf(
					r.aeroCluster, corev1.EventTypeWarning,
					"RackImageUpdateFailed",
					"[rack-%d] Failed to update Image {STS: %s/%s}",
					rackState.Rack.ID, found.Namespace, found.Name,
				)
			}

			return found, res
		}
	} else {
		var needRollingRestartRack, restartTypeMap, nErr = r.needRollingRestartRack(rackState)
		if nErr != nil {
			return found, reconcileError(nErr)
		}

		if needRollingRestartRack {
			found, res = r.rollingRestartRack(found, rackState, ignorablePods, restartTypeMap, failedPods)
			if !res.isSuccess {
				if res.err != nil {
					r.Log.Error(
						res.err, "Failed to do rolling restart", "stsName",
						found.Name,
					)

					r.Recorder.Eventf(
						r.aeroCluster, corev1.EventTypeWarning,
						"RackRollingRestartFailed",
						"[rack-%d] Failed to do rolling restart {STS: %s/%s}",
						rackState.Rack.ID, found.Namespace, found.Name,
					)
				}

				return found, res
			}
		} else if len(failedPods) != 0 {
			r.Log.Info("Found failed pods in the Rack, please apply the CR with right configs to recover", "rackID",
				rackState.Rack.ID, "failedPods", failedPods)
			return found, reconcileRequeueAfter(60)
		}
	}

	return found, reconcileSuccess()
}

func (r *SingleClusterReconciler) reconcileRack(
	found *appsv1.StatefulSet, rackState *RackState, ignorablePods []corev1.Pod,
) reconcileResult {
	r.Log.Info(
		"Reconcile existing Aerospike cluster statefulset", "stsName",
		found.Name,
	)

	var res reconcileResult

	r.Log.Info(
		"Ensure rack StatefulSet size is the same as the spec", "stsName",
		found.Name,
	)

	desiredSize := int32(rackState.Size)
	currentSize := *found.Spec.Replicas

	// Scale down
	if currentSize > desiredSize {
		found, res = r.scaleDownRack(found, rackState, ignorablePods)
		if !res.isSuccess {
			if res.err != nil {
				r.Log.Error(
					res.err, "Failed to scaleDown StatefulSet pods", "stsName",
					found.Name,
				)

				r.Recorder.Eventf(
					r.aeroCluster, corev1.EventTypeWarning,
					"RackScaleDownFailed",
					"[rack-%d] Failed to scale-down {STS %s/%s, currentSize: %d desiredSize: %d}: %s",
					rackState.Rack.ID, found.Namespace, found.Name, currentSize,
					desiredSize, res.err,
				)
			}

			return res
		}
	}

	// revert migrate-fill-delay to original value if it was set to 0 during scale down
	// Reset will be done if there is Scale down or Rack redistribution
	// This check won't cover scenario where scale down operation was done and then reverted to previous value
	// before the scale down could complete.
	if (r.aeroCluster.Status.Size > r.aeroCluster.Spec.Size) ||
		(!r.IsStatusEmpty() && len(r.aeroCluster.Status.RackConfig.Racks) != len(r.aeroCluster.Spec.RackConfig.Racks)) {
		if res = r.setMigrateFillDelay(r.getClientPolicy(), &rackState.Rack.AerospikeConfig, false,
			nil); !res.isSuccess {
			r.Log.Error(res.err, "Failed to revert migrate-fill-delay after scale down")
			return res
		}
	}

<<<<<<< HEAD
	if err := r.updateAerospikeInitContainerImage(found); err != nil {
		r.Log.Error(
			err, "Failed to update Aerospike Init container", "stsName",
			found.Name,
		)

		return reconcileError(err)
	}

	found, res = r.upgradeOrRollingRestartRack(found, rackState, ignorablePods)
=======
	found, res = r.upgradeOrRollingRestartRack(found, rackState, ignorablePods, nil)
>>>>>>> dc494a04
	if !res.isSuccess {
		return res
	}

	// Scale up after upgrading, so that new pods come up with new image
	currentSize = *found.Spec.Replicas
	if currentSize < desiredSize {
		found, res = r.scaleUpRack(found, rackState)
		if !res.isSuccess {
			r.Log.Error(
				res.err, "Failed to scaleUp StatefulSet pods", "stsName",
				found.Name,
			)

			r.Recorder.Eventf(
				r.aeroCluster, corev1.EventTypeWarning, "RackScaleUpFailed",
				"[rack-%d] Failed to scale-up {STS %s/%s, currentSize: %d desiredSize: %d}: %s",
				rackState.Rack.ID, found.Namespace, found.Name, currentSize,
				desiredSize, res.err,
			)

			return res
		}
	}

	// All regular operation are complete. Take time and cleanup dangling nodes that have not been cleaned up
	// previously due to errors.
	if err := r.cleanupDanglingPodsRack(found, rackState); err != nil {
		return reconcileError(err)
	}

	// Safe check to delete all dangling pod services which are no longer required
	// There won't be any case of dangling pod service with MultiPodPerHost false, so ignore that case
	if r.aeroCluster.Spec.PodSpec.MultiPodPerHost &&
		!podServiceNeeded(r.aeroCluster.Spec.PodSpec.MultiPodPerHost, &r.aeroCluster.Spec.AerospikeNetworkPolicy) {
		if err := r.cleanupDanglingPodServices(rackState); err != nil {
			return reconcileError(err)
		}
	}

	return reconcileSuccess()
}

func (r *SingleClusterReconciler) scaleUpRack(found *appsv1.StatefulSet, rackState *RackState) (
	*appsv1.StatefulSet, reconcileResult,
) {
	desiredSize := int32(rackState.Size)

	oldSz := *found.Spec.Replicas

	r.Log.Info("Scaling up pods", "currentSz", oldSz, "desiredSz", desiredSize)
	r.Recorder.Eventf(
		r.aeroCluster, corev1.EventTypeNormal, "RackScaleUp",
		"[rack-%d] Scaling-up {STS %s/%s, currentSize: %d desiredSize: %d}",
		rackState.Rack.ID, found.Namespace, found.Name, oldSz, desiredSize,
	)

	// No need for this? But if image is bad then new pod will also come up
	// with bad node.
	podList, err := r.getRackPodList(rackState.Rack.ID)
	if err != nil {
		return found, reconcileError(fmt.Errorf("failed to list pods: %v", err))
	}

	if r.isAnyPodInImageFailedState(podList.Items) {
		return found, reconcileError(fmt.Errorf("cannot scale up AerospikeCluster. A pod is already in failed state"))
	}

	var newPodNames []string
	for i := oldSz; i < desiredSize; i++ {
		newPodNames = append(newPodNames, getSTSPodName(found.Name, i))
	}

	// Ensure none of the to be launched pods are active.
	for _, newPodName := range newPodNames {
		for idx := range podList.Items {
			if podList.Items[idx].Name == newPodName {
				return found, reconcileError(
					fmt.Errorf(
						"pod %s yet to be launched is still present",
						newPodName,
					),
				)
			}
		}
	}

	if err = r.cleanupDanglingPodsRack(found, rackState); err != nil {
		return found, reconcileError(
			fmt.Errorf(
				"failed scale up pre-check: %v", err,
			),
		)
	}

	// Create pod service for the scaled up pod when node network is used in network policy
	if podServiceNeeded(r.aeroCluster.Spec.PodSpec.MultiPodPerHost, &r.aeroCluster.Spec.AerospikeNetworkPolicy) {
		// Create services for each pod
		for _, podName := range newPodNames {
			if err = r.createPodService(
				podName, r.aeroCluster.Namespace,
			); err != nil {
				return found, reconcileError(err)
			}
		}
	}

	// update replicas here to avoid new replicas count comparison while cleaning up dangling pods of rack
	found.Spec.Replicas = &desiredSize

	// Scale up the statefulset
	if err = r.Client.Update(context.TODO(), found, updateOption); err != nil {
		return found, reconcileError(
			fmt.Errorf(
				"failed to update StatefulSet pods: %v", err,
			),
		)
	}

	// return a fresh copy
	found, err = r.getSTS(rackState)
	if err != nil {
		return found, reconcileError(err)
	}

	r.Recorder.Eventf(
		r.aeroCluster, corev1.EventTypeNormal, "RackScaledUp",
		"[rack-%d] Scaled-up {STS: %s/%s, currentSize: %d desiredSize: %d}",
		rackState.Rack.ID, found.Namespace, found.Name, *found.Spec.Replicas,
		desiredSize,
	)

	return found, reconcileSuccess()
}

func (r *SingleClusterReconciler) upgradeRack(statefulSet *appsv1.StatefulSet, rackState *RackState,
	ignorablePods []corev1.Pod, failedPods []*corev1.Pod) (*appsv1.StatefulSet, reconcileResult) {
	var (
		err     error
		podList []*corev1.Pod
	)

	if len(failedPods) != 0 {
		podList = failedPods
	} else {
		// List the pods for this aeroCluster's statefulset
		podList, err = r.getOrderedRackPodList(rackState.Rack.ID)
		if err != nil {
			return statefulSet, reconcileError(
				fmt.Errorf(
					"failed to list pods: %v", err,
				),
			)
		}
	}

	// Update STS definition. The operation is idempotent, so it's ok to call
	// it without checking for a change in the spec.
	//
	// Update strategy for statefulSet is OnDelete, so client.Update will not start update.
	// Update will happen only when a pod is deleted.
	// So first update image in STS and then delete a pod.
	// Pod will come up with new image.
	// Repeat the above process.
	err = r.updateSTS(statefulSet, rackState)
	if err != nil {
		return statefulSet, reconcileError(
			fmt.Errorf("upgrade rack : %v", err),
		)
	}

	// Find pods which needs to be updated
	podsToUpgrade := make([]*corev1.Pod, 0, len(podList))

	for idx := range podList {
		pod := podList[idx]
		r.Log.Info("Check if pod needs upgrade or not", "podName", pod.Name)

		if r.isPodUpgraded(pod) {
			r.Log.Info("Pod doesn't need upgrade", "podName", pod.Name)
			continue
		}

		podsToUpgrade = append(podsToUpgrade, pod)
	}

	var podsBatchList [][]*corev1.Pod

	if len(failedPods) != 0 {
		// creating a single batch of all failed pods in a rack, irrespective of batch size
		r.Log.Info("Skipping batchSize for failed pods")

		podsBatchList = make([][]*corev1.Pod, 1)
		podsBatchList[0] = podsToUpgrade
	} else {
		// Create batch of pods
		podsBatchList = r.getPodsBatchToRestart(podsToUpgrade, len(podList))
	}

	if len(podsBatchList) > 0 {
		// Handle one batch
		podsBatch := podsBatchList[0]

		r.Log.Info(
			"Calculated batch for doing rolling upgrade",
			"rackPodList", getPodNames(podList),
			"rearrangedPods", getPodNames(podsToUpgrade),
			"podsBatch", getPodNames(podsBatch),
			"rollingUpdateBatchSize", r.aeroCluster.Spec.RackConfig.RollingUpdateBatchSize,
		)

		if err = r.createPodServiceIfNeeded(podsBatch); err != nil {
			return nil, reconcileError(err)
		}

		podNames := getPodNames(podsBatch)

		r.Recorder.Eventf(
			r.aeroCluster, corev1.EventTypeNormal, "PodImageUpdate",
			"[rack-%d] Updating Containers on Pods %v", rackState.Rack.ID, podNames,
		)

		res := r.safelyDeletePodsAndEnsureImageUpdated(rackState, podsBatch, ignorablePods)
		if !res.isSuccess {
			return statefulSet, res
		}

		r.Recorder.Eventf(
			r.aeroCluster, corev1.EventTypeNormal, "PodImageUpdated",
			"[rack-%d] Updated Containers on Pods %v", rackState.Rack.ID, podNames,
		)

		// Handle the next batch in subsequent Reconcile.
		if len(podsBatchList) > 1 {
			return statefulSet, reconcileRequeueAfter(1)
		}
	}

	// If it was last batch then go ahead return a fresh copy
	statefulSet, err = r.getSTS(rackState)
	if err != nil {
		return statefulSet, reconcileError(err)
	}

	r.Recorder.Eventf(
		r.aeroCluster, corev1.EventTypeNormal, "RackImageUpdated",
		"[rack-%d] Image Updated {STS: %s/%s}", rackState.Rack.ID, statefulSet.Namespace, statefulSet.Name,
	)

	return statefulSet, reconcileSuccess()
}

func (r *SingleClusterReconciler) scaleDownRack(
	found *appsv1.StatefulSet, rackState *RackState, ignorablePods []corev1.Pod,
) (*appsv1.StatefulSet, reconcileResult) {
	desiredSize := int32(rackState.Size)

	// Continue if scaleDown is not needed
	if *found.Spec.Replicas <= desiredSize {
		return found, reconcileSuccess()
	}

	r.Log.Info(
		"ScaleDown AerospikeCluster statefulset", "desiredSz", desiredSize,
		"currentSz", *found.Spec.Replicas,
	)
	r.Recorder.Eventf(
		r.aeroCluster, corev1.EventTypeNormal, "RackScaleDown",
		"[rack-%d] Scaling-down {STS:%s/%s, currentSize: %d desiredSize: %d",
		rackState.Rack.ID, found.Namespace, found.Name, *found.Spec.Replicas,
		desiredSize,
	)

	oldPodList, err := r.getRackPodList(rackState.Rack.ID)
	if err != nil {
		return found, reconcileError(fmt.Errorf("failed to list pods: %v", err))
	}

	if r.isAnyPodInImageFailedState(oldPodList.Items) {
		return found, reconcileError(fmt.Errorf("cannot scale down AerospikeCluster. A pod is already in failed state"))
	}

	// code flow will reach this stage only when found.Spec.Replicas > desiredSize

	// maintain list of removed pods. It will be used for alumni-reset and tip-clear
	var pod *corev1.Pod

	policy := r.getClientPolicy()

	podName := getSTSPodName(found.Name, *found.Spec.Replicas-1)

	pod = utils.GetPod(podName, oldPodList.Items)

	// Ignore safe stop check on pod not in running state.
	if utils.IsPodRunningAndReady(pod) {
		if res := r.waitForMultipleNodesSafeStopReady([]*corev1.Pod{pod}, ignorablePods, true); !res.isSuccess {
			// The pod is running and is unsafe to terminate.
			return found, res
		}
	}

	// set migrate-fill-delay to 0 across all nodes of cluster to scale down fast
	// temporarily add the pod to be deleted in ignorablePods slice to avoid setting migrate-fill-delay to pod when
	// pod is not ready
	if res := r.setMigrateFillDelay(
		policy, &rackState.Rack.AerospikeConfig, true,
		append(ignorablePods, *pod),
	); !res.isSuccess {
		return found, res
	}

	// Update new object with new size
	newSize := *found.Spec.Replicas - 1
	found.Spec.Replicas = &newSize

	if err = r.Client.Update(
		context.TODO(), found, updateOption,
	); err != nil {
		return found, reconcileError(
			fmt.Errorf(
				"failed to update pod size %d StatefulSet pods: %v",
				newSize, err,
			),
		)
	}

	// Wait for pods to get terminated
	if err = r.waitForSTSToBeReady(found); err != nil {
		r.Log.Error(err, "Failed to wait for statefulset to be ready")
		return found, reconcileRequeueAfter(1)
	}

	// This check is added only in scale down but not in rolling restart.
	// If scale down leads to unavailable or dead partition then we should scale up the cluster,
	// This can be left to the user but if we would do it here on our own then we can reuse
	// objects like pvc and service. These objects would have been removed if scaleup is left for the user.
	// In case of rolling restart, no pod cleanup happens, therefor rolling config back is left to the user.
	if err = r.validateSCClusterState(policy, ignorablePods); err != nil {
		// reset cluster size
		newSize := *found.Spec.Replicas + 1
		found.Spec.Replicas = &newSize

		r.Log.Error(
			err, "Cluster validation failed, re-setting AerospikeCluster statefulset to previous size",
			"size", newSize,
		)

		if err = r.Client.Update(
			context.TODO(), found, updateOption,
		); err != nil {
			return found, reconcileError(
				fmt.Errorf(
					"failed to update pod size %d StatefulSet pods: %v",
					newSize, err,
				),
			)
		}

		return found, reconcileRequeueAfter(1)
	}

	// Fetch new object
	nFound, err := r.getSTS(rackState)
	if err != nil {
		return found, reconcileError(
			fmt.Errorf(
				"failed to get StatefulSet pods: %v", err,
			),
		)
	}

	found = nFound

	if err := r.cleanupPods([]string{podName}, rackState); err != nil {
		return nFound, reconcileError(
			fmt.Errorf(
				"failed to cleanup pod %s: %v", podName, err,
			),
		)
	}

	r.Log.Info("Pod Removed", "podName", podName)
	r.Recorder.Eventf(
		r.aeroCluster, corev1.EventTypeNormal, "PodDeleted",
		"[rack-%d] Deleted Pod %s", rackState.Rack.ID, pod.Name,
	)

	r.Recorder.Eventf(
		r.aeroCluster, corev1.EventTypeNormal, "RackScaledDown",
		"[rack-%d] Scaled-down {STS:%s/%s, currentSize: %d desiredSize: %d",
		rackState.Rack.ID, found.Namespace, found.Name, *found.Spec.Replicas,
		desiredSize,
	)

	return found, reconcileRequeueAfter(1)
}

func (r *SingleClusterReconciler) rollingRestartRack(found *appsv1.StatefulSet, rackState *RackState,
	ignorablePods []corev1.Pod, restartTypeMap map[string]RestartType,
	failedPods []*corev1.Pod) (*appsv1.StatefulSet, reconcileResult) {
	r.Log.Info("Rolling restart AerospikeCluster statefulset nodes with new config")

	r.Recorder.Eventf(
		r.aeroCluster, corev1.EventTypeNormal, "RackRollingRestart",
		"[rack-%d] Started Rolling restart", rackState.Rack.ID,
	)

	var (
		err     error
		podList []*corev1.Pod
	)

	if len(failedPods) != 0 {
		podList = failedPods
		restartTypeMap = make(map[string]RestartType)

		for idx := range podList {
			restartTypeMap[podList[idx].Name] = podRestart
		}
	} else {
		// List the pods for this aeroCluster's statefulset
		podList, err = r.getOrderedRackPodList(rackState.Rack.ID)
		if err != nil {
			return found, reconcileError(fmt.Errorf("failed to list pods: %v", err))
		}
	}

	pods := make([]corev1.Pod, 0, len(podList))
	for idx := range podList {
		pods = append(pods, *podList[idx])
	}

	if r.isAnyPodInImageFailedState(pods) {
		return found, reconcileError(
			fmt.Errorf(
				"cannot Rolling restart AerospikeCluster. " +
					"A pod is already in failed state due to image related issues",
			),
		)
	}

	err = r.updateSTS(found, rackState)
	if err != nil {
		return found, reconcileError(
			fmt.Errorf("rolling restart failed: %v", err),
		)
	}

	r.Log.Info(
		"Statefulset spec updated - doing rolling restart with new" +
			" config",
	)

	// Find pods which needs restart
	podsToRestart := make([]*corev1.Pod, 0, len(podList))

	for idx := range podList {
		pod := podList[idx]

		restartType := restartTypeMap[pod.Name]
		if restartType == noRestart {
			r.Log.Info("This Pod doesn't need rolling restart, Skip this", "pod", pod.Name)
			continue
		}

		podsToRestart = append(podsToRestart, pod)
	}

	var podsBatchList [][]*corev1.Pod

	if len(failedPods) != 0 {
		// creating a single batch of all failed pods in a rack, irrespective of batch size
		r.Log.Info("Skipping batchSize for failed pods")

		podsBatchList = make([][]*corev1.Pod, 1)
		podsBatchList[0] = podsToRestart
	} else {
		// Create batch of pods
		podsBatchList = r.getPodsBatchToRestart(podsToRestart, len(podList))
	}

	// Restart batch of pods
	if len(podsBatchList) > 0 {
		// Handle one batch
		podsBatch := podsBatchList[0]

		r.Log.Info(
			"Calculated batch for doing rolling restart",
			"rackPodList", getPodNames(podList),
			"rearrangedPods", getPodNames(podsToRestart),
			"podsBatch", getPodNames(podsBatch),
			"rollingUpdateBatchSize", r.aeroCluster.Spec.RackConfig.RollingUpdateBatchSize,
		)

		if err = r.createPodServiceIfNeeded(podsBatch); err != nil {
			return nil, reconcileError(err)
		}

		res := r.rollingRestartPods(rackState, podsBatch, ignorablePods, restartTypeMap)
		if !res.isSuccess {
			return found, res
		}

		// Handle next batch in subsequent Reconcile.
		if len(podsBatchList) > 1 {
			return found, reconcileRequeueAfter(1)
		}
	}
	// It's last batch, go ahead

	// Return a fresh copy
	found, err = r.getSTS(rackState)
	if err != nil {
		return found, reconcileError(err)
	}

	r.Recorder.Eventf(
		r.aeroCluster, corev1.EventTypeNormal, "RackRollingRestarted",
		"[rack-%d] Finished Rolling restart", rackState.Rack.ID,
	)

	return found, reconcileSuccess()
}

func (r *SingleClusterReconciler) needRollingRestartRack(rackState *RackState) (
	needRestart bool, restartTypeMap map[string]RestartType, err error,
) {
	podList, err := r.getOrderedRackPodList(rackState.Rack.ID)
	if err != nil {
		return false, nil, fmt.Errorf("failed to list pods: %v", err)
	}

	restartTypeMap, err = r.getRollingRestartTypeMap(rackState, podList)
	if err != nil {
		return false, nil, err
	}

	for _, restartType := range restartTypeMap {
		if restartType != noRestart {
			return true, restartTypeMap, nil
		}
	}

	return false, nil, nil
}

func (r *SingleClusterReconciler) isRackUpgradeNeeded(rackID int) (
	bool, error,
) {
	podList, err := r.getRackPodList(rackID)
	if err != nil {
		return true, fmt.Errorf("failed to list pods: %v", err)
	}

	for idx := range podList.Items {
		pod := &podList.Items[idx]
		if !r.isPodOnDesiredImage(pod, true) {
			r.Log.Info("Pod needs upgrade/downgrade", "podName", pod.Name)
			return true, nil
		}
	}

	return false, nil
}

func (r *SingleClusterReconciler) isRackStorageUpdatedInAeroCluster(
	rackState *RackState, pod *corev1.Pod,
) bool {
	volumes := rackState.Rack.Storage.Volumes

	for idx := range volumes {
		volume := &volumes[idx]
		// Check for Updated volumeSource
		if r.isStorageVolumeSourceUpdated(volume, pod) {
			r.Log.Info(
				"Volume added or volume source updated in rack storage" +
					" - pod needs rolling restart",
			)

			return true
		}

		// Check for Added/Updated volumeAttachments
		var containerAttachments []asdbv1.VolumeAttachment
		containerAttachments = append(containerAttachments, volume.Sidecars...)

		if volume.Aerospike != nil {
			containerAttachments = append(
				containerAttachments, asdbv1.VolumeAttachment{
					ContainerName: asdbv1.AerospikeServerContainerName,
					Path:          volume.Aerospike.Path,
				},
			)
		}

		if r.isVolumeAttachmentAddedOrUpdated(
			volume.Name, containerAttachments, pod.Spec.Containers,
		) ||
			r.isVolumeAttachmentAddedOrUpdated(
				volume.Name, volume.InitContainers, pod.Spec.InitContainers,
			) {
			r.Log.Info(
				"New volume or volume attachment added/updated in rack" +
					" storage - pod needs rolling restart",
			)

			return true
		}
	}

	// Check for removed volumeAttachments
	allConfiguredInitContainers := []string{
		asdbv1.
			AerospikeInitContainerName,
	}
	allConfiguredContainers := []string{asdbv1.AerospikeServerContainerName}

	for idx := range r.aeroCluster.Spec.PodSpec.Sidecars {
		allConfiguredContainers = append(allConfiguredContainers, r.aeroCluster.Spec.PodSpec.Sidecars[idx].Name)
	}

	for idx := range r.aeroCluster.Spec.PodSpec.InitContainers {
		allConfiguredInitContainers = append(
			allConfiguredInitContainers, r.aeroCluster.Spec.PodSpec.InitContainers[idx].Name,
		)
	}

	rackStatusVolumes := r.getRackStatusVolumes(rackState)

	if r.isVolumeAttachmentRemoved(
		volumes, rackStatusVolumes, allConfiguredContainers,
		pod.Spec.Containers, false,
	) ||
		r.isVolumeAttachmentRemoved(
			volumes, rackStatusVolumes, allConfiguredInitContainers,
			pod.Spec.InitContainers, true,
		) {
		r.Log.Info(
			"Volume or volume attachment removed from rack storage" +
				" - pod needs rolling restart",
		)

		return true
	}

	return false
}

func (r *SingleClusterReconciler) getRackStatusVolumes(rackState *RackState) []asdbv1.VolumeSpec {
	for idx := range r.aeroCluster.Status.RackConfig.Racks {
		rack := &r.aeroCluster.Status.RackConfig.Racks[idx]
		if rack.ID == rackState.Rack.ID {
			return rack.Storage.Volumes
		}
	}

	return nil
}

func (r *SingleClusterReconciler) isStorageVolumeSourceUpdated(volume *asdbv1.VolumeSpec, pod *corev1.Pod) bool {
	podVolume := getPodVolume(pod, volume.Name)
	if podVolume == nil {
		// Volume not found in pod.volumes. This is newly added volume.
		r.Log.Info(
			"New volume added in rack storage - pod needs rolling" +
				" restart",
		)

		return true
	}

	var volumeCopy asdbv1.VolumeSpec

	lib.DeepCopy(&volumeCopy, volume)

	if volumeCopy.Source.Secret != nil {
		setDefaultsSecretVolumeSource(volumeCopy.Source.Secret)
	}

	if volumeCopy.Source.ConfigMap != nil {
		setDefaultsConfigMapVolumeSource(volumeCopy.Source.ConfigMap)
	}

	if !reflect.DeepEqual(podVolume.Secret, volumeCopy.Source.Secret) {
		r.Log.Info(
			"Volume source updated", "old volume.source ",
			podVolume.VolumeSource, "new volume.source", volume.Source,
		)

		return true
	}

	if !reflect.DeepEqual(podVolume.ConfigMap, volumeCopy.Source.ConfigMap) {
		r.Log.Info(
			"Volume source updated", "old volume.source ",
			podVolume.VolumeSource, "new volume.source", volume.Source,
		)

		return true
	}

	if !reflect.DeepEqual(podVolume.EmptyDir, volumeCopy.Source.EmptyDir) {
		r.Log.Info(
			"Volume source updated", "old volume.source ",
			podVolume.VolumeSource, "new volume.source", volume.Source,
		)

		return true
	}

	return false
}

func (r *SingleClusterReconciler) isVolumeAttachmentAddedOrUpdated(
	volumeName string, volumeAttachments []asdbv1.VolumeAttachment,
	podContainers []corev1.Container,
) bool {
	for _, attachment := range volumeAttachments {
		container := getContainer(podContainers, attachment.ContainerName)
		// Not possible, only valid containerName should be there in attachment
		if container == nil {
			continue
		}

		volumeDevice := getContainerVolumeDevice(
			container.VolumeDevices, volumeName,
		)

		if volumeDevice != nil {
			// Found, check for updated
			if getOriginalPath(volumeDevice.DevicePath) != attachment.Path {
				r.Log.Info(
					"Volume updated in rack storage", "old", volumeDevice,
					"new", attachment,
				)

				return true
			}

			continue
		}

		volumeMount := getContainerVolumeMounts(
			container.VolumeMounts, volumeName,
		)
		if volumeMount != nil {
			// Found, check for updated
			if getOriginalPath(volumeMount.MountPath) != attachment.Path ||
				volumeMount.ReadOnly != attachment.ReadOnly ||
				volumeMount.SubPath != attachment.SubPath ||
				volumeMount.SubPathExpr != attachment.SubPathExpr ||
				!reflect.DeepEqual(
					volumeMount.MountPropagation, attachment.MountPropagation,
				) {
				r.Log.Info(
					"Volume updated in rack storage", "old", volumeMount, "new",
					attachment,
				)

				return true
			}

			continue
		}

		// Added volume
		r.Log.Info(
			"Volume added in rack storage", "volume", volumeName,
			"containerName", container.Name,
		)

		return true
	}

	return false
}

func (r *SingleClusterReconciler) isVolumeAttachmentRemoved(
	volumes []asdbv1.VolumeSpec,
	rackStatusVolumes []asdbv1.VolumeSpec,
	configuredContainers []string, podContainers []corev1.Container,
	isInitContainers bool,
) bool {
	// TODO: Deal with injected volumes later.
	for idx := range podContainers {
		container := &podContainers[idx]
		if isInitContainers && container.Name == asdbv1.AerospikeInitContainerName {
			// InitContainer has all the volumes mounted, there is no specific entry in storage for initContainer
			continue
		}

		// Skip injected containers.
		if !utils.ContainsString(configuredContainers, container.Name) {
			continue
		}

		for _, volumeDevice := range container.VolumeDevices {
			if volumeDevice.Name == confDirName ||
				volumeDevice.Name == initConfDirName {
				continue
			}

			if !r.isContainerVolumeInStorage(
				volumes, volumeDevice.Name, container.Name, isInitContainers,
			) {
				if !r.isContainerVolumeInStorageStatus(
					rackStatusVolumes, volumeDevice.Name,
				) {
					continue
				}

				r.Log.Info(
					"Volume for container."+
						"volumeDevice removed from rack storage",
					"container.volumeDevice", volumeDevice.Name,
					"containerName", container.Name,
				)

				return true
			}
		}

		for _, volumeMount := range container.VolumeMounts {
			if volumeMount.Name == confDirName ||
				volumeMount.Name == initConfDirName ||
				volumeMount.MountPath == podServiceAccountMountPath {
				continue
			}

			if !r.isContainerVolumeInStorage(
				volumes, volumeMount.Name, container.Name, isInitContainers,
			) {
				if !r.isContainerVolumeInStorageStatus(
					rackStatusVolumes, volumeMount.Name,
				) {
					continue
				}

				r.Log.Info(
					"Volume for container."+
						"volumeMount removed from rack storage",
					"container.volumeMount", volumeMount.Name, "containerName",
					container.Name,
				)

				return true
			}
		}
	}

	return false
}

func (r *SingleClusterReconciler) isContainerVolumeInStorage(
	volumes []asdbv1.VolumeSpec, containerVolumeName string,
	containerName string, isInitContainers bool,
) bool {
	volume := getStorageVolume(volumes, containerVolumeName)
	if volume == nil {
		// Volume may have been removed, we allow removal of all volumes (except pv type)
		r.Log.Info(
			"Volume not found in rack storage", "volumeName",
			containerVolumeName,
		)

		return false
	}

	if isInitContainers {
		if !isContainerNameInStorageVolumeAttachments(
			containerName, volume.InitContainers,
		) {
			return false
		}
	} else {
		if containerName == asdbv1.AerospikeServerContainerName {
			if volume.Aerospike == nil {
				return false
			}
		} else {
			if !isContainerNameInStorageVolumeAttachments(
				containerName, volume.Sidecars,
			) {
				return false
			}
		}
	}

	return true
}

func (r *SingleClusterReconciler) isContainerVolumeInStorageStatus(
	volumes []asdbv1.VolumeSpec, containerVolumeName string,
) bool {
	volume := getStorageVolume(volumes, containerVolumeName)
	if volume == nil {
		r.Log.Info(
			"Volume is added from external source", "volumeName",
			containerVolumeName,
		)

		return false
	}

	return true
}

func (r *SingleClusterReconciler) getRackPodList(rackID int) (
	*corev1.PodList, error,
) {
	// List the pods for this aeroCluster's statefulset
	podList := &corev1.PodList{}
	labelSelector := labels.SelectorFromSet(
		utils.LabelsForAerospikeClusterRack(
			r.aeroCluster.Name, rackID,
		),
	)
	listOps := &client.ListOptions{
		Namespace: r.aeroCluster.Namespace, LabelSelector: labelSelector,
	}
	// TODO: Should we add check to get only non-terminating pod? What if it is rolling restart

	if err := r.Client.List(context.TODO(), podList, listOps); err != nil {
		return nil, err
	}

	return podList, nil
}

func (r *SingleClusterReconciler) getOrderedRackPodList(rackID int) (
	[]*corev1.Pod, error,
) {
	podList, err := r.getRackPodList(rackID)
	if err != nil {
		return nil, err
	}

	sortedList := make([]*corev1.Pod, len(podList.Items))

	for idx := range podList.Items {
		indexStr := strings.Split(podList.Items[idx].Name, "-")
		// Index is last, [1] can be rackID
		indexInt, _ := strconv.Atoi(indexStr[len(indexStr)-1])

		if indexInt >= len(podList.Items) {
			// Happens if we do not get full list of pods due to a crash,
			return nil, fmt.Errorf("error get pod list for rack:%v", rackID)
		}

		sortedList[(len(podList.Items)-1)-indexInt] = &podList.Items[idx]
	}

	return sortedList, nil
}

func (r *SingleClusterReconciler) getCurrentRackList() (
	[]asdbv1.Rack, error,
) {
	var rackList []asdbv1.Rack
	rackList = append(rackList, r.aeroCluster.Status.RackConfig.Racks...)

	// Create dummy rack structures for dangling racks that have stateful sets but were deleted later because rack
	// before status was updated.
	statefulSetList, err := r.getClusterSTSList()
	if err != nil {
		return nil, err
	}

	for stsIdx := range statefulSetList.Items {
		rackID, err := utils.GetRackIDFromSTSName(statefulSetList.Items[stsIdx].Name)
		if err != nil {
			return nil, err
		}

		found := false

		racks := r.aeroCluster.Status.RackConfig.Racks
		for rackIdx := range racks {
			if racks[rackIdx].ID == *rackID {
				found = true
				break
			}
		}

		if !found {
			// Create a dummy rack config using globals.
			// TODO: Refactor and reuse code in mutate setting.
			dummyRack := asdbv1.Rack{
				ID: *rackID, Storage: r.aeroCluster.Spec.Storage,
				AerospikeConfig: *r.aeroCluster.Spec.AerospikeConfig,
			}

			rackList = append(rackList, dummyRack)
		}
	}

	return rackList, nil
}

func isContainerNameInStorageVolumeAttachments(
	containerName string, mounts []asdbv1.VolumeAttachment,
) bool {
	for _, mount := range mounts {
		if mount.ContainerName == containerName {
			return true
		}
	}

	return false
}

func splitRacks(nodes, racks int) []int {
	nodesPerRack, extraNodes := nodes/racks, nodes%racks

	// Distributing nodes in given racks
	var topology []int

	for rackIdx := 0; rackIdx < racks; rackIdx++ {
		nodesForThisRack := nodesPerRack
		if rackIdx < extraNodes {
			nodesForThisRack++
		}

		topology = append(topology, nodesForThisRack)
	}

	return topology
}

func getConfiguredRackStateList(aeroCluster *asdbv1.AerospikeCluster) []RackState {
	topology := splitRacks(
		int(aeroCluster.Spec.Size), len(aeroCluster.Spec.RackConfig.Racks),
	)

	rackStateList := make([]RackState, 0, len(aeroCluster.Spec.RackConfig.Racks))

	racks := aeroCluster.Spec.RackConfig.Racks
	for idx := range racks {
		if topology[idx] == 0 {
			// Skip the rack, if it's size is 0
			continue
		}

		rackStateList = append(
			rackStateList, RackState{
				Rack: &racks[idx],
				Size: topology[idx],
			},
		)
	}

	return rackStateList
}

// TODO: These func are available in client-go@v1.5.2, for now creating our own
func setDefaultsSecretVolumeSource(obj *corev1.SecretVolumeSource) {
	if obj.DefaultMode == nil {
		perm := corev1.SecretVolumeSourceDefaultMode
		obj.DefaultMode = &perm
	}
}

func setDefaultsConfigMapVolumeSource(obj *corev1.ConfigMapVolumeSource) {
	if obj.DefaultMode == nil {
		perm := corev1.ConfigMapVolumeSourceDefaultMode
		obj.DefaultMode = &perm
	}
}

func getContainerVolumeDevice(
	devices []corev1.VolumeDevice, name string,
) *corev1.VolumeDevice {
	for _, device := range devices {
		if device.Name == name {
			return &device
		}
	}

	return nil
}

func getContainerVolumeMounts(
	mounts []corev1.VolumeMount, name string,
) *corev1.VolumeMount {
	for _, mount := range mounts {
		if mount.Name == name {
			return &mount
		}
	}

	return nil
}

func getPodVolume(pod *corev1.Pod, name string) *corev1.Volume {
	volumes := pod.Spec.Volumes
	for idx := range volumes {
		if volumes[idx].Name == name {
			return &volumes[idx]
		}
	}

	return nil
}

func getStorageVolume(
	volumes []asdbv1.VolumeSpec, name string,
) *asdbv1.VolumeSpec {
	for idx := range volumes {
		if name == volumes[idx].Name {
			return &volumes[idx]
		}
	}

	return nil
}

func getContainer(
	podContainers []corev1.Container, name string,
) *corev1.Container {
	for idx := range podContainers {
		if name == podContainers[idx].Name {
			return &podContainers[idx]
		}
	}

	return nil
}

func getOriginalPath(path string) string {
	path = strings.TrimPrefix(path, "/workdir/filesystem-volumes")
	path = strings.TrimPrefix(path, "/workdir/block-volumes")

	return path
}

func (r *SingleClusterReconciler) getPodsBatchToRestart(podList []*corev1.Pod, rackSize int) [][]*corev1.Pod {
	// Error is already handled in validation
	rollingUpdateBatchSize, _ := intstr.GetScaledValueFromIntOrPercent(
		r.aeroCluster.Spec.RackConfig.RollingUpdateBatchSize, rackSize, false,
	)

	return chunkBy(podList, rollingUpdateBatchSize)
}

func chunkBy[T any](items []*T, chunkSize int) (chunks [][]*T) {
	if chunkSize <= 0 {
		chunkSize = 1
	}

	for chunkSize < len(items) {
		items, chunks = items[chunkSize:], append(chunks, items[0:chunkSize:chunkSize])
	}

	return append(chunks, items)
}<|MERGE_RESOLUTION|>--- conflicted
+++ resolved
@@ -470,20 +470,8 @@
 		}
 	}
 
-<<<<<<< HEAD
-	if err := r.updateAerospikeInitContainerImage(found); err != nil {
-		r.Log.Error(
-			err, "Failed to update Aerospike Init container", "stsName",
-			found.Name,
-		)
-
-		return reconcileError(err)
-	}
-
 	found, res = r.upgradeOrRollingRestartRack(found, rackState, ignorablePods)
-=======
-	found, res = r.upgradeOrRollingRestartRack(found, rackState, ignorablePods, nil)
->>>>>>> dc494a04
+
 	if !res.isSuccess {
 		return res
 	}
