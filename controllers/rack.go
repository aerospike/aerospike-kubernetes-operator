--- conflicted
+++ resolved
@@ -345,15 +345,8 @@
 }
 
 func (r *SingleClusterReconciler) upgradeOrRollingRestartRack(found *appsv1.StatefulSet, rackState *RackState,
-<<<<<<< HEAD
-	ignorablePods []corev1.Pod, failedPods []*corev1.Pod) (*appsv1.StatefulSet, reconcileResult) {
-	var (
-		res reconcileResult
-	)
-=======
 	ignorablePodNames sets.Set[string], failedPods []*corev1.Pod) (*appsv1.StatefulSet, reconcileResult) {
 	var res reconcileResult
->>>>>>> 2961cb32
 	// Always update configMap. We won't be able to find if a rack's config, and it's pod config is in sync or not
 	// Checking rack.spec, rack.status will not work.
 	// We may change config, let some pods restart with new config and then change config back to original value.
@@ -399,12 +392,8 @@
 			return found, res
 		}
 	} else {
-<<<<<<< HEAD
 		var needRollingRestartRack, needDynamicUpdateRack, restartTypeMap,
-			dynamicCmds, nErr = r.needRollingRestartRack(rackState)
-=======
-		var needRollingRestartRack, restartTypeMap, nErr = r.needRollingRestartRack(rackState, ignorablePodNames)
->>>>>>> 2961cb32
+			dynamicCmds, nErr = r.needRollingRestartRack(rackState, ignorablePodNames)
 		if nErr != nil {
 			return found, reconcileError(nErr)
 		}
@@ -431,7 +420,7 @@
 		}
 
 		if needDynamicUpdateRack {
-			res = r.updateDynamicConfig(rackState, ignorablePods, restartTypeMap, failedPods, dynamicCmds)
+			res = r.updateDynamicConfig(rackState, ignorablePodNames, restartTypeMap, failedPods, dynamicCmds)
 			if !res.isSuccess {
 				if res.err != nil {
 					r.Log.Error(
@@ -459,9 +448,8 @@
 	return found, reconcileSuccess()
 }
 
-<<<<<<< HEAD
 func (r *SingleClusterReconciler) updateDynamicConfig(rackState *RackState,
-	ignorablePods []corev1.Pod, restartTypeMap map[string]RestartType,
+	ignorablePodNames sets.Set[string], restartTypeMap map[string]RestartType,
 	failedPods []*corev1.Pod, dynamicCmds []string) reconcileResult {
 	r.Log.Info("Update dynamic config in Aerospike pods")
 
@@ -507,7 +495,7 @@
 		return reconcileError(err)
 	}
 
-	if res := r.setDynamicConfig(r.getClientPolicy(), dynamicCmds, podsToUpdate, ignorablePods); !res.isSuccess {
+	if res := r.setDynamicConfig(r.getClientPolicy(), dynamicCmds, podsToUpdate, ignorablePodNames); !res.isSuccess {
 		return res
 	}
 
@@ -520,7 +508,9 @@
 		"[rack-%d] Finished Dynamic update", rackState.Rack.ID,
 	)
 
-=======
+	return reconcileSuccess()
+}
+
 func (r *SingleClusterReconciler) handleNSOrDeviceRemovalForIgnorablePods(
 	rackState *RackState, ignorablePodNames sets.Set[string],
 ) reconcileResult {
@@ -550,7 +540,6 @@
 		}
 	}
 
->>>>>>> 2961cb32
 	return reconcileSuccess()
 }
 
@@ -1155,22 +1144,10 @@
 	return found, reconcileSuccess()
 }
 
-<<<<<<< HEAD
-func (r *SingleClusterReconciler) needRollingRestartRack(rackState *RackState) (
+func (r *SingleClusterReconciler) needRollingRestartRack(rackState *RackState, ignorablePodNames sets.Set[string]) (
 	needRestart, needUpdateConf bool, restartTypeMap map[string]RestartType, dynamicCmds []string, err error,
 ) {
-	restartTypeMap, dynamicCmds, err = r.getRollingRestartTypeMap(rackState)
-=======
-func (r *SingleClusterReconciler) needRollingRestartRack(rackState *RackState, ignorablePodNames sets.Set[string]) (
-	needRestart bool, restartTypeMap map[string]RestartType, err error,
-) {
-	podList, err := r.getOrderedRackPodList(rackState.Rack.ID)
-	if err != nil {
-		return false, nil, fmt.Errorf("failed to list pods: %v", err)
-	}
-
-	restartTypeMap, err = r.getRollingRestartTypeMap(rackState, podList, ignorablePodNames)
->>>>>>> 2961cb32
+	restartTypeMap, dynamicCmds, err = r.getRollingRestartTypeMap(rackState, ignorablePodNames)
 	if err != nil {
 		return needRestart, needUpdateConf, nil, nil, err
 	}
