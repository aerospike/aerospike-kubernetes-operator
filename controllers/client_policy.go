--- conflicted
+++ resolved
@@ -131,28 +131,19 @@
 	return policy
 }
 
-<<<<<<< HEAD
-func (r *SingleClusterReconciler) getClientPolicyFromSpec() *as.ClientPolicy {
-=======
 // This should be called only after access-control is reconciled.
 // This uses password from password-secret given in CR spec
 func (r *SingleClusterReconciler) getClientPolicyFromSpec() *as.ClientPolicy {
 
->>>>>>> 93304c08
 	adminUserSpec := asdbv1beta1.GetUsersFromSpec(&r.aeroCluster.Spec)[asdbv1beta1.AdminUsername]
 	password, err := r.getPasswordProvider().Get(asdbv1beta1.AdminUsername, &adminUserSpec)
 	if err != nil {
 		r.Log.Error(err, "Failed to get cluster auth info", "err", err)
 	}
-<<<<<<< HEAD
+
 	policy := r.getClientPolicy()
 	policy.Password = password
-=======
-
-	policy := r.getClientPolicy()
-	policy.Password = password
-
->>>>>>> 93304c08
+
 	return policy
 }
 
