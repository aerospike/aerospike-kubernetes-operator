--- conflicted
+++ resolved
@@ -137,17 +137,10 @@
 					// TerminationGracePeriodSeconds: &int64(30),
 					InitContainers: []corev1.Container{
 						{
-<<<<<<< HEAD
-							Name:  asdbv1beta1.AerospikeInitContainerName,
-							Image: asdbv1beta1.GetAerospikeInitContainerImage(r.aeroCluster),
+							Name:  asdbv1.AerospikeInitContainerName,
+							Image: asdbv1.GetAerospikeInitContainerImage(r.aeroCluster),
 							// TODO: revert this before merge
 							ImagePullPolicy: corev1.PullAlways,
-=======
-							Name:  asdbv1.AerospikeInitContainerName,
-							Image: asdbv1.GetAerospikeInitContainerImage(r.aeroCluster),
-							// Change to PullAlways for image testing.
-							ImagePullPolicy: corev1.PullIfNotPresent,
->>>>>>> cabb9c29
 							VolumeMounts:    getDefaultAerospikeInitContainerVolumeMounts(),
 							Env: append(
 								envVarList, []corev1.EnvVar{
@@ -474,248 +467,6 @@
 	return nil
 }
 
-<<<<<<< HEAD
-=======
-func (r *SingleClusterReconciler) createSTSHeadlessSvc() error {
-	r.Log.Info("Create headless service for statefulSet")
-
-	ls := utils.LabelsForAerospikeCluster(r.aeroCluster.Name)
-
-	serviceName := getSTSHeadLessSvcName(r.aeroCluster)
-	service := &corev1.Service{}
-
-	err := r.Client.Get(
-		context.TODO(), types.NamespacedName{
-			Name: serviceName, Namespace: r.aeroCluster.Namespace,
-		}, service,
-	)
-	if err != nil {
-		if errors.IsNotFound(err) {
-			service = &corev1.Service{
-				ObjectMeta: metav1.ObjectMeta{
-					// Headless service has the same name as AerospikeCluster
-					Name:      serviceName,
-					Namespace: r.aeroCluster.Namespace,
-					// deprecation in 1.10, supported until at least 1.13,  breaks peer-finder/kube-dns if not used
-					Annotations: map[string]string{
-						"service.alpha.kubernetes.io/tolerate-unready-endpoints": "true",
-					},
-					Labels: ls,
-				},
-				Spec: corev1.ServiceSpec{
-					// deprecates service.alpha.kubernetes.io/tolerate-unready-endpoints as of 1.
-					// 10? see: kubernetes/kubernetes#49239 Fixed in 1.11 as of #63742
-					PublishNotReadyAddresses: true,
-					ClusterIP:                "None",
-					Selector:                 ls,
-				},
-			}
-
-			r.appendServicePorts(service)
-
-			// Set AerospikeCluster instance as the owner and controller
-			err = controllerutil.SetControllerReference(
-				r.aeroCluster, service, r.Scheme,
-			)
-			if err != nil {
-				return err
-			}
-
-			if err = r.Client.Create(
-				context.TODO(), service, createOption,
-			); err != nil {
-				return fmt.Errorf(
-					"failed to create headless service for statefulset: %v",
-					err,
-				)
-			}
-
-			r.Log.Info("Created new headless service")
-
-			return nil
-		}
-
-		return err
-	}
-
-	r.Log.Info(
-		"Service already exist for statefulSet. Using existing service", "name",
-		utils.NamespacedName(service.Namespace, service.Name),
-	)
-
-	return nil
-}
-
-func (r *SingleClusterReconciler) createSTSLoadBalancerSvc() error {
-	loadBalancer := r.aeroCluster.Spec.SeedsFinderServices.LoadBalancer
-	if loadBalancer == nil {
-		r.Log.Info("LoadBalancer is not configured. Skipping...")
-		return nil
-	}
-
-	serviceName := r.aeroCluster.Name + "-lb"
-	service := &corev1.Service{}
-
-	if err := r.Client.Get(
-		context.TODO(), types.NamespacedName{
-			Name: serviceName, Namespace: r.aeroCluster.Namespace,
-		}, service,
-	); err != nil {
-		if errors.IsNotFound(err) {
-			r.Log.Info("Creating LoadBalancer service for cluster")
-			ls := utils.LabelsForAerospikeCluster(r.aeroCluster.Name)
-
-			var targetPort int32
-			if loadBalancer.TargetPort >= 1024 {
-				// if target port is specified in CR.
-				targetPort = loadBalancer.TargetPort
-			} else if tlsName, tlsPort := asdbv1.GetServiceTLSNameAndPort(
-				r.aeroCluster.Spec.AerospikeConfig,
-			); tlsName != "" && tlsPort != nil {
-				targetPort = int32(*tlsPort)
-			} else {
-				targetPort = int32(*asdbv1.GetServicePort(r.aeroCluster.Spec.AerospikeConfig))
-			}
-
-			var port int32
-			if loadBalancer.Port >= 1024 {
-				// if port is specified in CR.
-				port = loadBalancer.Port
-			} else {
-				port = targetPort
-			}
-
-			service = &corev1.Service{
-				ObjectMeta: metav1.ObjectMeta{
-					Name:        serviceName,
-					Namespace:   r.aeroCluster.Namespace,
-					Annotations: loadBalancer.Annotations,
-					Labels:      ls,
-				},
-				Spec: corev1.ServiceSpec{
-					Type:     corev1.ServiceTypeLoadBalancer,
-					Selector: ls,
-					Ports: []corev1.ServicePort{
-						{
-							Port:       port,
-							TargetPort: intstr.FromInt(int(targetPort)),
-						},
-					},
-				},
-			}
-
-			if len(loadBalancer.LoadBalancerSourceRanges) > 0 {
-				service.Spec.LoadBalancerSourceRanges = loadBalancer.LoadBalancerSourceRanges
-			}
-
-			if len(loadBalancer.ExternalTrafficPolicy) > 0 {
-				service.Spec.ExternalTrafficPolicy = loadBalancer.ExternalTrafficPolicy
-			}
-
-			// Set AerospikeCluster instance as the owner and controller
-			if nErr := controllerutil.SetControllerReference(
-				r.aeroCluster, service, r.Scheme,
-			); nErr != nil {
-				return nErr
-			}
-
-			if nErr := r.Client.Create(
-				context.TODO(), service, createOption,
-			); nErr != nil {
-				return nErr
-			}
-
-			r.Log.Info(
-				"Created new LoadBalancer service.", "serviceName",
-				service.GetName(),
-			)
-
-			return nil
-		}
-
-		return err
-	}
-
-	r.Log.Info(
-		"LoadBalancer Service already exist for cluster. Using existing service",
-		"name", utils.NamespacedName(service.Namespace, service.Name),
-	)
-
-	return nil
-}
-
-func (r *SingleClusterReconciler) createPodService(pName, pNamespace string) error {
-	service := &corev1.Service{}
-	if err := r.Client.Get(
-		context.TODO(),
-		types.NamespacedName{Name: pName, Namespace: pNamespace}, service,
-	); err == nil {
-		return nil
-	}
-
-	// NodePort will be allocated automatically
-	service = &corev1.Service{
-		ObjectMeta: metav1.ObjectMeta{
-			Name:      pName,
-			Namespace: pNamespace,
-		},
-		Spec: corev1.ServiceSpec{
-			Type: corev1.ServiceTypeNodePort,
-			Selector: map[string]string{
-				"statefulset.kubernetes.io/pod-name": pName,
-			},
-			ExternalTrafficPolicy: "Local",
-		},
-	}
-
-	r.appendServicePorts(service)
-
-	// Set AerospikeCluster instance as the owner and controller.
-	// It is created before Pod, so Pod cannot be the owner
-	err := controllerutil.SetControllerReference(
-		r.aeroCluster, service, r.Scheme,
-	)
-	if err != nil {
-		return err
-	}
-
-	if err := r.Client.Create(
-		context.TODO(), service, createOption,
-	); err != nil {
-		return fmt.Errorf(
-			"failed to create new service for pod %s: %v", pName, err,
-		)
-	}
-
-	return nil
-}
-
-func (r *SingleClusterReconciler) appendServicePorts(service *corev1.Service) {
-	if svcPort := asdbv1.GetServicePort(
-		r.aeroCluster.Spec.
-			AerospikeConfig,
-	); svcPort != nil {
-		service.Spec.Ports = append(
-			service.Spec.Ports, corev1.ServicePort{
-				Name: asdbv1.ServicePortName,
-				Port: int32(*svcPort),
-			},
-		)
-	}
-
-	if _, tlsPort := asdbv1.GetServiceTLSNameAndPort(
-		r.aeroCluster.Spec.AerospikeConfig,
-	); tlsPort != nil {
-		service.Spec.Ports = append(
-			service.Spec.Ports, corev1.ServicePort{
-				Name: asdbv1.ServiceTLSPortName,
-				Port: int32(*tlsPort),
-			},
-		)
-	}
-}
-
->>>>>>> cabb9c29
 // isPodUpgraded checks if all containers in the pod have images from the
 // cluster spec.
 func (r *SingleClusterReconciler) isPodUpgraded(pod *corev1.Pod) bool {
@@ -1737,18 +1488,6 @@
 	}
 }
 
-<<<<<<< HEAD
-=======
-func getNamespacedNameForSTSConfigMap(
-	aeroCluster *asdbv1.AerospikeCluster, rackID int,
-) types.NamespacedName {
-	return types.NamespacedName{
-		Name:      aeroCluster.Name + "-" + strconv.Itoa(rackID),
-		Namespace: aeroCluster.Namespace,
-	}
-}
-
->>>>>>> cabb9c29
 func getSTSPodOrdinal(podName string) (*int32, error) {
 	parts := strings.Split(podName, "-")
 	ordinalStr := parts[len(parts)-1]
@@ -1766,12 +1505,6 @@
 func getSTSPodName(statefulSetName string, index int32) string {
 	return fmt.Sprintf("%s-%d", statefulSetName, index)
 }
-<<<<<<< HEAD
-=======
-func getSTSHeadLessSvcName(aeroCluster *asdbv1.AerospikeCluster) string {
-	return aeroCluster.Name
-}
->>>>>>> cabb9c29
 
 func newSTSEnvVar(name, fieldPath string) corev1.EnvVar {
 	return corev1.EnvVar{
