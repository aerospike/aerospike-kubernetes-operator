package controllers

import (
	"context"
	"fmt"
	"strconv"
	"strings"
	"time"

	// log "github.com/inconshreveable/log15"
	appsv1 "k8s.io/api/apps/v1"
	corev1 "k8s.io/api/core/v1"
	"k8s.io/apimachinery/pkg/api/errors"
	metav1 "k8s.io/apimachinery/pkg/apis/meta/v1"
	"k8s.io/apimachinery/pkg/labels"
	"k8s.io/apimachinery/pkg/types"
	"sigs.k8s.io/controller-runtime/pkg/client"
	"sigs.k8s.io/controller-runtime/pkg/controller/controllerutil"

	asdbv1beta1 "github.com/aerospike/aerospike-kubernetes-operator/api/v1beta1"
	"github.com/aerospike/aerospike-kubernetes-operator/pkg/utils"
	lib "github.com/aerospike/aerospike-management-lib"
)

const (
	aeroClusterServiceAccountName string = "aerospike-cluster"
	configMaPodListKey            string = "podList.json"
)

// The default cpu request for the aerospike-server container
const (
	// This storage path annotation is added in pvc to make reverse association with storage.volume.path
	// while deleting pvc
	storagePathAnnotationKey = "storage-path"

	confDirName                = "confdir"
	initConfDirName            = "initconfigs"
	secretVolumeName           = "secretinfo"
	podServiceAccountMountPath = "/var/run/secrets/kubernetes.io/serviceaccount"
)

type PortInfo struct {
	connectionType string
	configParam    string
	defaultPort    int
	exposedOnHost  bool
}

var defaultContainerPorts = map[string]PortInfo{
	asdbv1beta1.ServicePortName: {
		connectionType: "service",
		configParam:    "port",
		defaultPort:    asdbv1beta1.ServicePort,
		exposedOnHost:  true,
	},
	asdbv1beta1.ServiceTLSPortName: {
		connectionType: "service",
		configParam:    "tls-port",
		defaultPort:    asdbv1beta1.ServiceTLSPort,
		exposedOnHost:  true,
	},
	asdbv1beta1.FabricPortName: {
		connectionType: "fabric",
		configParam:    "port",
		defaultPort:    asdbv1beta1.FabricPort,
	},
	asdbv1beta1.FabricTLSPortName: {
		connectionType: "fabric",
		configParam:    "tls-port",
		defaultPort:    asdbv1beta1.FabricTLSPort,
	},
	asdbv1beta1.HeartbeatPortName: {
		connectionType: "heartbeat",
		configParam:    "port",
		defaultPort:    asdbv1beta1.HeartbeatPort,
	},
	asdbv1beta1.HeartbeatTLSPortName: {
		connectionType: "heartbeat",
		configParam:    "tls-port",
		defaultPort:    asdbv1beta1.HeartbeatTLSPort,
	},
	asdbv1beta1.InfoPortName: {
		connectionType: "info",
		configParam:    "port",
		defaultPort:    asdbv1beta1.InfoPort,
		exposedOnHost:  true,
	},
}

func (r *AerospikeClusterReconciler) createSTS(aeroCluster *asdbv1beta1.AerospikeCluster, namespacedName types.NamespacedName, rackState RackState) (*appsv1.StatefulSet, error) {
	replicas := int32(rackState.Size)

	r.Log.Info("Create statefulset for AerospikeCluster", "size", replicas)

	if aeroCluster.Spec.PodSpec.MultiPodPerHost {
		// Create services for all statefulset pods
		for i := 0; i < rackState.Size; i++ {
			// Statefulset name created from cr name
			name := fmt.Sprintf("%s-%d", namespacedName.Name, i)
			if err := r.createPodService(aeroCluster, name, aeroCluster.Namespace); err != nil {
				return nil, err
			}
		}
	}

<<<<<<< HEAD
	ports := getSTSContainerPort(aeroCluster.Spec.PodSpec.MultiPodPerHost)
=======
	ports := getSTSContainerPort(aeroCluster.Spec.MultiPodPerHost, aeroCluster.Spec.AerospikeConfig)
>>>>>>> ce4eedd5

	ls := utils.LabelsForAerospikeClusterRack(aeroCluster.Name, rackState.Rack.ID)

	tlsName, _ := asdbv1beta1.GetServiceTLSNameAndPort(aeroCluster.Spec.AerospikeConfig)
	envVarList := []corev1.EnvVar{
		newSTSEnvVar("MY_POD_NAME", "metadata.name"),
		newSTSEnvVar("MY_POD_NAMESPACE", "metadata.namespace"),
		newSTSEnvVar("MY_POD_IP", "status.podIP"),
		newSTSEnvVar("MY_HOST_IP", "status.hostIP"),
		newSTSEnvVarStatic("MY_POD_TLS_NAME", tlsName),
		newSTSEnvVarStatic("MY_POD_CLUSTER_NAME", aeroCluster.Name),
	}

	if tlsName != "" {
		envVarList = append(envVarList, newSTSEnvVarStatic("MY_POD_TLS_ENABLED", "true"))
	}

	st := &appsv1.StatefulSet{
		ObjectMeta: metav1.ObjectMeta{
			Name:      namespacedName.Name,
			Namespace: namespacedName.Namespace,
			Labels:    ls,
		},
		Spec: appsv1.StatefulSetSpec{
			PodManagementPolicy: appsv1.ParallelPodManagement,
			UpdateStrategy: appsv1.StatefulSetUpdateStrategy{
				Type: appsv1.OnDeleteStatefulSetStrategyType,
			},
			Replicas: &replicas,
			Selector: &metav1.LabelSelector{
				MatchLabels: ls,
			},
			ServiceName: aeroCluster.Name,
			Template: corev1.PodTemplateSpec{

				ObjectMeta: metav1.ObjectMeta{
					Labels: ls,
				},
				Spec: corev1.PodSpec{
					ServiceAccountName: aeroClusterServiceAccountName,
					HostNetwork:        aeroCluster.Spec.PodSpec.HostNetwork,
					DNSPolicy:          aeroCluster.Spec.PodSpec.DNSPolicy,
					//TerminationGracePeriodSeconds: &int64(30),
					InitContainers: []corev1.Container{{
<<<<<<< HEAD
						Name:  asdbv1alpha1.AerospikeServerInitContainerName,
						Image: asdbv1alpha1.AerospikeServerInitContainerImage,
=======
						Name:  asdbv1beta1.AerospikeServerInitContainerName,
						Image: "aerospike/aerospike-kubernetes-init:0.0.14",
>>>>>>> ce4eedd5
						// Change to PullAlways for image testing.
						ImagePullPolicy: corev1.PullIfNotPresent,
						VolumeMounts:    getDefaultAerospikeInitContainerVolumeMounts(),
						Env: append(envVarList, []corev1.EnvVar{
							{
								// Headless service has same name as AerospikeCluster
								Name:  "SERVICE",
								Value: getSTSHeadLessSvcName(aeroCluster),
							},
							// TODO: Do we need this var?
							{
								Name:  "CONFIG_MAP_NAME",
								Value: getNamespacedNameForSTSConfigMap(aeroCluster, rackState.Rack.ID).Name,
							},
						}...),
					}},

					Containers: []corev1.Container{{
						Name:            asdbv1beta1.AerospikeServerContainerName,
						Image:           aeroCluster.Spec.Image,
						ImagePullPolicy: corev1.PullIfNotPresent,
						Ports:           ports,
						Env:             envVarList,
						VolumeMounts:    getDefaultAerospikeContainerVolumeMounts(),
						// Resources to be updated later
					}},

					Volumes: getDefaultSTSVolumes(aeroCluster, rackState),
				},
			},
		},
	}

	r.updateSTSPodSpec(aeroCluster, st, ls, rackState)

	r.updateSTSContainerResources(aeroCluster, st)

	// TODO: Add validation. device, file, both should not exist in same storage class
	r.updateSTSStorage(aeroCluster, st, rackState)

	// Set AerospikeCluster instance as the owner and controller
	controllerutil.SetControllerReference(aeroCluster, st, r.Scheme)

	if err := r.Client.Create(context.TODO(), st, createOption); err != nil {
		return nil, fmt.Errorf("failed to create new StatefulSet: %v", err)
	}
	r.Log.Info("Created new StatefulSet", "StatefulSet.Namespace", st.Namespace, "StatefulSet.Name", st.Name)

	if err := r.waitForSTSToBeReady(st); err != nil {
		return st, fmt.Errorf("failed to wait for statefulset to be ready: %v", err)
	}

	return r.getSTS(aeroCluster, rackState)
}

func (r *AerospikeClusterReconciler) deleteSTS(aeroCluster *asdbv1beta1.AerospikeCluster, st *appsv1.StatefulSet) error {
	r.Log.Info("Delete statefulset")
	// No need to do cleanup pods after deleting sts
	// It is only deleted while its creation is failed
	// While doing rackRemove, we call scaleDown to 0 so that will do cleanup
	return r.Client.Delete(context.TODO(), st)
}

func (r *AerospikeClusterReconciler) waitForSTSToBeReady(st *appsv1.StatefulSet) error {

	const podStatusMaxRetry = 18
	const podStatusRetryInterval = time.Second * 10

	r.Log.Info("Waiting for statefulset to be ready", "WaitTimePerPod", podStatusRetryInterval*time.Duration(podStatusMaxRetry))

	var podIndex int32
	for podIndex = 0; podIndex < *st.Spec.Replicas; podIndex++ {
		podName := getSTSPodName(st.Name, podIndex)

		var isReady bool
		pod := &corev1.Pod{}

		// Wait for 10 sec to pod to get started
		for i := 0; i < 5; i++ {
			if err := r.Client.Get(context.TODO(), types.NamespacedName{Name: podName, Namespace: st.Namespace}, pod); err == nil {
				break
			}
			time.Sleep(time.Second * 2)
		}

		// Wait for pod to get ready
		for i := 0; i < podStatusMaxRetry; i++ {
			r.Log.V(1).Info("Check statefulSet pod running and ready", "pod", podName)

			pod := &corev1.Pod{}
			if err := r.Client.Get(context.TODO(), types.NamespacedName{Name: podName, Namespace: st.Namespace}, pod); err != nil {
				return fmt.Errorf("failed to get statefulSet pod %s: %v", podName, err)
			}
			if err := utils.CheckPodFailed(pod); err != nil {
				return fmt.Errorf("StatefulSet pod %s failed: %v", podName, err)
			}
			if utils.IsPodRunningAndReady(pod) {
				isReady = true
				r.Log.Info("Pod is running and ready", "pod", podName)
				break
			}

			time.Sleep(podStatusRetryInterval)
		}
		if !isReady {
			statusErr := fmt.Errorf("StatefulSet pod is not ready. Status: %v", pod.Status.Conditions)
			r.Log.Error(statusErr, "Statefulset Not ready")
			return statusErr
		}
	}

	// Check for statfulset at the end,
	// if we check if before pods then we would not know status of individual pods
	const stsStatusMaxRetry = 10
	const stsStatusRetryInterval = time.Second * 2

	var updated bool
	for i := 0; i < stsStatusMaxRetry; i++ {
		time.Sleep(stsStatusRetryInterval)

		r.Log.V(1).Info("Check statefulSet status is updated or not")

		err := r.Client.Get(context.TODO(), types.NamespacedName{Name: st.Name, Namespace: st.Namespace}, st)
		if err != nil {
			return err
		}
		if *st.Spec.Replicas == st.Status.Replicas {
			updated = true
			break
		}
		r.Log.V(1).Info("Statefulset spec.replica not matching status.replica", "staus", st.Status.Replicas, "spec", *st.Spec.Replicas)
	}
	if !updated {
		return fmt.Errorf("statefulset status is not updated")
	}

	r.Log.Info("Statefulset is ready")

	return nil
}

func (r *AerospikeClusterReconciler) getSTS(aeroCluster *asdbv1beta1.AerospikeCluster, rackState RackState) (*appsv1.StatefulSet, error) {
	found := &appsv1.StatefulSet{}
	err := r.Client.Get(context.TODO(), getNamespacedNameForSTS(aeroCluster, rackState.Rack.ID), found)
	if err != nil {
		return nil, err
	}
	return found, nil
}

func (r *AerospikeClusterReconciler) buildSTSConfigMap(aeroCluster *asdbv1beta1.AerospikeCluster, namespacedName types.NamespacedName, rack asdbv1beta1.Rack) error {

	r.Log.Info("Creating a new ConfigMap for statefulSet")

	confMap := &corev1.ConfigMap{}
	err := r.Client.Get(context.TODO(), types.NamespacedName{Name: namespacedName.Name, Namespace: namespacedName.Namespace}, confMap)
	if err != nil {
		if errors.IsNotFound(err) {
			// build the aerospike config file based on the current spec
			configMapData, err := r.CreateConfigMapData(aeroCluster, rack)
			if err != nil {
				return fmt.Errorf("failed to build dotConfig from map: %v", err)
			}
			ls := utils.LabelsForAerospikeCluster(aeroCluster.Name)

			// return a configmap object containing aerospikeConfig
			confMap = &corev1.ConfigMap{
				ObjectMeta: metav1.ObjectMeta{
					Name:      namespacedName.Name,
					Labels:    ls,
					Namespace: namespacedName.Namespace,
				},
				Data: configMapData,
			}
			// Set AerospikeCluster instance as the owner and controller
			controllerutil.SetControllerReference(aeroCluster, confMap, r.Scheme)

			if err := r.Client.Create(context.TODO(), confMap, createOption); err != nil {
				return fmt.Errorf("failed to create new confMap for StatefulSet: %v", err)
			}
			r.Log.Info("Created new ConfigMap", "ConfigMap.Namespace", confMap.Namespace, "ConfigMap.Name", confMap.Name)

			return nil
		}
		return err
	}

	r.Log.Info("Configmap already exists for statefulSet - using existing configmap", "name", utils.NamespacedName(confMap.Namespace, confMap.Name))

	// Update existing configmap as it might not be current.
	configMapData, err := r.CreateConfigMapData(aeroCluster, rack)
	if err != nil {
		return fmt.Errorf("failed to build config map data: %v", err)
	}

	// Replace config map data since we are supposed to create a new config map.
	confMap.Data = configMapData

	if err := r.Client.Update(context.TODO(), confMap, updateOption); err != nil {
		return fmt.Errorf("failed to update ConfigMap for StatefulSet: %v", err)
	}
	return nil
}

func (r *AerospikeClusterReconciler) updateSTSConfigMap(aeroCluster *asdbv1beta1.AerospikeCluster, namespacedName types.NamespacedName, rack asdbv1beta1.Rack) error {

	r.Log.Info("Updating ConfigMap", "ConfigMap", namespacedName)

	confMap := &corev1.ConfigMap{}
	err := r.Client.Get(context.TODO(), namespacedName, confMap)
	if err != nil {
		return err
	}

	// build the aerospike config file based on the current spec
	configMapData, err := r.CreateConfigMapData(aeroCluster, rack)
	if err != nil {
		return fmt.Errorf("failed to build dotConfig from map: %v", err)
	}

	// Overwrite only spec based keys. Do not touch other keys like pod metadata.
	for k, v := range configMapData {
		confMap.Data[k] = v
	}

	if err := r.Client.Update(context.TODO(), confMap, updateOption); err != nil {
		return fmt.Errorf("failed to update confMap for StatefulSet: %v", err)
	}
	return nil
}

func (r *AerospikeClusterReconciler) createSTSHeadlessSvc(aeroCluster *asdbv1beta1.AerospikeCluster) error {

	r.Log.Info("Create headless service for statefulSet")

	ls := utils.LabelsForAerospikeCluster(aeroCluster.Name)

	service := &corev1.Service{}
	err := r.Client.Get(context.TODO(), types.NamespacedName{Name: aeroCluster.Name, Namespace: aeroCluster.Namespace}, service)
	if err != nil {
		if errors.IsNotFound(err) {
			service = &corev1.Service{
				ObjectMeta: metav1.ObjectMeta{
					// Headless service has same name as AerospikeCluster
					Name:      getSTSHeadLessSvcName(aeroCluster),
					Namespace: aeroCluster.Namespace,
					// deprecation in 1.10, supported until at least 1.13,  breaks peer-finder/kube-dns if not used
					Annotations: map[string]string{
						"service.alpha.kubernetes.io/tolerate-unready-endpoints": "true",
					},
					Labels: ls,
				},
				Spec: corev1.ServiceSpec{
					// deprecates service.alpha.kubernetes.io/tolerate-unready-endpoints as of 1.10? see: kubernetes/kubernetes#49239 Fixed in 1.11 as of #63742
					PublishNotReadyAddresses: true,
					ClusterIP:                "None",
					Selector:                 ls,
					Ports: []corev1.ServicePort{
						{
							Port: int32(asdbv1beta1.GetServicePort(aeroCluster.Spec.AerospikeConfig)),
							Name: "info",
						},
					},
				},
			}
			// Set AerospikeCluster instance as the owner and controller
			controllerutil.SetControllerReference(aeroCluster, service, r.Scheme)

			if err := r.Client.Create(context.TODO(), service, createOption); err != nil {
				return fmt.Errorf("failed to create headless service for statefulset: %v", err)
			}
			r.Log.Info("Created new headless service")

			return nil
		}
		return err
	}
	r.Log.Info("Service already exist for statefulSet. Using existing service", "name", utils.NamespacedName(service.Namespace, service.Name))
	return nil
}

func (r *AerospikeClusterReconciler) createPodService(aeroCluster *asdbv1beta1.AerospikeCluster, pName, pNamespace string) error {
	service := &corev1.Service{}
	if err := r.Client.Get(context.TODO(), types.NamespacedName{Name: pName, Namespace: pNamespace}, service); err == nil {
		return nil
	}

	// NodePort will be allocated automatically
	service = &corev1.Service{
		ObjectMeta: metav1.ObjectMeta{
			Name:      pName,
			Namespace: pNamespace,
		},
		Spec: corev1.ServiceSpec{
			Type: corev1.ServiceTypeNodePort,
			Selector: map[string]string{
				"statefulset.kubernetes.io/pod-name": pName,
			},
			Ports: []corev1.ServicePort{
				{
					Name: "info",
					Port: int32(asdbv1beta1.GetServicePort(aeroCluster.Spec.AerospikeConfig)),
				},
			},
			ExternalTrafficPolicy: "Local",
		},
	}
	if tlsName, tlsPort := asdbv1beta1.GetServiceTLSNameAndPort(aeroCluster.Spec.AerospikeConfig); tlsName != "" {
		service.Spec.Ports = append(service.Spec.Ports, corev1.ServicePort{
			Name: "tls",
			Port: int32(tlsPort),
		})
	}
	// Set AerospikeCluster instance as the owner and controller.
	// It is created before Pod, so Pod cannot be the owner
	controllerutil.SetControllerReference(aeroCluster, service, r.Scheme)

	if err := r.Client.Create(context.TODO(), service, createOption); err != nil {
		return fmt.Errorf("failed to create new service for pod %s: %v", pName, err)
	}
	return nil
}

func (r *AerospikeClusterReconciler) deletePodService(pName, pNamespace string) error {
	service := &corev1.Service{}

	if err := r.Client.Get(context.TODO(), types.NamespacedName{Name: pName, Namespace: pNamespace}, service); err != nil {
		return fmt.Errorf("failed to get service for pod %s: %v", pName, err)
	}
	if err := r.Client.Delete(context.TODO(), service); err != nil {
		return fmt.Errorf("failed to delete service for pod %s: %v", pName, err)
	}
	return nil
}

<<<<<<< HEAD
// Called while creating new cluster and also during rolling restart.
// Note: STS podSpec must be updated before updating storage
func (r *AerospikeClusterReconciler) updateSTSStorage(aeroCluster *asdbv1alpha1.AerospikeCluster, st *appsv1.StatefulSet, rackState RackState) {
	r.updateSTSPVStorage(aeroCluster, st, rackState)
	r.updateSTSNonPVStorage(aeroCluster, st, rackState)
	// r.updateSTSAerospikeSecretInfo(aeroCluster, st)
}
=======
// Called only when new cluster is created
func (r *AerospikeClusterReconciler) updateSTSStorage(aeroCluster *asdbv1beta1.AerospikeCluster, st *appsv1.StatefulSet, rackState RackState) error {
>>>>>>> ce4eedd5

func (r *AerospikeClusterReconciler) updateSTSPVStorage(aeroCluster *asdbv1alpha1.AerospikeCluster, st *appsv1.StatefulSet, rackState RackState) {

	volumes := rackState.Rack.Storage.GetPVs()

<<<<<<< HEAD
	for _, volume := range volumes {

		initContainerAttachments, containerAttachments := getFinalVolumeAttachmentsForVolume(volume)

		if volume.Source.PersistentVolume.VolumeMode == corev1.PersistentVolumeBlock {
			initContainerVolumePathPrefix := "/block-volumes"
=======
		if volume.VolumeMode == asdbv1beta1.AerospikeVolumeModeBlock {
			volumeMode = corev1.PersistentVolumeBlock
			initContainerVolumePathPrefix = "/block-volumes"
>>>>>>> ce4eedd5

			r.Log.Info("Add volume device for volume", "volume", volume)

<<<<<<< HEAD
			addVolumeDeviceInContainer(volume.Name, initContainerAttachments, st.Spec.Template.Spec.InitContainers, initContainerVolumePathPrefix)
			addVolumeDeviceInContainer(volume.Name, containerAttachments, st.Spec.Template.Spec.Containers, "")

		} else if volume.Source.PersistentVolume.VolumeMode == corev1.PersistentVolumeFilesystem {
			initContainerVolumePathPrefix := "/filesystem-volumes"
=======
			initVolumeDevice := corev1.VolumeDevice{
				Name:       pvcName,
				DevicePath: initContainerVolumePathPrefix + volume.Path,
			}
			st.Spec.Template.Spec.InitContainers[0].VolumeDevices = append(st.Spec.Template.Spec.InitContainers[0].VolumeDevices, initVolumeDevice)
		} else if volume.VolumeMode == asdbv1beta1.AerospikeVolumeModeFilesystem {
			volumeMode = corev1.PersistentVolumeFilesystem
			initContainerVolumePathPrefix = "/filesystem-volumes"
>>>>>>> ce4eedd5

			r.Log.Info("Add volume mount for volume", "volume", volume)

			addVolumeMountInContainer(volume.Name, initContainerAttachments, st.Spec.Template.Spec.InitContainers, initContainerVolumePathPrefix)
			addVolumeMountInContainer(volume.Name, containerAttachments, st.Spec.Template.Spec.Containers, "")
		} else {
			// Should never come here
			continue
		}

		r.Log.Info("Add PVC for volume", "volume", volume)

		pvc := createPVCForVolumeAttachment(aeroCluster, volume)
		st.Spec.VolumeClaimTemplates = append(st.Spec.VolumeClaimTemplates, pvc)
	}
}

<<<<<<< HEAD
func (r *AerospikeClusterReconciler) updateSTSNonPVStorage(aeroCluster *asdbv1alpha1.AerospikeCluster, st *appsv1.StatefulSet, rackState RackState) {
	volumes := rackState.Rack.Storage.GetNonPVs()

	for _, volume := range volumes {

		initContainerAttachments, containerAttachments := getFinalVolumeAttachmentsForVolume(volume)

		r.Log.Info("Add volumeMount in statefulset pod containers for volume", "volume", volume)

		// Add volumeMount in statefulset pod containers for volume
		addVolumeMountInContainer(volume.Name, initContainerAttachments, st.Spec.Template.Spec.InitContainers, "")
		addVolumeMountInContainer(volume.Name, containerAttachments, st.Spec.Template.Spec.Containers, "")

		// Add volume in statefulset template
		k8sVolume := createVolumeForVolumeAttachment(volume)
		st.Spec.Template.Spec.Volumes = append(st.Spec.Template.Spec.Volumes, k8sVolume)
	}
}

func (r *AerospikeClusterReconciler) updateSTSSchedulingPolicy(aeroCluster *asdbv1alpha1.AerospikeCluster, st *appsv1.StatefulSet, labels map[string]string, rackState RackState) {
=======
func (r *AerospikeClusterReconciler) updateSTSAffinity(aeroCluster *asdbv1beta1.AerospikeCluster, st *appsv1.StatefulSet, labels map[string]string, rackState RackState) {
>>>>>>> ce4eedd5

	affinity := &corev1.Affinity{}

	// Use rack affinity, if given
	if rackState.Rack.PodSpec.Affinity != nil {
		lib.DeepCopy(affinity, rackState.Rack.PodSpec.Affinity)
	} else if aeroCluster.Spec.PodSpec.Affinity != nil {
		lib.DeepCopy(affinity, aeroCluster.Spec.PodSpec.Affinity)
	}

	// Set our rules in PodAntiAffinity
	// only enable in production, so it can be used in 1 node clusters while debugging (minikube)
	if !aeroCluster.Spec.PodSpec.MultiPodPerHost {

		if affinity.PodAntiAffinity == nil {
			affinity.PodAntiAffinity = &corev1.PodAntiAffinity{}
		}

		r.Log.Info("Adding pod affinity rules for statefulset pod")
		antiAffinity := &corev1.PodAntiAffinity{
			RequiredDuringSchedulingIgnoredDuringExecution: []corev1.PodAffinityTerm{
				{
					LabelSelector: &metav1.LabelSelector{
						MatchLabels: labels,
					},
					TopologyKey: "kubernetes.io/hostname",
				},
			},
		}

		affinity.PodAntiAffinity.RequiredDuringSchedulingIgnoredDuringExecution = append(
			affinity.PodAntiAffinity.RequiredDuringSchedulingIgnoredDuringExecution,
			antiAffinity.RequiredDuringSchedulingIgnoredDuringExecution...)
	}

	// Set our rules in NodeAffinity
	var matchExpressions []corev1.NodeSelectorRequirement

	if rackState.Rack.Zone != "" {
		matchExpressions = append(matchExpressions, corev1.NodeSelectorRequirement{
			Key:      "failure-domain.beta.kubernetes.io/zone",
			Operator: corev1.NodeSelectorOpIn,
			Values:   []string{rackState.Rack.Zone},
		})
	}
	if rackState.Rack.Region != "" {
		matchExpressions = append(matchExpressions, corev1.NodeSelectorRequirement{
			Key:      "failure-domain.beta.kubernetes.io/region",
			Operator: corev1.NodeSelectorOpIn,
			Values:   []string{rackState.Rack.Region},
		})
	}
	if rackState.Rack.RackLabel != "" {
		matchExpressions = append(matchExpressions, corev1.NodeSelectorRequirement{
			Key:      "aerospike.com/rack-label",
			Operator: corev1.NodeSelectorOpIn,
			Values:   []string{rackState.Rack.RackLabel},
		})
	}
	if rackState.Rack.NodeName != "" {
		matchExpressions = append(matchExpressions, corev1.NodeSelectorRequirement{
			Key:      "kubernetes.io/hostname",
			Operator: corev1.NodeSelectorOpIn,
			Values:   []string{rackState.Rack.NodeName},
		})
	}

	if len(matchExpressions) != 0 {

		if affinity.NodeAffinity == nil {
			affinity.NodeAffinity = &corev1.NodeAffinity{}
		}

		selector := affinity.NodeAffinity.RequiredDuringSchedulingIgnoredDuringExecution

		if selector == nil || len(selector.NodeSelectorTerms) == 0 {
			ns := &corev1.NodeSelector{
				NodeSelectorTerms: []corev1.NodeSelectorTerm{
					{
						MatchExpressions: matchExpressions,
					},
				},
			}
			affinity.NodeAffinity.RequiredDuringSchedulingIgnoredDuringExecution = ns
		} else {
			for i := range selector.NodeSelectorTerms {
				selector.NodeSelectorTerms[i].MatchExpressions = append(selector.NodeSelectorTerms[i].MatchExpressions, matchExpressions...)
			}
		}
	}

	st.Spec.Template.Spec.Affinity = affinity

<<<<<<< HEAD
	// Use rack nodeSelector, if given
	if len(rackState.Rack.PodSpec.NodeSelector) != 0 {
		st.Spec.Template.Spec.NodeSelector = rackState.Rack.PodSpec.NodeSelector
	} else {
		st.Spec.Template.Spec.NodeSelector = aeroCluster.Spec.PodSpec.NodeSelector
	}
=======
// TODO: How to remove if user has removed this field? Should we find and remove volume
// Called while creating new cluster and also during rolling restart
func (r *AerospikeClusterReconciler) updateSTSSecretInfo(aeroCluster *asdbv1beta1.AerospikeCluster, st *appsv1.StatefulSet) {

	if aeroCluster.Spec.AerospikeConfigSecret.SecretName != "" {
		const secretVolumeName = "secretinfo"
		r.Log.Info("Add secret volume in statefulset pods")
		var volFound bool
		for _, vol := range st.Spec.Template.Spec.Volumes {
			if vol.Name == secretVolumeName {
				vol.VolumeSource.Secret.SecretName = aeroCluster.Spec.AerospikeConfigSecret.SecretName
				volFound = true
				break
			}
		}
		if !volFound {
			secretVolume := corev1.Volume{
				Name: secretVolumeName,
				VolumeSource: corev1.VolumeSource{
					Secret: &corev1.SecretVolumeSource{
						SecretName: aeroCluster.Spec.AerospikeConfigSecret.SecretName,
					},
				},
			}
			st.Spec.Template.Spec.Volumes = append(st.Spec.Template.Spec.Volumes, secretVolume)
		}
>>>>>>> ce4eedd5

	// Use rack tolerations, if given
	if len(rackState.Rack.PodSpec.Tolerations) != 0 {
		st.Spec.Template.Spec.Tolerations = rackState.Rack.PodSpec.Tolerations
	} else {
		st.Spec.Template.Spec.Tolerations = aeroCluster.Spec.PodSpec.Tolerations
	}
}

// Called while creating new cluster and also during rolling restart.
<<<<<<< HEAD
func (r *AerospikeClusterReconciler) updateSTSPodSpec(aeroCluster *asdbv1alpha1.AerospikeCluster, st *appsv1.StatefulSet, labels map[string]string, rackState RackState) {
	r.updateSTSSchedulingPolicy(aeroCluster, st, labels, rackState)

=======
func (r *AerospikeClusterReconciler) updateSTSPodSpec(aeroCluster *asdbv1beta1.AerospikeCluster, st *appsv1.StatefulSet) {
	// Update pod spec.
>>>>>>> ce4eedd5
	st.Spec.Template.Spec.HostNetwork = aeroCluster.Spec.PodSpec.HostNetwork

	st.Spec.Template.Spec.DNSPolicy = aeroCluster.Spec.PodSpec.DNSPolicy

	st.Spec.Template.Spec.Containers =
		updateStatefulSetContainers(st.Spec.Template.Spec.Containers, aeroCluster.Spec.PodSpec.Sidecars)

	st.Spec.Template.Spec.InitContainers =
		updateStatefulSetContainers(st.Spec.Template.Spec.InitContainers, aeroCluster.Spec.PodSpec.InitContainers)
}

func updateStatefulSetContainers(stsContainers []corev1.Container, specContainers []corev1.Container) []corev1.Container {
	// Add new sidecars.
	for _, specContainer := range specContainers {
		found := false

		// Create a copy because updating stateful sets sets defaults
		// on the sidecar container object which mutates original aeroCluster object.
		specContainerCopy := corev1.Container{}
		lib.DeepCopy(&specContainerCopy, &specContainer)
		for i, stsContainer := range stsContainers {
			if specContainer.Name == stsContainer.Name {
				// Update the sidecar in case something has changed.
				stsContainers[i] = specContainerCopy
				found = true
				break
			}
		}

		if !found {
			// Add to stateful set containers.
			stsContainers = append(stsContainers, specContainerCopy)
		}
	}

	// Remove deleted sidecars.
	j := 0
	for i, stsContainer := range stsContainers {
		found := i == 0
		for _, specContainer := range specContainers {
			if specContainer.Name == stsContainer.Name {
				found = true
				break
			}
		}

		if found {
			// Retain main aerospike container or a matched sidecar.
<<<<<<< HEAD
			stsContainers[j] = stsContainer
=======
			st.Spec.Template.Spec.Containers[j] = container
			j++
		}
	}
	st.Spec.Template.Spec.Containers = st.Spec.Template.Spec.Containers[:j]
}

// Called while creating new cluster and also during rolling restart.
func (r *AerospikeClusterReconciler) updateSTSConfigMapVolumes(aeroCluster *asdbv1beta1.AerospikeCluster, st *appsv1.StatefulSet, rackState RackState) {
	configMaps, _ := rackState.Rack.Storage.GetConfigMaps()

	// Add to stateful set volumes.
	for _, configMapVolume := range configMaps {
		// Ignore error since its not possible.
		pvcName, _ := getPVCName(configMapVolume.Path)
		found := false
		for _, volume := range st.Spec.Template.Spec.Volumes {
			if volume.Name == pvcName {
				found = true
				break
			}
		}

		if !found {
			k8sVolume := corev1.Volume{
				Name: pvcName,
				VolumeSource: corev1.VolumeSource{
					ConfigMap: &corev1.ConfigMapVolumeSource{
						LocalObjectReference: corev1.LocalObjectReference{
							Name: configMapVolume.ConfigMapName,
						},
					},
				},
			}
			st.Spec.Template.Spec.Volumes = append(st.Spec.Template.Spec.Volumes, k8sVolume)
		}

		addConfigMapVolumeMountInSTS(st.Spec.Template.Spec.InitContainers, configMapVolume)
		addConfigMapVolumeMountInSTS(st.Spec.Template.Spec.Containers, configMapVolume)
	}

	// Remove to stateful set volumes.
	j := 0
	for _, volume := range st.Spec.Template.Spec.Volumes {
		found := volume.ConfigMap == nil || volume.Name == confDirName || volume.Name == initConfDirName
		for _, configMapVolume := range configMaps {
			// Ignore error since its not possible.
			pvcName, _ := getPVCName(configMapVolume.Path)
			if volume.Name == pvcName {
				// Do not touch non confimap volumes or reserved config map volumes.
				found = true
				break
			}
		}

		if found {
			// Retain internal volumen or a matched volume
			st.Spec.Template.Spec.Volumes[j] = volume
>>>>>>> ce4eedd5
			j++
		}
	}
	return stsContainers[:j]
}

func (r *AerospikeClusterReconciler) waitForAllSTSToBeReady(aeroCluster *asdbv1beta1.AerospikeCluster) error {
	// User aeroCluster.Status to get all existing sts.
	// Can status be empty here
	r.Log.Info("Waiting for cluster to be ready")

	for _, rack := range aeroCluster.Status.RackConfig.Racks {
		st := &appsv1.StatefulSet{}
		stsName := getNamespacedNameForSTS(aeroCluster, rack.ID)
		if err := r.Client.Get(context.TODO(), stsName, st); err != nil {
			if !errors.IsNotFound(err) {
				return err
			}
			// Skip if a sts not found. It may have be deleted and status may not have been updated yet
			continue
		}
		if err := r.waitForSTSToBeReady(st); err != nil {
			return err
		}
	}
	return nil
}

func (r *AerospikeClusterReconciler) getClusterSTSList(aeroCluster *asdbv1beta1.AerospikeCluster) (*appsv1.StatefulSetList, error) {
	// List the pods for this aeroCluster's statefulset
	statefulSetList := &appsv1.StatefulSetList{}
	labelSelector := labels.SelectorFromSet(utils.LabelsForAerospikeCluster(aeroCluster.Name))
	listOps := &client.ListOptions{Namespace: aeroCluster.Namespace, LabelSelector: labelSelector}

	if err := r.Client.List(context.TODO(), statefulSetList, listOps); err != nil {
		return nil, err
	}
	return statefulSetList, nil
}
<<<<<<< HEAD

func (r *AerospikeClusterReconciler) updateSTSContainerResources(aeroCluster *asdbv1alpha1.AerospikeCluster, st *appsv1.StatefulSet) {
	// These resource is for main aerospike container. Other sidecar can mention their own resource
	st.Spec.Template.Spec.Containers[0].Resources = *aeroCluster.Spec.Resources
}

func getDefaultAerospikeInitContainerVolumeMounts() []corev1.VolumeMount {
	return []corev1.VolumeMount{
		{
			Name:      confDirName,
			MountPath: "/etc/aerospike",
		},
		{
			Name:      initConfDirName,
			MountPath: "/configs",
		},
	}
}

func getDefaultSTSVolumes(aeroCluster *asdbv1alpha1.AerospikeCluster, rackState RackState) []corev1.Volume {
	return []corev1.Volume{
		{
			Name: confDirName,
			VolumeSource: corev1.VolumeSource{
				EmptyDir: &corev1.EmptyDirVolumeSource{},
			},
		},
		{
			Name: initConfDirName,
			VolumeSource: corev1.VolumeSource{
				ConfigMap: &corev1.ConfigMapVolumeSource{
					LocalObjectReference: corev1.LocalObjectReference{
						Name: getNamespacedNameForSTSConfigMap(aeroCluster, rackState.Rack.ID).Name,
					},
				},
			},
		},
	}
}

func getDefaultAerospikeContainerVolumeMounts() []corev1.VolumeMount {
	return []corev1.VolumeMount{
		{
			Name:      confDirName,
			MountPath: "/etc/aerospike",
		},
	}
}

func initializeSTSStorage(aeroCluster *asdbv1alpha1.AerospikeCluster, st *appsv1.StatefulSet, rackState RackState) {
	// Initialize sts storage
	for i := range st.Spec.Template.Spec.InitContainers {
		if i == 0 {
			st.Spec.Template.Spec.InitContainers[i].VolumeMounts = getDefaultAerospikeInitContainerVolumeMounts()
		} else {
			st.Spec.Template.Spec.InitContainers[i].VolumeMounts = []corev1.VolumeMount{}
=======
func addConfigMapVolumeMountInSTS(containers []corev1.Container, configMapVolume asdbv1beta1.AerospikePersistentVolumeSpec) {
	// Update volume mounts.
	for i := range containers {
		container := &containers[i]
		// Ignore error since its not possible.
		pvcName, _ := getPVCName(configMapVolume.Path)
		mountFound := false
		for _, mount := range container.VolumeMounts {
			if mount.Name == pvcName {
				mountFound = true
				break
			}
>>>>>>> ce4eedd5
		}

		st.Spec.Template.Spec.InitContainers[i].VolumeDevices = []corev1.VolumeDevice{}
	}

	for i := range st.Spec.Template.Spec.Containers {
		if i == 0 {
			st.Spec.Template.Spec.Containers[i].VolumeMounts = getDefaultAerospikeContainerVolumeMounts()
		} else {
			st.Spec.Template.Spec.Containers[i].VolumeMounts = []corev1.VolumeMount{}
		}

		st.Spec.Template.Spec.Containers[i].VolumeDevices = []corev1.VolumeDevice{}
	}

	st.Spec.VolumeClaimTemplates = []corev1.PersistentVolumeClaim{}

	st.Spec.Template.Spec.Volumes = getDefaultSTSVolumes(aeroCluster, rackState)
}

func createPVCForVolumeAttachment(aeroCluster *asdbv1alpha1.AerospikeCluster, volume asdbv1alpha1.VolumeSpec) corev1.PersistentVolumeClaim {

	pv := volume.Source.PersistentVolume

	var accessModes []corev1.PersistentVolumeAccessMode
	accessModes = append(accessModes, pv.AccessModes...)
	if len(accessModes) == 0 {
		accessModes = append(accessModes, "ReadWriteOnce")
	}

	return corev1.PersistentVolumeClaim{
		ObjectMeta: metav1.ObjectMeta{
			Name:      volume.Name,
			Namespace: aeroCluster.Namespace,
			// Use this path annotation while matching pvc with storage volume
			Annotations: map[string]string{
				storagePathAnnotationKey: volume.Name,
			},
		},
		Spec: corev1.PersistentVolumeClaimSpec{
			VolumeMode:  &pv.VolumeMode,
			AccessModes: accessModes,
			Resources: corev1.ResourceRequirements{
				Requests: corev1.ResourceList{
					corev1.ResourceStorage: pv.Size,
				},
			},
			StorageClassName: &pv.StorageClass,
			Selector:         pv.Selector,
		},
	}
}

func createVolumeForVolumeAttachment(volume asdbv1alpha1.VolumeSpec) corev1.Volume {
	return corev1.Volume{
		Name: volume.Name,
		// Add all type of source,
		// we have already validated in webhook that only one of the source is present, rest are nil.
		VolumeSource: corev1.VolumeSource{
			ConfigMap: volume.Source.ConfigMap,
			Secret:    volume.Source.Secret,
			EmptyDir:  volume.Source.EmptyDir,
		},
	}
}

// Add dummy volumeAttachment for aerospike, init container
func getFinalVolumeAttachmentsForVolume(volume asdbv1alpha1.VolumeSpec) (initContainerAttachments, containerAttachments []asdbv1alpha1.VolumeAttachment) {
	// Create dummy attachment for initcontainer
	initVolumePath := "/" + volume.Name // Using volume name for initContainer
	if volume.Aerospike != nil {
		initVolumePath = volume.Aerospike.Path
	}
	// All volumes should be mounted in init container to allow initialization
	initContainerAttachments = append(initContainerAttachments, volume.InitContainers...)
	initContainerAttachments = append(initContainerAttachments, asdbv1alpha1.VolumeAttachment{
		ContainerName: asdbv1alpha1.AerospikeServerInitContainerName,
		Path:          initVolumePath,
	})

	// Create dummy attachment for aerospike server conatiner
	containerAttachments = append(containerAttachments, volume.Sidecars...)
	if volume.Aerospike != nil {
		containerAttachments = append(containerAttachments, asdbv1alpha1.VolumeAttachment{
			ContainerName: asdbv1alpha1.AerospikeServerContainerName,
			Path:          volume.Aerospike.Path,
		})
	}
	return initContainerAttachments, containerAttachments
}

func addVolumeMountInContainer(volumeName string, volumeAttachments []asdbv1alpha1.VolumeAttachment, containers []corev1.Container, pathPrefix string) {
	for _, volumeAttachment := range volumeAttachments {
		for i := range containers {
			container := &containers[i]

			if container.Name == volumeAttachment.ContainerName {
				volumeMount := corev1.VolumeMount{
					Name:      volumeName,
					MountPath: pathPrefix + volumeAttachment.Path,
				}
				container.VolumeMounts = append(container.VolumeMounts, volumeMount)
				break
			}
		}
	}
}

<<<<<<< HEAD
func addVolumeDeviceInContainer(volumeName string, volumeAttachments []asdbv1alpha1.VolumeAttachment, containers []corev1.Container, pathPrefix string) {
	for _, volumeAttachment := range volumeAttachments {
		for i := range containers {
			container := &containers[i]

			if container.Name == volumeAttachment.ContainerName {
				volumeDevice := corev1.VolumeDevice{
					Name:       volumeName,
					DevicePath: pathPrefix + volumeAttachment.Path,
				}
				container.VolumeDevices = append(container.VolumeDevices, volumeDevice)
				break
			}
		}
	}
=======
func (r *AerospikeClusterReconciler) updateSTSContainerResources(aeroCluster *asdbv1beta1.AerospikeCluster, st *appsv1.StatefulSet) {
	// These resource is for main aerospike container. Other sidecar can mention their own resource
	st.Spec.Template.Spec.Containers[0].Resources = *aeroCluster.Spec.Resources
>>>>>>> ce4eedd5
}

func getSTSContainerPort(multiPodPerHost bool, aeroConf *asdbv1beta1.AerospikeConfigSpec) []corev1.ContainerPort {
	var ports []corev1.ContainerPort
	for portName, portInfo := range defaultContainerPorts {
		containerPort := corev1.ContainerPort{
			Name:          portName,
			ContainerPort: int32(asdbv1beta1.GetPortFromConfig(aeroConf, portInfo.connectionType, portInfo.configParam, portInfo.defaultPort)),
		}
		// Single pod per host. Enable hostPort setting
		// The hostPort setting applies to the Kubernetes containers.
		// The container port will be exposed to the external network at <hostIP>:<hostPort>,
		// where the hostIP is the IP address of the Kubernetes node where
		// the container is running and the hostPort is the port requested by the user

		if (!multiPodPerHost) && portInfo.exposedOnHost {
			containerPort.HostPort = containerPort.ContainerPort
		}
		ports = append(ports, containerPort)
	}
	return ports
}

func getNamespacedNameForSTS(aeroCluster *asdbv1beta1.AerospikeCluster, rackID int) types.NamespacedName {
	return types.NamespacedName{
		Name:      aeroCluster.Name + "-" + strconv.Itoa(rackID),
		Namespace: aeroCluster.Namespace,
	}
}

func getNamespacedNameForSTSConfigMap(aeroCluster *asdbv1beta1.AerospikeCluster, rackID int) types.NamespacedName {
	return types.NamespacedName{
		Name:      aeroCluster.Name + "-" + strconv.Itoa(rackID),
		Namespace: aeroCluster.Namespace,
	}
}

func getSTSPodOrdinal(podName string) (*int32, error) {
	parts := strings.Split(podName, "-")
	ordinalStr := parts[len(parts)-1]
	ordinal, err := strconv.Atoi(ordinalStr)
	if err != nil {
		return nil, err
	}
	result := int32(ordinal)
	return &result, nil
}

func getSTSPodName(statefulSetName string, index int32) string {
	return fmt.Sprintf("%s-%d", statefulSetName, index)
}
func getSTSHeadLessSvcName(aeroCluster *asdbv1beta1.AerospikeCluster) string {
	return aeroCluster.Name
}

func newSTSEnvVar(name, fieldPath string) corev1.EnvVar {
	return corev1.EnvVar{
		Name: name,
		ValueFrom: &corev1.EnvVarSource{
			FieldRef: &corev1.ObjectFieldSelector{
				FieldPath: fieldPath,
			},
		},
	}
}

func newSTSEnvVarStatic(name, value string) corev1.EnvVar {
	return corev1.EnvVar{
		Name:  name,
		Value: value,
	}
}<|MERGE_RESOLUTION|>--- conflicted
+++ resolved
@@ -103,11 +103,7 @@
 		}
 	}
 
-<<<<<<< HEAD
-	ports := getSTSContainerPort(aeroCluster.Spec.PodSpec.MultiPodPerHost)
-=======
-	ports := getSTSContainerPort(aeroCluster.Spec.MultiPodPerHost, aeroCluster.Spec.AerospikeConfig)
->>>>>>> ce4eedd5
+	ports := getSTSContainerPort(aeroCluster.Spec.PodSpec.MultiPodPerHost, aeroCluster.Spec.AerospikeConfig)
 
 	ls := utils.LabelsForAerospikeClusterRack(aeroCluster.Name, rackState.Rack.ID)
 
@@ -152,13 +148,8 @@
 					DNSPolicy:          aeroCluster.Spec.PodSpec.DNSPolicy,
 					//TerminationGracePeriodSeconds: &int64(30),
 					InitContainers: []corev1.Container{{
-<<<<<<< HEAD
-						Name:  asdbv1alpha1.AerospikeServerInitContainerName,
-						Image: asdbv1alpha1.AerospikeServerInitContainerImage,
-=======
 						Name:  asdbv1beta1.AerospikeServerInitContainerName,
-						Image: "aerospike/aerospike-kubernetes-init:0.0.14",
->>>>>>> ce4eedd5
+						Image: asdbv1beta1.AerospikeServerInitContainerImage,
 						// Change to PullAlways for image testing.
 						ImagePullPolicy: corev1.PullIfNotPresent,
 						VolumeMounts:    getDefaultAerospikeInitContainerVolumeMounts(),
@@ -494,54 +485,32 @@
 	return nil
 }
 
-<<<<<<< HEAD
 // Called while creating new cluster and also during rolling restart.
 // Note: STS podSpec must be updated before updating storage
-func (r *AerospikeClusterReconciler) updateSTSStorage(aeroCluster *asdbv1alpha1.AerospikeCluster, st *appsv1.StatefulSet, rackState RackState) {
+func (r *AerospikeClusterReconciler) updateSTSStorage(aeroCluster *asdbv1beta1.AerospikeCluster, st *appsv1.StatefulSet, rackState RackState) {
 	r.updateSTSPVStorage(aeroCluster, st, rackState)
 	r.updateSTSNonPVStorage(aeroCluster, st, rackState)
 	// r.updateSTSAerospikeSecretInfo(aeroCluster, st)
 }
-=======
-// Called only when new cluster is created
-func (r *AerospikeClusterReconciler) updateSTSStorage(aeroCluster *asdbv1beta1.AerospikeCluster, st *appsv1.StatefulSet, rackState RackState) error {
->>>>>>> ce4eedd5
-
-func (r *AerospikeClusterReconciler) updateSTSPVStorage(aeroCluster *asdbv1alpha1.AerospikeCluster, st *appsv1.StatefulSet, rackState RackState) {
+
+func (r *AerospikeClusterReconciler) updateSTSPVStorage(aeroCluster *asdbv1beta1.AerospikeCluster, st *appsv1.StatefulSet, rackState RackState) {
 
 	volumes := rackState.Rack.Storage.GetPVs()
 
-<<<<<<< HEAD
 	for _, volume := range volumes {
 
 		initContainerAttachments, containerAttachments := getFinalVolumeAttachmentsForVolume(volume)
 
 		if volume.Source.PersistentVolume.VolumeMode == corev1.PersistentVolumeBlock {
 			initContainerVolumePathPrefix := "/block-volumes"
-=======
-		if volume.VolumeMode == asdbv1beta1.AerospikeVolumeModeBlock {
-			volumeMode = corev1.PersistentVolumeBlock
-			initContainerVolumePathPrefix = "/block-volumes"
->>>>>>> ce4eedd5
 
 			r.Log.Info("Add volume device for volume", "volume", volume)
 
-<<<<<<< HEAD
 			addVolumeDeviceInContainer(volume.Name, initContainerAttachments, st.Spec.Template.Spec.InitContainers, initContainerVolumePathPrefix)
 			addVolumeDeviceInContainer(volume.Name, containerAttachments, st.Spec.Template.Spec.Containers, "")
 
 		} else if volume.Source.PersistentVolume.VolumeMode == corev1.PersistentVolumeFilesystem {
 			initContainerVolumePathPrefix := "/filesystem-volumes"
-=======
-			initVolumeDevice := corev1.VolumeDevice{
-				Name:       pvcName,
-				DevicePath: initContainerVolumePathPrefix + volume.Path,
-			}
-			st.Spec.Template.Spec.InitContainers[0].VolumeDevices = append(st.Spec.Template.Spec.InitContainers[0].VolumeDevices, initVolumeDevice)
-		} else if volume.VolumeMode == asdbv1beta1.AerospikeVolumeModeFilesystem {
-			volumeMode = corev1.PersistentVolumeFilesystem
-			initContainerVolumePathPrefix = "/filesystem-volumes"
->>>>>>> ce4eedd5
 
 			r.Log.Info("Add volume mount for volume", "volume", volume)
 
@@ -559,8 +528,7 @@
 	}
 }
 
-<<<<<<< HEAD
-func (r *AerospikeClusterReconciler) updateSTSNonPVStorage(aeroCluster *asdbv1alpha1.AerospikeCluster, st *appsv1.StatefulSet, rackState RackState) {
+func (r *AerospikeClusterReconciler) updateSTSNonPVStorage(aeroCluster *asdbv1beta1.AerospikeCluster, st *appsv1.StatefulSet, rackState RackState) {
 	volumes := rackState.Rack.Storage.GetNonPVs()
 
 	for _, volume := range volumes {
@@ -579,10 +547,7 @@
 	}
 }
 
-func (r *AerospikeClusterReconciler) updateSTSSchedulingPolicy(aeroCluster *asdbv1alpha1.AerospikeCluster, st *appsv1.StatefulSet, labels map[string]string, rackState RackState) {
-=======
-func (r *AerospikeClusterReconciler) updateSTSAffinity(aeroCluster *asdbv1beta1.AerospikeCluster, st *appsv1.StatefulSet, labels map[string]string, rackState RackState) {
->>>>>>> ce4eedd5
+func (r *AerospikeClusterReconciler) updateSTSSchedulingPolicy(aeroCluster *asdbv1beta1.AerospikeCluster, st *appsv1.StatefulSet, labels map[string]string, rackState RackState) {
 
 	affinity := &corev1.Affinity{}
 
@@ -676,41 +641,12 @@
 
 	st.Spec.Template.Spec.Affinity = affinity
 
-<<<<<<< HEAD
 	// Use rack nodeSelector, if given
 	if len(rackState.Rack.PodSpec.NodeSelector) != 0 {
 		st.Spec.Template.Spec.NodeSelector = rackState.Rack.PodSpec.NodeSelector
 	} else {
 		st.Spec.Template.Spec.NodeSelector = aeroCluster.Spec.PodSpec.NodeSelector
 	}
-=======
-// TODO: How to remove if user has removed this field? Should we find and remove volume
-// Called while creating new cluster and also during rolling restart
-func (r *AerospikeClusterReconciler) updateSTSSecretInfo(aeroCluster *asdbv1beta1.AerospikeCluster, st *appsv1.StatefulSet) {
-
-	if aeroCluster.Spec.AerospikeConfigSecret.SecretName != "" {
-		const secretVolumeName = "secretinfo"
-		r.Log.Info("Add secret volume in statefulset pods")
-		var volFound bool
-		for _, vol := range st.Spec.Template.Spec.Volumes {
-			if vol.Name == secretVolumeName {
-				vol.VolumeSource.Secret.SecretName = aeroCluster.Spec.AerospikeConfigSecret.SecretName
-				volFound = true
-				break
-			}
-		}
-		if !volFound {
-			secretVolume := corev1.Volume{
-				Name: secretVolumeName,
-				VolumeSource: corev1.VolumeSource{
-					Secret: &corev1.SecretVolumeSource{
-						SecretName: aeroCluster.Spec.AerospikeConfigSecret.SecretName,
-					},
-				},
-			}
-			st.Spec.Template.Spec.Volumes = append(st.Spec.Template.Spec.Volumes, secretVolume)
-		}
->>>>>>> ce4eedd5
 
 	// Use rack tolerations, if given
 	if len(rackState.Rack.PodSpec.Tolerations) != 0 {
@@ -721,14 +657,9 @@
 }
 
 // Called while creating new cluster and also during rolling restart.
-<<<<<<< HEAD
-func (r *AerospikeClusterReconciler) updateSTSPodSpec(aeroCluster *asdbv1alpha1.AerospikeCluster, st *appsv1.StatefulSet, labels map[string]string, rackState RackState) {
+func (r *AerospikeClusterReconciler) updateSTSPodSpec(aeroCluster *asdbv1beta1.AerospikeCluster, st *appsv1.StatefulSet, labels map[string]string, rackState RackState) {
 	r.updateSTSSchedulingPolicy(aeroCluster, st, labels, rackState)
 
-=======
-func (r *AerospikeClusterReconciler) updateSTSPodSpec(aeroCluster *asdbv1beta1.AerospikeCluster, st *appsv1.StatefulSet) {
-	// Update pod spec.
->>>>>>> ce4eedd5
 	st.Spec.Template.Spec.HostNetwork = aeroCluster.Spec.PodSpec.HostNetwork
 
 	st.Spec.Template.Spec.DNSPolicy = aeroCluster.Spec.PodSpec.DNSPolicy
@@ -777,68 +708,7 @@
 
 		if found {
 			// Retain main aerospike container or a matched sidecar.
-<<<<<<< HEAD
 			stsContainers[j] = stsContainer
-=======
-			st.Spec.Template.Spec.Containers[j] = container
-			j++
-		}
-	}
-	st.Spec.Template.Spec.Containers = st.Spec.Template.Spec.Containers[:j]
-}
-
-// Called while creating new cluster and also during rolling restart.
-func (r *AerospikeClusterReconciler) updateSTSConfigMapVolumes(aeroCluster *asdbv1beta1.AerospikeCluster, st *appsv1.StatefulSet, rackState RackState) {
-	configMaps, _ := rackState.Rack.Storage.GetConfigMaps()
-
-	// Add to stateful set volumes.
-	for _, configMapVolume := range configMaps {
-		// Ignore error since its not possible.
-		pvcName, _ := getPVCName(configMapVolume.Path)
-		found := false
-		for _, volume := range st.Spec.Template.Spec.Volumes {
-			if volume.Name == pvcName {
-				found = true
-				break
-			}
-		}
-
-		if !found {
-			k8sVolume := corev1.Volume{
-				Name: pvcName,
-				VolumeSource: corev1.VolumeSource{
-					ConfigMap: &corev1.ConfigMapVolumeSource{
-						LocalObjectReference: corev1.LocalObjectReference{
-							Name: configMapVolume.ConfigMapName,
-						},
-					},
-				},
-			}
-			st.Spec.Template.Spec.Volumes = append(st.Spec.Template.Spec.Volumes, k8sVolume)
-		}
-
-		addConfigMapVolumeMountInSTS(st.Spec.Template.Spec.InitContainers, configMapVolume)
-		addConfigMapVolumeMountInSTS(st.Spec.Template.Spec.Containers, configMapVolume)
-	}
-
-	// Remove to stateful set volumes.
-	j := 0
-	for _, volume := range st.Spec.Template.Spec.Volumes {
-		found := volume.ConfigMap == nil || volume.Name == confDirName || volume.Name == initConfDirName
-		for _, configMapVolume := range configMaps {
-			// Ignore error since its not possible.
-			pvcName, _ := getPVCName(configMapVolume.Path)
-			if volume.Name == pvcName {
-				// Do not touch non confimap volumes or reserved config map volumes.
-				found = true
-				break
-			}
-		}
-
-		if found {
-			// Retain internal volumen or a matched volume
-			st.Spec.Template.Spec.Volumes[j] = volume
->>>>>>> ce4eedd5
 			j++
 		}
 	}
@@ -878,9 +748,8 @@
 	}
 	return statefulSetList, nil
 }
-<<<<<<< HEAD
-
-func (r *AerospikeClusterReconciler) updateSTSContainerResources(aeroCluster *asdbv1alpha1.AerospikeCluster, st *appsv1.StatefulSet) {
+
+func (r *AerospikeClusterReconciler) updateSTSContainerResources(aeroCluster *asdbv1beta1.AerospikeCluster, st *appsv1.StatefulSet) {
 	// These resource is for main aerospike container. Other sidecar can mention their own resource
 	st.Spec.Template.Spec.Containers[0].Resources = *aeroCluster.Spec.Resources
 }
@@ -898,7 +767,7 @@
 	}
 }
 
-func getDefaultSTSVolumes(aeroCluster *asdbv1alpha1.AerospikeCluster, rackState RackState) []corev1.Volume {
+func getDefaultSTSVolumes(aeroCluster *asdbv1beta1.AerospikeCluster, rackState RackState) []corev1.Volume {
 	return []corev1.Volume{
 		{
 			Name: confDirName,
@@ -928,27 +797,13 @@
 	}
 }
 
-func initializeSTSStorage(aeroCluster *asdbv1alpha1.AerospikeCluster, st *appsv1.StatefulSet, rackState RackState) {
+func initializeSTSStorage(aeroCluster *asdbv1beta1.AerospikeCluster, st *appsv1.StatefulSet, rackState RackState) {
 	// Initialize sts storage
 	for i := range st.Spec.Template.Spec.InitContainers {
 		if i == 0 {
 			st.Spec.Template.Spec.InitContainers[i].VolumeMounts = getDefaultAerospikeInitContainerVolumeMounts()
 		} else {
 			st.Spec.Template.Spec.InitContainers[i].VolumeMounts = []corev1.VolumeMount{}
-=======
-func addConfigMapVolumeMountInSTS(containers []corev1.Container, configMapVolume asdbv1beta1.AerospikePersistentVolumeSpec) {
-	// Update volume mounts.
-	for i := range containers {
-		container := &containers[i]
-		// Ignore error since its not possible.
-		pvcName, _ := getPVCName(configMapVolume.Path)
-		mountFound := false
-		for _, mount := range container.VolumeMounts {
-			if mount.Name == pvcName {
-				mountFound = true
-				break
-			}
->>>>>>> ce4eedd5
 		}
 
 		st.Spec.Template.Spec.InitContainers[i].VolumeDevices = []corev1.VolumeDevice{}
@@ -969,7 +824,7 @@
 	st.Spec.Template.Spec.Volumes = getDefaultSTSVolumes(aeroCluster, rackState)
 }
 
-func createPVCForVolumeAttachment(aeroCluster *asdbv1alpha1.AerospikeCluster, volume asdbv1alpha1.VolumeSpec) corev1.PersistentVolumeClaim {
+func createPVCForVolumeAttachment(aeroCluster *asdbv1beta1.AerospikeCluster, volume asdbv1beta1.VolumeSpec) corev1.PersistentVolumeClaim {
 
 	pv := volume.Source.PersistentVolume
 
@@ -1002,7 +857,7 @@
 	}
 }
 
-func createVolumeForVolumeAttachment(volume asdbv1alpha1.VolumeSpec) corev1.Volume {
+func createVolumeForVolumeAttachment(volume asdbv1beta1.VolumeSpec) corev1.Volume {
 	return corev1.Volume{
 		Name: volume.Name,
 		// Add all type of source,
@@ -1016,7 +871,7 @@
 }
 
 // Add dummy volumeAttachment for aerospike, init container
-func getFinalVolumeAttachmentsForVolume(volume asdbv1alpha1.VolumeSpec) (initContainerAttachments, containerAttachments []asdbv1alpha1.VolumeAttachment) {
+func getFinalVolumeAttachmentsForVolume(volume asdbv1beta1.VolumeSpec) (initContainerAttachments, containerAttachments []asdbv1beta1.VolumeAttachment) {
 	// Create dummy attachment for initcontainer
 	initVolumePath := "/" + volume.Name // Using volume name for initContainer
 	if volume.Aerospike != nil {
@@ -1024,23 +879,23 @@
 	}
 	// All volumes should be mounted in init container to allow initialization
 	initContainerAttachments = append(initContainerAttachments, volume.InitContainers...)
-	initContainerAttachments = append(initContainerAttachments, asdbv1alpha1.VolumeAttachment{
-		ContainerName: asdbv1alpha1.AerospikeServerInitContainerName,
+	initContainerAttachments = append(initContainerAttachments, asdbv1beta1.VolumeAttachment{
+		ContainerName: asdbv1beta1.AerospikeServerInitContainerName,
 		Path:          initVolumePath,
 	})
 
 	// Create dummy attachment for aerospike server conatiner
 	containerAttachments = append(containerAttachments, volume.Sidecars...)
 	if volume.Aerospike != nil {
-		containerAttachments = append(containerAttachments, asdbv1alpha1.VolumeAttachment{
-			ContainerName: asdbv1alpha1.AerospikeServerContainerName,
+		containerAttachments = append(containerAttachments, asdbv1beta1.VolumeAttachment{
+			ContainerName: asdbv1beta1.AerospikeServerContainerName,
 			Path:          volume.Aerospike.Path,
 		})
 	}
 	return initContainerAttachments, containerAttachments
 }
 
-func addVolumeMountInContainer(volumeName string, volumeAttachments []asdbv1alpha1.VolumeAttachment, containers []corev1.Container, pathPrefix string) {
+func addVolumeMountInContainer(volumeName string, volumeAttachments []asdbv1beta1.VolumeAttachment, containers []corev1.Container, pathPrefix string) {
 	for _, volumeAttachment := range volumeAttachments {
 		for i := range containers {
 			container := &containers[i]
@@ -1057,8 +912,7 @@
 	}
 }
 
-<<<<<<< HEAD
-func addVolumeDeviceInContainer(volumeName string, volumeAttachments []asdbv1alpha1.VolumeAttachment, containers []corev1.Container, pathPrefix string) {
+func addVolumeDeviceInContainer(volumeName string, volumeAttachments []asdbv1beta1.VolumeAttachment, containers []corev1.Container, pathPrefix string) {
 	for _, volumeAttachment := range volumeAttachments {
 		for i := range containers {
 			container := &containers[i]
@@ -1073,11 +927,6 @@
 			}
 		}
 	}
-=======
-func (r *AerospikeClusterReconciler) updateSTSContainerResources(aeroCluster *asdbv1beta1.AerospikeCluster, st *appsv1.StatefulSet) {
-	// These resource is for main aerospike container. Other sidecar can mention their own resource
-	st.Spec.Template.Spec.Containers[0].Resources = *aeroCluster.Spec.Resources
->>>>>>> ce4eedd5
 }
 
 func getSTSContainerPort(multiPodPerHost bool, aeroConf *asdbv1beta1.AerospikeConfigSpec) []corev1.ContainerPort {
