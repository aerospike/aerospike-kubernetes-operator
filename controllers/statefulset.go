package controllers

import (
	"context"
	"fmt"
	"sort"
	"strconv"
	"strings"
	"time"

	appsv1 "k8s.io/api/apps/v1"
	corev1 "k8s.io/api/core/v1"
	"k8s.io/apimachinery/pkg/api/errors"
	metav1 "k8s.io/apimachinery/pkg/apis/meta/v1"
	"k8s.io/apimachinery/pkg/labels"
	"k8s.io/apimachinery/pkg/types"
	"k8s.io/apimachinery/pkg/util/intstr"
	"sigs.k8s.io/controller-runtime/pkg/client"
	"sigs.k8s.io/controller-runtime/pkg/controller/controllerutil"

	asdbv1beta1 "github.com/aerospike/aerospike-kubernetes-operator/api/v1beta1"
	"github.com/aerospike/aerospike-kubernetes-operator/pkg/utils"
	lib "github.com/aerospike/aerospike-management-lib"
)

const (
	// aerospike-operator- is the prefix set in config/default/kustomization.yaml file.
	// Need to modify this name if prefix is changed in yaml file
	aeroClusterServiceAccountName string = "aerospike-operator-controller-manager"
)

// The default cpu request for the aerospike-server container
const (
	// This storage path annotation is added in pvc to make reverse association with storage.volume.path
	// while deleting pvc
	storagePathAnnotationKey = "storage-path"

	confDirName                = "confdir"
	initConfDirName            = "initconfigs"
	podServiceAccountMountPath = "/var/run/secrets/kubernetes.io/serviceaccount"
)

type PortInfo struct {
	connectionType string
	configParam    string
	defaultPort    int
	exposedOnHost  bool
}

var defaultContainerPorts = map[string]PortInfo{
	asdbv1beta1.ServicePortName: {
		connectionType: "service",
		configParam:    "port",
		defaultPort:    asdbv1beta1.ServicePort,
		exposedOnHost:  true,
	},
	asdbv1beta1.ServiceTLSPortName: {
		connectionType: "service",
		configParam:    "tls-port",
		defaultPort:    asdbv1beta1.ServiceTLSPort,
		exposedOnHost:  true,
	},
	asdbv1beta1.FabricPortName: {
		connectionType: "fabric",
		configParam:    "port",
		defaultPort:    asdbv1beta1.FabricPort,
	},
	asdbv1beta1.FabricTLSPortName: {
		connectionType: "fabric",
		configParam:    "tls-port",
		defaultPort:    asdbv1beta1.FabricTLSPort,
	},
	asdbv1beta1.HeartbeatPortName: {
		connectionType: "heartbeat",
		configParam:    "port",
		defaultPort:    asdbv1beta1.HeartbeatPort,
	},
	asdbv1beta1.HeartbeatTLSPortName: {
		connectionType: "heartbeat",
		configParam:    "tls-port",
		defaultPort:    asdbv1beta1.HeartbeatTLSPort,
	},
	asdbv1beta1.InfoPortName: {
		connectionType: "info",
		configParam:    "port",
		defaultPort:    asdbv1beta1.InfoPort,
		exposedOnHost:  true,
	},
}

func (r *SingleClusterReconciler) createSTS(
	namespacedName types.NamespacedName, rackState RackState,
) (*appsv1.StatefulSet, error) {
	replicas := int32(rackState.Size)

	r.Log.Info("Create statefulset for AerospikeCluster", "size", replicas)

	if r.aeroCluster.Spec.PodSpec.MultiPodPerHost {
		// Create services for all statefulset pods
		for i := 0; i < rackState.Size; i++ {
			// Statefulset name created from cr name
			name := fmt.Sprintf("%s-%d", namespacedName.Name, i)
			if err := r.createPodService(
				name, r.aeroCluster.Namespace,
			); err != nil {
				return nil, err
			}
		}
	}

	ports := getSTSContainerPort(
		r.aeroCluster.Spec.PodSpec.MultiPodPerHost,
		r.aeroCluster.Spec.AerospikeConfig,
	)

<<<<<<< HEAD
	operatorDefinedLabels := utils.LabelsForAerospikeClusterRack(
		aeroCluster.Name, rackState.Rack.ID,
=======
	ls := utils.LabelsForAerospikeClusterRack(
		r.aeroCluster.Name, rackState.Rack.ID,
>>>>>>> acdc31bc
	)
	userDefinedLabels := aeroCluster.Spec.PodSpec.AerospikeObjectMeta.Labels
	ls := utils.MergeLabels(operatorDefinedLabels, userDefinedLabels)

	tlsName, _ := asdbv1beta1.GetServiceTLSNameAndPort(r.aeroCluster.Spec.AerospikeConfig)
	envVarList := []corev1.EnvVar{
		newSTSEnvVar("MY_POD_NAME", "metadata.name"),
		newSTSEnvVar("MY_POD_NAMESPACE", "metadata.namespace"),
		newSTSEnvVar("MY_POD_IP", "status.podIP"),
		newSTSEnvVar("MY_HOST_IP", "status.hostIP"),
		newSTSEnvVarStatic("MY_POD_TLS_NAME", tlsName),
		newSTSEnvVarStatic("MY_POD_CLUSTER_NAME", r.aeroCluster.Name),
	}

	if tlsName != "" {
		envVarList = append(
			envVarList, newSTSEnvVarStatic("MY_POD_TLS_ENABLED", "true"),
		)
	}

	st := &appsv1.StatefulSet{
		ObjectMeta: metav1.ObjectMeta{
			Name:        namespacedName.Name,
			Namespace:   namespacedName.Namespace,
			Labels:      ls,
			Annotations: aeroCluster.Spec.PodSpec.AerospikeObjectMeta.Annotations,
		},
		Spec: appsv1.StatefulSetSpec{
			PodManagementPolicy: appsv1.ParallelPodManagement,
			UpdateStrategy: appsv1.StatefulSetUpdateStrategy{
				Type: appsv1.OnDeleteStatefulSetStrategyType,
			},
			Replicas: &replicas,
			Selector: &metav1.LabelSelector{
				MatchLabels: ls,
			},
			ServiceName: r.aeroCluster.Name,
			Template: corev1.PodTemplateSpec{

				ObjectMeta: metav1.ObjectMeta{
					Labels: ls,
				},
				Spec: corev1.PodSpec{
					ServiceAccountName: aeroClusterServiceAccountName,
					HostNetwork:        r.aeroCluster.Spec.PodSpec.HostNetwork,
					DNSPolicy:          r.aeroCluster.Spec.PodSpec.DNSPolicy,
					//TerminationGracePeriodSeconds: &int64(30),
					InitContainers: []corev1.Container{
						{
							Name:  asdbv1beta1.AerospikeServerInitContainerName,
							Image: asdbv1beta1.AerospikeServerInitContainerImage,
							// Change to PullAlways for image testing.
							ImagePullPolicy: corev1.PullIfNotPresent,
							VolumeMounts:    getDefaultAerospikeInitContainerVolumeMounts(),
							Env: append(
								envVarList, []corev1.EnvVar{
									{
										// Headless service has the same name as AerospikeCluster
										Name:  "SERVICE",
										Value: getSTSHeadLessSvcName(r.aeroCluster),
									},
									// TODO: Do we need this var?
									{
										Name: "CONFIG_MAP_NAME",
										Value: getNamespacedNameForSTSConfigMap(
											r.aeroCluster, rackState.Rack.ID,
										).Name,
									},
								}...,
							),
						},
					},

					Containers: []corev1.Container{
						{
							Name:            asdbv1beta1.AerospikeServerContainerName,
							Image:           r.aeroCluster.Spec.Image,
							ImagePullPolicy: corev1.PullIfNotPresent,
							SecurityContext: r.aeroCluster.Spec.PodSpec.AerospikeContainerSpec.SecurityContext,
							Ports:           ports,
							Env:             envVarList,
							VolumeMounts:    getDefaultAerospikeContainerVolumeMounts(),
							// Resources to be updated later
						},
					},

					Volumes: getDefaultSTSVolumes(r.aeroCluster, rackState),
				},
			},
		},
	}

	r.updateSTSPodSpec(st, ls, rackState)

	r.updateAerospikeContainer(st)

	// TODO: Add validation. device, file, both should not exist in same storage class
	r.updateSTSStorage(st, rackState)

	// Set AerospikeCluster instance as the owner and controller
	if err := controllerutil.SetControllerReference(
		r.aeroCluster, st, r.Scheme,
	); err != nil {
		return nil, err
	}

	if err := r.Client.Create(context.TODO(), st, createOption); err != nil {
		return nil, fmt.Errorf("failed to create new StatefulSet: %v", err)
	}
	r.Log.Info(
		"Created new StatefulSet", "StatefulSet.Namespace", st.Namespace,
		"StatefulSet.Name", st.Name,
	)

	if err := r.waitForSTSToBeReady(st); err != nil {
		return st, fmt.Errorf(
			"failed to wait for statefulset to be ready: %v", err,
		)
	}

	return r.getSTS(rackState)
}

func (r *SingleClusterReconciler) deleteSTS(st *appsv1.StatefulSet) error {
	r.Log.Info("Delete statefulset")
	// No need to do cleanup pods after deleting sts
	// It is only deleted while its creation is failed
	// While doing rackRemove, we call scaleDown to 0 so that will do cleanup
	return r.Client.Delete(context.TODO(), st)
}

func (r *SingleClusterReconciler) waitForSTSToBeReady(st *appsv1.StatefulSet) error {

	const podStatusMaxRetry = 18
	const podStatusRetryInterval = time.Second * 10

	r.Log.Info(
		"Waiting for statefulset to be ready", "WaitTimePerPod",
		podStatusRetryInterval*time.Duration(podStatusMaxRetry),
	)

	var podIndex int32
	for podIndex = 0; podIndex < *st.Spec.Replicas; podIndex++ {
		podName := getSTSPodName(st.Name, podIndex)

		var isReady bool
		pod := &corev1.Pod{}

		// Wait for 10 sec to pod to get started
		for i := 0; i < 5; i++ {
			if err := r.Client.Get(
				context.TODO(),
				types.NamespacedName{Name: podName, Namespace: st.Namespace},
				pod,
			); err == nil {
				break
			}
			time.Sleep(time.Second * 2)
		}

		// Wait for pod to get ready
		for i := 0; i < podStatusMaxRetry; i++ {
			r.Log.V(1).Info(
				"Check statefulSet pod running and ready", "pod", podName,
			)

			pod := &corev1.Pod{}
			if err := r.Client.Get(
				context.TODO(),
				types.NamespacedName{Name: podName, Namespace: st.Namespace},
				pod,
			); err != nil {
				return fmt.Errorf(
					"failed to get statefulSet pod %s: %v", podName, err,
				)
			}
			if err := utils.CheckPodFailed(pod); err != nil {
				return fmt.Errorf("StatefulSet pod %s failed: %v", podName, err)
			}
			if utils.IsPodRunningAndReady(pod) {
				isReady = true
				r.Log.Info("Pod is running and ready", "pod", podName)
				break
			}

			time.Sleep(podStatusRetryInterval)
		}
		if !isReady {
			statusErr := fmt.Errorf(
				"StatefulSet pod is not ready. Status: %v",
				pod.Status.Conditions,
			)
			r.Log.Error(statusErr, "Statefulset Not ready")
			return statusErr
		}
	}

	// Check for statefulset at the end,
	// if we check before pods then we would not know status of individual pods
	const stsStatusMaxRetry = 10
	const stsStatusRetryInterval = time.Second * 2

	var updated bool
	for i := 0; i < stsStatusMaxRetry; i++ {
		time.Sleep(stsStatusRetryInterval)

		r.Log.V(1).Info("Check statefulSet status is updated or not")

		err := r.Client.Get(
			context.TODO(),
			types.NamespacedName{Name: st.Name, Namespace: st.Namespace}, st,
		)
		if err != nil {
			return err
		}
		if *st.Spec.Replicas == st.Status.Replicas {
			updated = true
			break
		}
		r.Log.V(1).Info(
			"StatefulSet spec.replica not matching status.replica", "status",
			st.Status.Replicas, "spec", *st.Spec.Replicas,
		)
	}
	if !updated {
		return fmt.Errorf("statefulset status is not updated")
	}

	r.Log.Info("StatefulSet is ready")

	return nil
}

func (r *SingleClusterReconciler) getSTS(rackState RackState) (
	*appsv1.StatefulSet, error,
) {
	found := &appsv1.StatefulSet{}
	err := r.Client.Get(
		context.TODO(),
		getNamespacedNameForSTS(r.aeroCluster, rackState.Rack.ID),
		found,
	)
	if err != nil {
		return nil, err
	}
	return found, nil
}

func (r *SingleClusterReconciler) buildSTSConfigMap(
	namespacedName types.NamespacedName, rack asdbv1beta1.Rack,
) error {

	r.Log.Info("Creating a new ConfigMap for statefulSet")

	confMap := &corev1.ConfigMap{}
	err := r.Client.Get(
		context.TODO(), types.NamespacedName{
			Name: namespacedName.Name, Namespace: namespacedName.Namespace,
		}, confMap,
	)
	if err != nil {
		if errors.IsNotFound(err) {
			// build the aerospike config file based on the current spec
			configMapData, err := r.CreateConfigMapData(rack)
			if err != nil {
				return fmt.Errorf("failed to build dotConfig from map: %v", err)
			}
			ls := utils.LabelsForAerospikeCluster(r.aeroCluster.Name)

			// return a configmap object containing aerospikeConfig
			confMap = &corev1.ConfigMap{
				ObjectMeta: metav1.ObjectMeta{
					Name:      namespacedName.Name,
					Labels:    ls,
					Namespace: namespacedName.Namespace,
				},
				Data: configMapData,
			}
			// Set AerospikeCluster instance as the owner and controller
			err = controllerutil.SetControllerReference(
				r.aeroCluster, confMap, r.Scheme,
			)
			if err != nil {
				return err
			}

			if err := r.Client.Create(
				context.TODO(), confMap, createOption,
			); err != nil {
				return fmt.Errorf(
					"failed to create new confMap for StatefulSet: %v", err,
				)
			}
			r.Log.Info(
				"Created new ConfigMap", "ConfigMap.Namespace",
				confMap.Namespace, "ConfigMap.Name", confMap.Name,
			)

			return nil
		}
		return err
	}

	r.Log.Info(
		"Configmap already exists for statefulSet - using existing configmap",
		"name", utils.NamespacedName(confMap.Namespace, confMap.Name),
	)

	// Update existing configmap as it might not be current.
	configMapData, err := r.CreateConfigMapData(rack)
	if err != nil {
		return fmt.Errorf("failed to build config map data: %v", err)
	}

	// Replace config map data since we are supposed to create a new config map.
	confMap.Data = configMapData

	if err := r.Client.Update(
		context.TODO(), confMap, updateOption,
	); err != nil {
		return fmt.Errorf("failed to update ConfigMap for StatefulSet: %v", err)
	}
	return nil
}

func (r *SingleClusterReconciler) updateSTSConfigMap(
	namespacedName types.NamespacedName, rack asdbv1beta1.Rack,
) error {

	r.Log.Info("Updating ConfigMap", "ConfigMap", namespacedName)

	confMap := &corev1.ConfigMap{}
	err := r.Client.Get(context.TODO(), namespacedName, confMap)
	if err != nil {
		return err
	}

	// build the aerospike config file based on the current spec
	configMapData, err := r.CreateConfigMapData(rack)
	if err != nil {
		return fmt.Errorf("failed to build dotConfig from map: %v", err)
	}

	// Overwrite only spec based keys. Do not touch other keys like pod metadata.
	for k, v := range configMapData {
		confMap.Data[k] = v
	}

	if err := r.Client.Update(
		context.TODO(), confMap, updateOption,
	); err != nil {
		return fmt.Errorf("failed to update confMap for StatefulSet: %v", err)
	}
	return nil
}

func (r *SingleClusterReconciler) createSTSHeadlessSvc() error {
	r.Log.Info("Create headless service for statefulSet")

	ls := utils.LabelsForAerospikeCluster(r.aeroCluster.Name)

	serviceName := getSTSHeadLessSvcName(r.aeroCluster)
	service := &corev1.Service{}
	err := r.Client.Get(
		context.TODO(), types.NamespacedName{
			Name: serviceName, Namespace: r.aeroCluster.Namespace,
		}, service,
	)
	if err != nil {
		if errors.IsNotFound(err) {
			service = &corev1.Service{
				ObjectMeta: metav1.ObjectMeta{
					// Headless service has the same name as AerospikeCluster
					Name:      serviceName,
					Namespace: r.aeroCluster.Namespace,
					// deprecation in 1.10, supported until at least 1.13,  breaks peer-finder/kube-dns if not used
					Annotations: map[string]string{
						"service.alpha.kubernetes.io/tolerate-unready-endpoints": "true",
					},
					Labels: ls,
				},
				Spec: corev1.ServiceSpec{
					// deprecates service.alpha.kubernetes.io/tolerate-unready-endpoints as of 1.10? see: kubernetes/kubernetes#49239 Fixed in 1.11 as of #63742
					PublishNotReadyAddresses: true,
					ClusterIP:                "None",
					Selector:                 ls,
					Ports: []corev1.ServicePort{
						{
							Port: int32(asdbv1beta1.GetServicePort(r.aeroCluster.Spec.AerospikeConfig)),
							Name: "info",
						},
					},
				},
			}
			// Set AerospikeCluster instance as the owner and controller
			err := controllerutil.SetControllerReference(
				r.aeroCluster, service, r.Scheme,
			)
			if err != nil {
				return err
			}

			if err := r.Client.Create(
				context.TODO(), service, createOption,
			); err != nil {
				return fmt.Errorf(
					"failed to create headless service for statefulset: %v",
					err,
				)
			}
			r.Log.Info("Created new headless service")

			return nil
		}
		return err
	}
	r.Log.Info(
		"Service already exist for statefulSet. Using existing service", "name",
		utils.NamespacedName(service.Namespace, service.Name),
	)
	return nil
}

func (r *SingleClusterReconciler) createSTSLoadBalancerSvc() error {
	loadBalancer := r.aeroCluster.Spec.SeedsFinderServices.LoadBalancer
	if loadBalancer == nil {
		r.Log.Info("LoadBalancer is not configured. Skipping...")
		return nil
	}

	serviceName := r.aeroCluster.Name + "-lb"
	service := &corev1.Service{}
	err := r.Client.Get(
		context.TODO(), types.NamespacedName{
			Name: serviceName, Namespace: r.aeroCluster.Namespace,
		}, service,
	)
	if err != nil {
		if errors.IsNotFound(err) {
			r.Log.Info("Creating LoadBalancer service for cluster")
			ls := utils.LabelsForAerospikeCluster(r.aeroCluster.Name)
			var targetPort int32
			if loadBalancer.TargetPort >= 1024 {
				// if target port is specified in CR.
				targetPort = loadBalancer.TargetPort
			} else if tlsName, tlsPort := asdbv1beta1.GetServiceTLSNameAndPort(r.aeroCluster.Spec.AerospikeConfig); tlsName != "" {
				targetPort = int32(tlsPort)
			} else {
				targetPort = int32(asdbv1beta1.GetServicePort(r.aeroCluster.Spec.AerospikeConfig))
			}
			var port int32
			if loadBalancer.Port >= 1024 {
				// if port is specified in CR.
				port = loadBalancer.Port
			} else {
				port = targetPort
			}

			service = &corev1.Service{
				ObjectMeta: metav1.ObjectMeta{
					Name:        serviceName,
					Namespace:   r.aeroCluster.Namespace,
					Annotations: loadBalancer.Annotations,
					Labels:      ls,
				},
				Spec: corev1.ServiceSpec{
					Type:     corev1.ServiceTypeLoadBalancer,
					Selector: ls,
					Ports: []corev1.ServicePort{
						{
							Port:       port,
							TargetPort: intstr.FromInt(int(targetPort)),
						},
					},
				},
			}
			if len(loadBalancer.LoadBalancerSourceRanges) > 0 {
				service.Spec.LoadBalancerSourceRanges = loadBalancer.LoadBalancerSourceRanges
			}
			if len(loadBalancer.ExternalTrafficPolicy) > 0 {
				service.Spec.ExternalTrafficPolicy = loadBalancer.ExternalTrafficPolicy
			}

			// Set AerospikeCluster instance as the owner and controller
			if err := controllerutil.SetControllerReference(
				r.aeroCluster, service, r.Scheme,
			); err != nil {
				return err
			}

			if err := r.Client.Create(
				context.TODO(), service, createOption,
			); err != nil {
				return err
			}
			r.Log.Info(
				"Created new LoadBalancer service.", "serviceName",
				service.GetName(),
			)

			return nil
		}
		return err
	}
	r.Log.Info(
		"LoadBalancer Service already exist for cluster. Using existing service",
		"name", utils.NamespacedName(service.Namespace, service.Name),
	)
	return nil
}

func (r *SingleClusterReconciler) createPodService(pName, pNamespace string) error {
	service := &corev1.Service{}
	if err := r.Client.Get(
		context.TODO(),
		types.NamespacedName{Name: pName, Namespace: pNamespace}, service,
	); err == nil {
		return nil
	}

	// NodePort will be allocated automatically
	service = &corev1.Service{
		ObjectMeta: metav1.ObjectMeta{
			Name:      pName,
			Namespace: pNamespace,
		},
		Spec: corev1.ServiceSpec{
			Type: corev1.ServiceTypeNodePort,
			Selector: map[string]string{
				"statefulset.kubernetes.io/pod-name": pName,
			},
			Ports: []corev1.ServicePort{
				{
					Name: "info",
					Port: int32(asdbv1beta1.GetServicePort(r.aeroCluster.Spec.AerospikeConfig)),
				},
			},
			ExternalTrafficPolicy: "Local",
		},
	}
	if tlsName, tlsPort := asdbv1beta1.GetServiceTLSNameAndPort(r.aeroCluster.Spec.AerospikeConfig); tlsName != "" {
		service.Spec.Ports = append(
			service.Spec.Ports, corev1.ServicePort{
				Name: "tls",
				Port: int32(tlsPort),
			},
		)
	}
	// Set AerospikeCluster instance as the owner and controller.
	// It is created before Pod, so Pod cannot be the owner
	err := controllerutil.SetControllerReference(
		r.aeroCluster, service, r.Scheme,
	)
	if err != nil {
		return err
	}

	if err := r.Client.Create(
		context.TODO(), service, createOption,
	); err != nil {
		return fmt.Errorf(
			"failed to create new service for pod %s: %v", pName, err,
		)
	}
	return nil
}

func (r *SingleClusterReconciler) deletePodService(pName, pNamespace string) error {
	service := &corev1.Service{}

	if err := r.Client.Get(
		context.TODO(),
		types.NamespacedName{Name: pName, Namespace: pNamespace}, service,
	); err != nil {
		return fmt.Errorf("failed to get service for pod %s: %v", pName, err)
	}
	if err := r.Client.Delete(context.TODO(), service); err != nil {
		return fmt.Errorf("failed to delete service for pod %s: %v", pName, err)
	}
	return nil
}

// Called while creating new cluster and also during rolling restart.
// Note: STS podSpec must be updated before updating storage
func (r *SingleClusterReconciler) updateSTSStorage(
	st *appsv1.StatefulSet, rackState RackState,
) {
	r.updateSTSPVStorage(st, rackState)
	r.updateSTSNonPVStorage(st, rackState)

	// Sort volume attachments so that overlapping paths do not shadow each other.
	// For e.g. mount for /etc should be listed before mount for /etc/aerospike
	// otherwise /etc/aerospike will get shadowed.
	sortContainerVolumeAttachments(st.Spec.Template.Spec.InitContainers)
	sortContainerVolumeAttachments(st.Spec.Template.Spec.Containers)
}

func sortContainerVolumeAttachments(containers []corev1.Container) {
	for i := range containers {
		sort.Slice(
			containers[i].VolumeMounts, func(p, q int) bool {
				return containers[i].VolumeMounts[p].MountPath < containers[i].VolumeMounts[q].MountPath
			},
		)

		sort.Slice(
			containers[i].VolumeDevices, func(p, q int) bool {
				return containers[i].VolumeDevices[p].DevicePath < containers[i].VolumeDevices[q].DevicePath
			},
		)
	}
}

func (r *SingleClusterReconciler) updateSTSPVStorage(
	st *appsv1.StatefulSet, rackState RackState,
) {
	volumes := rackState.Rack.Storage.GetPVs()

	for _, volume := range volumes {
		initContainerAttachments, containerAttachments := getFinalVolumeAttachmentsForVolume(volume)

		if volume.Source.PersistentVolume.VolumeMode == corev1.PersistentVolumeBlock {
			initContainerVolumePathPrefix := "/workdir/block-volumes"

			r.Log.V(1).Info("added volume device for volume", "volume", volume)

			addVolumeDeviceInContainer(
				volume.Name, initContainerAttachments,
				st.Spec.Template.Spec.InitContainers,
				initContainerVolumePathPrefix,
			)
			addVolumeDeviceInContainer(
				volume.Name, containerAttachments,
				st.Spec.Template.Spec.Containers, "",
			)
		} else if volume.Source.PersistentVolume.VolumeMode == corev1.PersistentVolumeFilesystem {
			initContainerVolumePathPrefix := "/workdir/filesystem-volumes"

			r.Log.V(1).Info("added volume mount for volume", "volume", volume)

			addVolumeMountInContainer(
				volume.Name, initContainerAttachments,
				st.Spec.Template.Spec.InitContainers,
				initContainerVolumePathPrefix,
			)
			addVolumeMountInContainer(
				volume.Name, containerAttachments,
				st.Spec.Template.Spec.Containers, "",
			)
		} else {
			// Should never come here
			continue
		}

		r.Log.V(1).Info("added PVC for volume", "volume", volume)

		pvc := createPVCForVolumeAttachment(r.aeroCluster, volume)
		st.Spec.VolumeClaimTemplates = append(st.Spec.VolumeClaimTemplates, pvc)
	}
}

func (r *SingleClusterReconciler) updateSTSNonPVStorage(
	st *appsv1.StatefulSet, rackState RackState,
) {
	volumes := rackState.Rack.Storage.GetNonPVs()

	for _, volume := range volumes {
		initContainerAttachments, containerAttachments := getFinalVolumeAttachmentsForVolume(volume)

		r.Log.V(1).Info(
			"added volume mount in statefulSet pod containers for volume",
			"volume", volume,
		)

		// Add volumeMount in statefulSet pod containers for volume
		addVolumeMountInContainer(
			volume.Name, initContainerAttachments,
			st.Spec.Template.Spec.InitContainers, "",
		)
		addVolumeMountInContainer(
			volume.Name, containerAttachments, st.Spec.Template.Spec.Containers,
			"",
		)

		// Add volume in statefulSet template
		k8sVolume := createVolumeForVolumeAttachment(volume)
		st.Spec.Template.Spec.Volumes = append(
			st.Spec.Template.Spec.Volumes, k8sVolume,
		)
	}
}

func (r *SingleClusterReconciler) updateSTSSchedulingPolicy(
	st *appsv1.StatefulSet, labels map[string]string, rackState RackState,
) {
	affinity := &corev1.Affinity{}

	// Use rack affinity, if given
	if rackState.Rack.PodSpec.Affinity != nil {
		lib.DeepCopy(affinity, rackState.Rack.PodSpec.Affinity)
	} else if r.aeroCluster.Spec.PodSpec.Affinity != nil {
		lib.DeepCopy(affinity, r.aeroCluster.Spec.PodSpec.Affinity)
	}

	// Set our rules in PodAntiAffinity
	// only enable in production, so it can be used in 1 node clusters while debugging (minikube)
	if !r.aeroCluster.Spec.PodSpec.MultiPodPerHost {
		if affinity.PodAntiAffinity == nil {
			affinity.PodAntiAffinity = &corev1.PodAntiAffinity{}
		}

		r.Log.Info("Adding pod affinity rules for statefulSet pod")
		antiAffinity := &corev1.PodAntiAffinity{
			RequiredDuringSchedulingIgnoredDuringExecution: []corev1.PodAffinityTerm{
				{
					LabelSelector: &metav1.LabelSelector{
						MatchLabels: labels,
					},
					TopologyKey: "kubernetes.io/hostname",
				},
			},
		}

		affinity.PodAntiAffinity.RequiredDuringSchedulingIgnoredDuringExecution = append(
			affinity.PodAntiAffinity.RequiredDuringSchedulingIgnoredDuringExecution,
			antiAffinity.RequiredDuringSchedulingIgnoredDuringExecution...,
		)
	}

	// Set our rules in NodeAffinity
	var matchExpressions []corev1.NodeSelectorRequirement

	if rackState.Rack.Zone != "" {
		matchExpressions = append(
			matchExpressions, corev1.NodeSelectorRequirement{
				Key:      "failure-domain.beta.kubernetes.io/zone",
				Operator: corev1.NodeSelectorOpIn,
				Values:   []string{rackState.Rack.Zone},
			},
		)
	}
	if rackState.Rack.Region != "" {
		matchExpressions = append(
			matchExpressions, corev1.NodeSelectorRequirement{
				Key:      "failure-domain.beta.kubernetes.io/region",
				Operator: corev1.NodeSelectorOpIn,
				Values:   []string{rackState.Rack.Region},
			},
		)
	}
	if rackState.Rack.RackLabel != "" {
		matchExpressions = append(
			matchExpressions, corev1.NodeSelectorRequirement{
				Key:      "aerospike.com/rack-label",
				Operator: corev1.NodeSelectorOpIn,
				Values:   []string{rackState.Rack.RackLabel},
			},
		)
	}
	if rackState.Rack.NodeName != "" {
		matchExpressions = append(
			matchExpressions, corev1.NodeSelectorRequirement{
				Key:      "kubernetes.io/hostname",
				Operator: corev1.NodeSelectorOpIn,
				Values:   []string{rackState.Rack.NodeName},
			},
		)
	}

	if len(matchExpressions) != 0 {
		if affinity.NodeAffinity == nil {
			affinity.NodeAffinity = &corev1.NodeAffinity{}
		}

		selector := affinity.NodeAffinity.RequiredDuringSchedulingIgnoredDuringExecution

		if selector == nil || len(selector.NodeSelectorTerms) == 0 {
			ns := &corev1.NodeSelector{
				NodeSelectorTerms: []corev1.NodeSelectorTerm{
					{
						MatchExpressions: matchExpressions,
					},
				},
			}
			affinity.NodeAffinity.RequiredDuringSchedulingIgnoredDuringExecution = ns
		} else {
			for i := range selector.NodeSelectorTerms {
				selector.NodeSelectorTerms[i].MatchExpressions = append(
					selector.NodeSelectorTerms[i].MatchExpressions,
					matchExpressions...,
				)
			}
		}
	}

	st.Spec.Template.Spec.Affinity = affinity

	// Use rack nodeSelector, if given
	if len(rackState.Rack.PodSpec.NodeSelector) != 0 {
		st.Spec.Template.Spec.NodeSelector = rackState.Rack.PodSpec.NodeSelector
	} else {
		st.Spec.Template.Spec.NodeSelector = r.aeroCluster.Spec.PodSpec.NodeSelector
	}

	// Use rack tolerations, if given
	if len(rackState.Rack.PodSpec.Tolerations) != 0 {
		st.Spec.Template.Spec.Tolerations = rackState.Rack.PodSpec.Tolerations
	} else {
		st.Spec.Template.Spec.Tolerations = r.aeroCluster.Spec.PodSpec.Tolerations
	}
}

// Called while creating new cluster and also during rolling restart.
func (r *SingleClusterReconciler) updateSTSPodSpec(
	st *appsv1.StatefulSet, labels map[string]string, rackState RackState,
) {
	r.updateSTSSchedulingPolicy(st, labels, rackState)

	st.Spec.Template.Spec.HostNetwork = r.aeroCluster.Spec.PodSpec.HostNetwork

	st.Spec.Template.Spec.DNSPolicy = r.aeroCluster.Spec.PodSpec.DNSPolicy

	st.Spec.Template.Spec.Containers =
		updateStatefulSetContainers(
			st.Spec.Template.Spec.Containers,
			r.aeroCluster.Spec.PodSpec.Sidecars,
		)

	st.Spec.Template.Spec.InitContainers =
		updateStatefulSetContainers(
			st.Spec.Template.Spec.InitContainers,
			r.aeroCluster.Spec.PodSpec.InitContainers,
		)
}

func updateStatefulSetContainers(
	stsContainers []corev1.Container, specContainers []corev1.Container,
) []corev1.Container {
	// Add new sidecars.
	for _, specContainer := range specContainers {
		found := false

		// Create a copy because updating stateful sets defaults
		// on the sidecar container object which mutates original aeroCluster object.
		specContainerCopy := corev1.Container{}
		lib.DeepCopy(&specContainerCopy, &specContainer)
		for i, stsContainer := range stsContainers {
			if specContainer.Name == stsContainer.Name {
				// Update the sidecar in case something has changed.
				stsContainers[i] = specContainerCopy
				found = true
				break
			}
		}

		if !found {
			// Add to stateful set containers.
			stsContainers = append(stsContainers, specContainerCopy)
		}
	}

	// Remove deleted sidecars.
	j := 0
	for i, stsContainer := range stsContainers {
		found := i == 0
		for _, specContainer := range specContainers {
			if specContainer.Name == stsContainer.Name {
				found = true
				break
			}
		}

		if found {
			// Retain main aerospike container or a matched sidecar.
			stsContainers[j] = stsContainer
			j++
		}
	}
	return stsContainers[:j]
}

func (r *SingleClusterReconciler) waitForAllSTSToBeReady() error {
	// User r.aeroCluster.Status to get all existing sts.
	// Can status be empty here
	r.Log.Info("Waiting for cluster to be ready")

	for _, rack := range r.aeroCluster.Status.RackConfig.Racks {
		st := &appsv1.StatefulSet{}
		stsName := getNamespacedNameForSTS(r.aeroCluster, rack.ID)
		if err := r.Client.Get(context.TODO(), stsName, st); err != nil {
			if !errors.IsNotFound(err) {
				return err
			}
			// Skip if a sts not found. It may have be deleted and status may not have been updated yet
			continue
		}
		if err := r.waitForSTSToBeReady(st); err != nil {
			return err
		}
	}
	return nil
}

func (r *SingleClusterReconciler) getClusterSTSList() (
	*appsv1.StatefulSetList, error,
) {
	// List the pods for this aeroCluster's statefulset
	statefulSetList := &appsv1.StatefulSetList{}
	labelSelector := labels.SelectorFromSet(utils.LabelsForAerospikeCluster(r.aeroCluster.Name))
	listOps := &client.ListOptions{
		Namespace: r.aeroCluster.Namespace, LabelSelector: labelSelector,
	}

	if err := r.Client.List(
		context.TODO(), statefulSetList, listOps,
	); err != nil {
		return nil, err
	}
	return statefulSetList, nil
}

func (r *SingleClusterReconciler) updateAerospikeContainer(st *appsv1.StatefulSet) {
	resources := r.aeroCluster.Spec.PodSpec.AerospikeContainerSpec.Resources
	if resources != nil {
		// These resources are for main aerospike container. Other sidecar can mention their own resources.
		st.Spec.Template.Spec.Containers[0].Resources = *resources
	}

	// This SecurityContext is for main aerospike container. Other sidecars can mention their own SecurityContext.
	st.Spec.Template.Spec.Containers[0].SecurityContext = r.aeroCluster.Spec.PodSpec.AerospikeContainerSpec.SecurityContext
}

func getDefaultAerospikeInitContainerVolumeMounts() []corev1.VolumeMount {
	return []corev1.VolumeMount{
		{
			Name:      confDirName,
			MountPath: "/etc/aerospike",
		},
		{
			Name:      initConfDirName,
			MountPath: "/configs",
		},
	}
}

func getDefaultSTSVolumes(
	aeroCluster *asdbv1beta1.AerospikeCluster, rackState RackState,
) []corev1.Volume {
	return []corev1.Volume{
		{
			Name: confDirName,
			VolumeSource: corev1.VolumeSource{
				EmptyDir: &corev1.EmptyDirVolumeSource{},
			},
		},
		{
			Name: initConfDirName,
			VolumeSource: corev1.VolumeSource{
				ConfigMap: &corev1.ConfigMapVolumeSource{
					LocalObjectReference: corev1.LocalObjectReference{
						Name: getNamespacedNameForSTSConfigMap(
							aeroCluster, rackState.Rack.ID,
						).Name,
					},
				},
			},
		},
	}
}

func getDefaultAerospikeContainerVolumeMounts() []corev1.VolumeMount {
	return []corev1.VolumeMount{
		{
			Name:      confDirName,
			MountPath: "/etc/aerospike",
		},
	}
}

func initializeSTSStorage(
	aeroCluster *asdbv1beta1.AerospikeCluster, st *appsv1.StatefulSet,
	rackState RackState,
) {
	// Initialize sts storage
	for i := range st.Spec.Template.Spec.InitContainers {
		if i == 0 {
			st.Spec.Template.Spec.InitContainers[i].VolumeMounts = getDefaultAerospikeInitContainerVolumeMounts()
		} else {
			st.Spec.Template.Spec.InitContainers[i].VolumeMounts = []corev1.VolumeMount{}
		}

		st.Spec.Template.Spec.InitContainers[i].VolumeDevices = []corev1.VolumeDevice{}
	}

	for i := range st.Spec.Template.Spec.Containers {
		if i == 0 {
			st.Spec.Template.Spec.Containers[i].VolumeMounts = getDefaultAerospikeContainerVolumeMounts()
		} else {
			st.Spec.Template.Spec.Containers[i].VolumeMounts = []corev1.VolumeMount{}
		}

		st.Spec.Template.Spec.Containers[i].VolumeDevices = []corev1.VolumeDevice{}
	}

	st.Spec.VolumeClaimTemplates = []corev1.PersistentVolumeClaim{}

	st.Spec.Template.Spec.Volumes = getDefaultSTSVolumes(
		aeroCluster, rackState,
	)
}

func createPVCForVolumeAttachment(
	aeroCluster *asdbv1beta1.AerospikeCluster, volume asdbv1beta1.VolumeSpec,
) corev1.PersistentVolumeClaim {

	pv := volume.Source.PersistentVolume

	var accessModes []corev1.PersistentVolumeAccessMode
	accessModes = append(accessModes, pv.AccessModes...)
	if len(accessModes) == 0 {
		accessModes = append(accessModes, "ReadWriteOnce")
	}

	return corev1.PersistentVolumeClaim{
		ObjectMeta: metav1.ObjectMeta{
			Name:      volume.Name,
			Namespace: aeroCluster.Namespace,
			// Use this path annotation while matching pvc with storage volume
			Annotations: map[string]string{
				storagePathAnnotationKey: volume.Name,
			},
		},
		Spec: corev1.PersistentVolumeClaimSpec{
			VolumeMode:  &pv.VolumeMode,
			AccessModes: accessModes,
			Resources: corev1.ResourceRequirements{
				Requests: corev1.ResourceList{
					corev1.ResourceStorage: pv.Size,
				},
			},
			StorageClassName: &pv.StorageClass,
			Selector:         pv.Selector,
		},
	}
}

func createVolumeForVolumeAttachment(volume asdbv1beta1.VolumeSpec) corev1.Volume {
	return corev1.Volume{
		Name: volume.Name,
		// Add all type of source,
		// we have already validated in webhook that only one of the source is present, rest are nil.
		VolumeSource: corev1.VolumeSource{
			ConfigMap: volume.Source.ConfigMap,
			Secret:    volume.Source.Secret,
			EmptyDir:  volume.Source.EmptyDir,
		},
	}
}

// Add dummy volumeAttachment for aerospike, init container
func getFinalVolumeAttachmentsForVolume(volume asdbv1beta1.VolumeSpec) (initContainerAttachments, containerAttachments []asdbv1beta1.VolumeAttachment) {
	// Create dummy attachment for initContainer
	initVolumePath := "/" + volume.Name // Using volume name for initContainer

	// All volumes should be mounted in init container to allow initialization
	initContainerAttachments = append(
		initContainerAttachments, volume.InitContainers...,
	)
	initContainerAttachments = append(
		initContainerAttachments, asdbv1beta1.VolumeAttachment{
			ContainerName: asdbv1beta1.AerospikeServerInitContainerName,
			Path:          initVolumePath,
		},
	)

	// Create dummy attachment for aerospike server container
	containerAttachments = append(containerAttachments, volume.Sidecars...)
	if volume.Aerospike != nil {
		containerAttachments = append(
			containerAttachments, asdbv1beta1.VolumeAttachment{
				ContainerName: asdbv1beta1.AerospikeServerContainerName,
				Path:          volume.Aerospike.Path,
			},
		)
	}
	return initContainerAttachments, containerAttachments
}

func addVolumeMountInContainer(
	volumeName string, volumeAttachments []asdbv1beta1.VolumeAttachment,
	containers []corev1.Container, pathPrefix string,
) {
	for _, volumeAttachment := range volumeAttachments {
		for i := range containers {
			container := &containers[i]

			if container.Name == volumeAttachment.ContainerName {
				volumeMount := corev1.VolumeMount{
					Name:      volumeName,
					MountPath: pathPrefix + volumeAttachment.Path,
				}
				container.VolumeMounts = append(
					container.VolumeMounts, volumeMount,
				)
				break
			}
		}
	}
}

func addVolumeDeviceInContainer(
	volumeName string, volumeAttachments []asdbv1beta1.VolumeAttachment,
	containers []corev1.Container, pathPrefix string,
) {
	for _, volumeAttachment := range volumeAttachments {
		for i := range containers {
			container := &containers[i]

			if container.Name == volumeAttachment.ContainerName {
				volumeDevice := corev1.VolumeDevice{
					Name:       volumeName,
					DevicePath: pathPrefix + volumeAttachment.Path,
				}
				container.VolumeDevices = append(
					container.VolumeDevices, volumeDevice,
				)
				break
			}
		}
	}
}

func getSTSContainerPort(
	multiPodPerHost bool, aeroConf *asdbv1beta1.AerospikeConfigSpec,
) []corev1.ContainerPort {
	var ports []corev1.ContainerPort
	for portName, portInfo := range defaultContainerPorts {
		containerPort := corev1.ContainerPort{
			Name: portName,
			ContainerPort: int32(
				asdbv1beta1.GetPortFromConfig(
					aeroConf, portInfo.connectionType, portInfo.configParam,
					portInfo.defaultPort,
				),
			),
		}
		// Single pod per host. Enable hostPort setting
		// The hostPort setting applies to the Kubernetes containers.
		// The container port will be exposed to the external network at <hostIP>:<hostPort>,
		// where the hostIP is the IP address of the Kubernetes node where
		// the container is running and the hostPort is the port requested by the user

		if (!multiPodPerHost) && portInfo.exposedOnHost {
			containerPort.HostPort = containerPort.ContainerPort
		}
		ports = append(ports, containerPort)
	}
	return ports
}

func getNamespacedNameForSTS(
	aeroCluster *asdbv1beta1.AerospikeCluster, rackID int,
) types.NamespacedName {
	return types.NamespacedName{
		Name:      aeroCluster.Name + "-" + strconv.Itoa(rackID),
		Namespace: aeroCluster.Namespace,
	}
}

func getNamespacedNameForSTSConfigMap(
	aeroCluster *asdbv1beta1.AerospikeCluster, rackID int,
) types.NamespacedName {
	return types.NamespacedName{
		Name:      aeroCluster.Name + "-" + strconv.Itoa(rackID),
		Namespace: aeroCluster.Namespace,
	}
}

func getSTSPodOrdinal(podName string) (*int32, error) {
	parts := strings.Split(podName, "-")
	ordinalStr := parts[len(parts)-1]
	ordinal, err := strconv.Atoi(ordinalStr)
	if err != nil {
		return nil, err
	}
	result := int32(ordinal)
	return &result, nil
}

func getSTSPodName(statefulSetName string, index int32) string {
	return fmt.Sprintf("%s-%d", statefulSetName, index)
}
func getSTSHeadLessSvcName(aeroCluster *asdbv1beta1.AerospikeCluster) string {
	return aeroCluster.Name
}

func newSTSEnvVar(name, fieldPath string) corev1.EnvVar {
	return corev1.EnvVar{
		Name: name,
		ValueFrom: &corev1.EnvVarSource{
			FieldRef: &corev1.ObjectFieldSelector{
				FieldPath: fieldPath,
			},
		},
	}
}

func newSTSEnvVarStatic(name, value string) corev1.EnvVar {
	return corev1.EnvVar{
		Name:  name,
		Value: value,
	}
}<|MERGE_RESOLUTION|>--- conflicted
+++ resolved
@@ -113,15 +113,10 @@
 		r.aeroCluster.Spec.AerospikeConfig,
 	)
 
-<<<<<<< HEAD
 	operatorDefinedLabels := utils.LabelsForAerospikeClusterRack(
-		aeroCluster.Name, rackState.Rack.ID,
-=======
-	ls := utils.LabelsForAerospikeClusterRack(
 		r.aeroCluster.Name, rackState.Rack.ID,
->>>>>>> acdc31bc
-	)
-	userDefinedLabels := aeroCluster.Spec.PodSpec.AerospikeObjectMeta.Labels
+	)
+	userDefinedLabels := r.aeroCluster.Spec.PodSpec.AerospikeObjectMeta.Labels
 	ls := utils.MergeLabels(operatorDefinedLabels, userDefinedLabels)
 
 	tlsName, _ := asdbv1beta1.GetServiceTLSNameAndPort(r.aeroCluster.Spec.AerospikeConfig)
@@ -145,7 +140,7 @@
 			Name:        namespacedName.Name,
 			Namespace:   namespacedName.Namespace,
 			Labels:      ls,
-			Annotations: aeroCluster.Spec.PodSpec.AerospikeObjectMeta.Annotations,
+			Annotations: r.aeroCluster.Spec.PodSpec.AerospikeObjectMeta.Annotations,
 		},
 		Spec: appsv1.StatefulSetSpec{
 			PodManagementPolicy: appsv1.ParallelPodManagement,
