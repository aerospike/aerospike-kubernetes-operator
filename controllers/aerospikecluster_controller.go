package controllers

import (
	"context"
	"encoding/json"
	"fmt"
	"reflect"
	"runtime"
	"strings"

	as "github.com/ashishshinde/aerospike-client-go/v5"
	"github.com/go-logr/logr"

	asdbv1beta1 "github.com/aerospike/aerospike-kubernetes-operator/api/v1beta1"
	"github.com/aerospike/aerospike-kubernetes-operator/pkg/jsonpatch"

	"github.com/aerospike/aerospike-kubernetes-operator/pkg/utils"
	lib "github.com/aerospike/aerospike-management-lib"
	"github.com/aerospike/aerospike-management-lib/deployment"

	appsv1 "k8s.io/api/apps/v1"
	corev1 "k8s.io/api/core/v1"
	k8sRuntime "k8s.io/apimachinery/pkg/runtime"

	"k8s.io/apimachinery/pkg/api/errors"
	"k8s.io/apimachinery/pkg/types"
	"k8s.io/client-go/kubernetes"
	"k8s.io/client-go/rest"
	ctrl "sigs.k8s.io/controller-runtime"
	"sigs.k8s.io/controller-runtime/pkg/builder"
	"sigs.k8s.io/controller-runtime/pkg/client"
	"sigs.k8s.io/controller-runtime/pkg/controller"
	"sigs.k8s.io/controller-runtime/pkg/event"
	"sigs.k8s.io/controller-runtime/pkg/predicate"
	"sigs.k8s.io/controller-runtime/pkg/reconcile"
)

const patchFieldOwner = "aerospike-kuberneter-operator"
const finalizerName = "asdb.aerospike.com/storage-finalizer"

// Number of reconcile threads to run reconcile operations
var maxConcurrentReconciles = runtime.NumCPU() * 2

var (
	updateOption = &client.UpdateOptions{
		FieldManager: "aerospike-operator",
	}
	createOption = &client.CreateOptions{
		FieldManager: "aerospike-operator",
	}
)

func ignoreSecondaryResource() predicate.Predicate {
	p := predicate.Funcs{
		UpdateFunc: func(e event.UpdateEvent) bool {
			// Ignore updates to CR status in which case metadata.Generation does not change
			return e.ObjectOld.GetGeneration() != e.ObjectNew.GetGeneration()
		},
		DeleteFunc: func(e event.DeleteEvent) bool {
			// Evaluates to false if the object has been confirmed deleted.
			return !e.DeleteStateUnknown
		},
	}
	return p
}

// SetupWithManager sets up the controller with the Manager
func (r *AerospikeClusterReconciler) SetupWithManager(mgr ctrl.Manager) error {
	return ctrl.NewControllerManagedBy(mgr).
		For(&asdbv1beta1.AerospikeCluster{}).
		Owns(&appsv1.StatefulSet{}, builder.WithPredicates(
			predicate.Funcs{
				CreateFunc: func(e event.CreateEvent) bool {
					return false
				},
				UpdateFunc: func(e event.UpdateEvent) bool {
					return false
				},
			},
		)).
		WithOptions(controller.Options{
			MaxConcurrentReconciles: maxConcurrentReconciles,
		}).
		WithEventFilter(predicate.GenerationChangedPredicate{}).
		Complete(r)
}

// AerospikeClusterReconciler reconciles a AerospikeCluster object
type AerospikeClusterReconciler struct {
	client.Client
	KubeClient *kubernetes.Clientset
	KubeConfig *rest.Config
	Log        logr.Logger
	Scheme     *k8sRuntime.Scheme
}

// RackState contains the rack configuration and rack size.
type RackState struct {
	Rack asdbv1beta1.Rack
	Size int
}

// +kubebuilder:rbac:groups=core,resources=pods,verbs=get;list;watch;create;update;patch;delete
// +kubebuilder:rbac:groups=core,resources=pods/exec,verbs=create
// +kubebuilder:rbac:groups=core,resources=services,verbs=get;list;watch;create;update;patch;delete
// +kubebuilder:rbac:groups=core,resources=services/finalizers,verbs=get;list;watch;create;update;patch;delete
// +kubebuilder:rbac:groups=core,resources=endpoints,verbs=get;list;watch;create;update;patch;delete
// +kubebuilder:rbac:groups=core,resources=persistentvolumeclaims,verbs=get;list;watch;create;update;patch;delete
// +kubebuilder:rbac:groups=core,resources=events,verbs=get;list;watch;create;update;patch;delete
// +kubebuilder:rbac:groups=core,resources=configmaps,verbs=get;list;watch;create;update;patch;delete
// +kubebuilder:rbac:groups=core,resources=secrets,verbs=get;list;watch;create;update;patch;delete
// +kubebuilder:rbac:groups=core,resources=nodes,verbs=get
// +kubebuilder:rbac:groups=apps,resources=deployments,verbs=get;list;watch;create;update;patch;delete
// +kubebuilder:rbac:groups=apps,resources=replicasets,verbs=get;list;watch;create;update;patch;delete
// +kubebuilder:rbac:groups=apps,resources=statefulsets,verbs=get;list;watch;create;update;patch;delete
// +kubebuilder:rbac:groups=monitoring.coreos.com,resources=servicemonitors,verbs=get;list;watch;create
// +kubebuilder:rbac:groups=asdb.aerospike.com,resources=aerospikeclusters,verbs=get;list;watch;create;update;patch;delete
// +kubebuilder:rbac:groups=asdb.aerospike.com,resources=aerospikeclusters/status,verbs=get;update;patch
// +kubebuilder:rbac:groups=asdb.aerospike.com,resources=aerospikeclusters/finalizers,verbs=update

// Reconcile AerospikeCluster object
func (r *AerospikeClusterReconciler) Reconcile(ctx context.Context, request reconcile.Request) (ctrl.Result, error) {
	_ = r.Log.WithValues("aerospikecluster", request.NamespacedName)

	r.Log.Info("Reconciling AerospikeCluster")

	// Fetch the AerospikeCluster instance
	aeroCluster := &asdbv1beta1.AerospikeCluster{}
	err := r.Client.Get(context.TODO(), request.NamespacedName, aeroCluster)
	if err != nil {
		if errors.IsNotFound(err) {
			// Request object not found, could have been deleted after reconcile request.
			return reconcile.Result{}, nil
		}
		// Error reading the object - requeue the request.
		return reconcile.Result{Requeue: true}, err
	}

	r.Log.V(1).Info("AerospikeCluster", "Spec", aeroCluster.Spec, "Status", aeroCluster.Status)

	// Check DeletionTimestamp to see if cluster is being deleted
	if !aeroCluster.ObjectMeta.DeletionTimestamp.IsZero() {
		// TODO: LOG FOR CLUSTER DELETION
		// The cluster is being deleted
		if err := r.handleClusterDeletion(aeroCluster, finalizerName); err != nil {
			return reconcile.Result{}, err
		}
		// Stop reconciliation as the cluster is being deleted
		return reconcile.Result{}, nil
	}

	// The cluster is not being deleted, add finalizer in not added already
	if err := r.addFinalizer(aeroCluster, finalizerName); err != nil {
		r.Log.Error(err, "Failed to add finalizer")
		return reconcile.Result{}, err
	}

	// Handle previously failed cluster
	if err := r.handlePreviouslyFailedCluster(aeroCluster); err != nil {
		return reconcile.Result{}, err
	}

	// Reconcile all racks
	if res := r.reconcileRacks(aeroCluster); !res.isSuccess {
		return res.result, res.err
	}

	// Check if there is any node with quiesce status. We need to undo that
	// It may have been left from previous steps
	allHostConns, err := r.newAllHostConn(aeroCluster)
	if err != nil {
		e := fmt.Errorf("failed to get hostConn for aerospike cluster nodes: %v", err)
		r.Log.Error(err, "Failed to get hostConn for aerospike cluster nodes")
		return reconcile.Result{}, e
	}
	if err := deployment.InfoQuiesceUndo(r.getClientPolicy(aeroCluster), allHostConns); err != nil {
		r.Log.Error(err, "Failed to check for Quiesced nodes")
		return reconcile.Result{}, err
	}

	// Setup access control.
	if err := r.reconcileAccessControl(aeroCluster); err != nil {
		r.Log.Error(err, "Failed to reconcile access control")
		return reconcile.Result{}, err
	}

	// Update the AerospikeCluster status.
	if err := r.updateStatus(aeroCluster); err != nil {
		r.Log.Error(err, "Failed to update AerospikeCluster status")
		return reconcile.Result{}, err
	}

	return reconcile.Result{}, nil
}

func (r *AerospikeClusterReconciler) handleClusterDeletion(aeroCluster *asdbv1beta1.AerospikeCluster, finalizerName string) error {

	r.Log.Info("Handle cluster deletion")

	// The cluster is being deleted
	if err := r.cleanUpAndremoveFinalizer(aeroCluster, finalizerName); err != nil {
		r.Log.Error(err, "Failed to remove finalizer")
		return err
	}
	return nil
}

func (r *AerospikeClusterReconciler) handlePreviouslyFailedCluster(aeroCluster *asdbv1beta1.AerospikeCluster) error {

	r.Log.Info("Handle previously failed cluster")

	isNew, err := r.isNewCluster(aeroCluster)
	if err != nil {
		return fmt.Errorf("error determining if cluster is new: %v", err)
	}

	if isNew {
		r.Log.V(1).Info("It's new cluster, create empty status object")
		if err := r.createStatus(aeroCluster); err != nil {
			return err
		}
	} else {
		r.Log.V(1).Info("It's not a new cluster, check if it is failed and needs recovery")
		hasFailed, err := r.hasClusterFailed(aeroCluster)
		if err != nil {
			return fmt.Errorf("error determining if cluster has failed: %v", err)
		}

		if hasFailed {
			return r.recoverFailedCreate(aeroCluster)
		}
	}
	return nil
}

func (r *AerospikeClusterReconciler) reconcileAccessControl(aeroCluster *asdbv1beta1.AerospikeCluster) error {

	enabled, err := asdbv1beta1.IsSecurityEnabled(aeroCluster.Spec.AerospikeConfig)
	if err != nil {
		return fmt.Errorf("failed to get cluster security status: %v", err)
	}
	if !enabled {
		r.Log.Info("Cluster is not security enabled, please enable security for this cluster.")
		return nil
	}

	// Create client
	conns, err := r.newAllHostConn(aeroCluster)
	if err != nil {
		return fmt.Errorf("failed to get host info: %v", err)
	}
	var hosts []*as.Host
	for _, conn := range conns {
		hosts = append(hosts, &as.Host{
			Name:    conn.ASConn.AerospikeHostName,
			TLSName: conn.ASConn.AerospikeTLSName,
			Port:    conn.ASConn.AerospikePort,
		})
	}
	// Create policy using status, status has current connection info
	clientPolicy := r.getClientPolicy(aeroCluster)
	aeroClient, err := as.NewClientWithPolicyAndHost(clientPolicy, hosts...)

	if err != nil {
		return fmt.Errorf("failed to create aerospike cluster client: %v", err)
	}

	defer aeroClient.Close()

	pp := r.getPasswordProvider(aeroCluster)

	// TODO: FIXME: We are creating a spec object here so that it can be passed to reconcileAccessControl
	// reconcileAccessControl uses many helper func over spec object. So statusSpec to spec conversion
	// help in reusing those functions over statusSpec.
	// See if this can be done in better manner
	// statusSpec := asdbv1beta1.AerospikeClusterSpec{}
	// if err := lib.DeepCopy(&statusSpec, &aeroCluster.Status.AerospikeClusterStatusSpec); err != nil {
	// 	return err
	// }
	statusToSpec, err := asdbv1beta1.CopyStatusToSpec(aeroCluster.Status.AerospikeClusterStatusSpec)
	if err != nil {
		return err
	}

	// // TODO: FIXME: REMOVE LOGGER
	// logger := pkglog.New("AerospikeCluster", utils.ClusterNamespacedName(aeroCluster))

	err = ReconcileAccessControl(&aeroCluster.Spec, statusToSpec, aeroClient, pp, r.Log)
	return err
}

func (r *AerospikeClusterReconciler) updateStatus(aeroCluster *asdbv1beta1.AerospikeCluster) error {

	r.Log.Info("Update status for AerospikeCluster")

	// Get the old object, it may have been updated in between.
	newAeroCluster := &asdbv1beta1.AerospikeCluster{}
	err := r.Client.Get(context.TODO(), types.NamespacedName{Name: aeroCluster.Name, Namespace: aeroCluster.Namespace}, newAeroCluster)
	if err != nil {
		return err
	}

	// TODO: FIXME: Copy only required fields, StatusSpec may not have all the fields in Spec.
	// Deepcopy at that location may create problem
	// Deep copy merges so blank out the spec part of status before copying over.
	// newAeroCluster.Status.AerospikeClusterStatusSpec = asdbv1beta1.AerospikeClusterStatusSpec{}
	// if err := lib.DeepCopy(&newAeroCluster.Status.AerospikeClusterStatusSpec, &aeroCluster.Spec); err != nil {
	// 	return err
	// }

	specToStatus, err := asdbv1beta1.CopySpecToStatus(aeroCluster.Spec)
	if err != nil {
		return err
	}
	newAeroCluster.Status.AerospikeClusterStatusSpec = *specToStatus

	err = r.patchStatus(aeroCluster, newAeroCluster)
	if err != nil {
		return fmt.Errorf("error updating status: %v", err)
	}
	r.Log.Info("Updated status", "status", newAeroCluster.Status)
	return nil
}

func (r *AerospikeClusterReconciler) createStatus(aeroCluster *asdbv1beta1.AerospikeCluster) error {

	r.Log.Info("Creating status for AerospikeCluster")

	// Get the old object, it may have been updated in between.
	newAeroCluster := &asdbv1beta1.AerospikeCluster{}
	err := r.Client.Get(context.TODO(), types.NamespacedName{Name: aeroCluster.Name, Namespace: aeroCluster.Namespace}, newAeroCluster)
	if err != nil {
		return err
	}

	if newAeroCluster.Status.Pods == nil {
		newAeroCluster.Status.Pods = map[string]asdbv1beta1.AerospikePodStatus{}
	}

	if err = r.Client.Status().Update(context.TODO(), newAeroCluster); err != nil {
		return fmt.Errorf("error creating status: %v", err)
	}

	return nil
}

func (r *AerospikeClusterReconciler) isNewCluster(aeroCluster *asdbv1beta1.AerospikeCluster) (bool, error) {
	if aeroCluster.Status.AerospikeConfig != nil {
		// We have valid status, cluster cannot be new.
		return false, nil
	}

	statefulSetList, err := r.getClusterSTSList(aeroCluster)

	if err != nil {
		return false, err
	}

	// Cluster can have status nil and still have pods on failures.
	// For cluster to be new there should be no pods in the cluster.
	return len(statefulSetList.Items) == 0, nil
}

func (r *AerospikeClusterReconciler) hasClusterFailed(aeroCluster *asdbv1beta1.AerospikeCluster) (bool, error) {
	isNew, err := r.isNewCluster(aeroCluster)

	if err != nil {
		// Checking cluster status failed.
		return false, err
	}

	return !isNew && aeroCluster.Status.AerospikeConfig == nil, nil
}

func (r *AerospikeClusterReconciler) patchStatus(oldAeroCluster, newAeroCluster *asdbv1beta1.AerospikeCluster) error {

	oldJSON, err := json.Marshal(oldAeroCluster)
	if err != nil {
		return fmt.Errorf("error marshalling old status: %v", err)
	}

	newJSON, err := json.Marshal(newAeroCluster)
	if err != nil {
		return fmt.Errorf("error marshalling new status: %v", err)
	}

	jsonpatchPatch, err := jsonpatch.CreatePatch(oldJSON, newJSON)
	if err != nil {
		return fmt.Errorf("error creating json patch: %v", err)
	}

	// Pick changes to the status object only.
	filteredPatch := []jsonpatch.JsonPatchOperation{}
	for _, operation := range jsonpatchPatch {
		// pods should never be updated here
		// pods is updated only from 2 places
		// 1: While pod init, it will add pod in pods
		// 2: While pod cleanup, it will remove pod from pods
		if strings.HasPrefix(operation.Path, "/status") && !strings.HasPrefix(operation.Path, "/status/pods") {
			filteredPatch = append(filteredPatch, operation)
		}
	}

	if len(filteredPatch) == 0 {
		r.Log.Info("No status change required")
		return nil
	}
	r.Log.V(1).Info("Filtered status patch ", "patch", filteredPatch, "oldObj.status", oldAeroCluster.Status, "newObj.status", newAeroCluster.Status)

	jsonpatchJSON, err := json.Marshal(filteredPatch)

	if err != nil {
		return fmt.Errorf("error marshalling json patch: %v", err)
	}

	patch := client.RawPatch(types.JSONPatchType, jsonpatchJSON)

	if err = r.Client.Status().Patch(context.TODO(), oldAeroCluster, patch, client.FieldOwner(patchFieldOwner)); err != nil {
		return fmt.Errorf("error patching status: %v", err)
	}

	// FIXME: Json unmarshal used by above client.Status(),Patch()  does not convert empty lists in the new JSON to empty lists in the target. Seems like a bug in encoding/json/Unmarshall.
	//
	// Workaround by force copying new object's status to old object's status.
	return lib.DeepCopy(&oldAeroCluster.Status, &newAeroCluster.Status)
}

// recoverFailedCreate deletes the stateful sets for every rack and retries creating the cluster again when the first cluster create has failed.
//
// The cluster is not new but maybe unreachable or down. There could be an Aerospike configuration
// error that passed the operator validation but is invalid on the server. This will happen for
// example where deeper paramter or value of combination of parameter values need validation which
// is missed by the operator. For e.g. node-address-port values in xdr datacenter section needs better
// validation for ip and port.
//
// Such cases warrant a cluster recreate to recover after the user corrects the configuration.
func (r *AerospikeClusterReconciler) recoverFailedCreate(aeroCluster *asdbv1beta1.AerospikeCluster) error {

	r.Log.Info("Forcing a cluster recreate as status is nil. The cluster could be unreachable due to bad configuration.")

	// Delete all statefulsets and everything related so that it can be properly created and updated in next run.
	statefulSetList, err := r.getClusterSTSList(aeroCluster)
	if err != nil {
		return fmt.Errorf("error getting statefulsets while forcing recreate of the cluster as status is nil: %v", err)
	}

	r.Log.V(1).Info("Found statefulset for cluster. Need to delete them", "nSTS", len(statefulSetList.Items))
	for _, statefulset := range statefulSetList.Items {
		if err := r.deleteSTS(aeroCluster, &statefulset); err != nil {
			return fmt.Errorf("error deleting statefulset while forcing recreate of the cluster as status is nil: %v", err)
		}
	}

	// Clear pod status as well in status since we want to be re-initializing or cascade deleting devices if any.
	// This is not necessary since scale-up would cleanup danglin pod status. However done here for general
	// cleanliness.
	rackStateList := getConfiguredRackStateList(aeroCluster)
	for _, state := range rackStateList {
		pods, err := r.getRackPodList(aeroCluster, state.Rack.ID)
		if err != nil {
			return fmt.Errorf("failed recover failed cluster: %v", err)
		}

		newPodNames := []string{}
		for i := 0; i < len(pods.Items); i++ {
			newPodNames = append(newPodNames, pods.Items[i].Name)
		}

		err = r.cleanupPods(aeroCluster, newPodNames, state)
		if err != nil {
			return fmt.Errorf("failed recover failed cluster: %v", err)
		}
	}

	return fmt.Errorf("forcing recreate of the cluster as status is nil")
}

func (r *AerospikeClusterReconciler) addFinalizer(aeroCluster *asdbv1beta1.AerospikeCluster, finalizerName string) error {
	// The object is not being deleted, so if it does not have our finalizer,
	// then lets add the finalizer and update the object. This is equivalent
	// registering our finalizer.
	if !utils.ContainsString(aeroCluster.ObjectMeta.Finalizers, finalizerName) {
		aeroCluster.ObjectMeta.Finalizers = append(aeroCluster.ObjectMeta.Finalizers, finalizerName)
		if err := r.Client.Update(context.TODO(), aeroCluster); err != nil {
			return err
		}
	}
	return nil
}

func (r *AerospikeClusterReconciler) cleanUpAndremoveFinalizer(aeroCluster *asdbv1beta1.AerospikeCluster, finalizerName string) error {
	// The object is being deleted
	if utils.ContainsString(aeroCluster.ObjectMeta.Finalizers, finalizerName) {
		// Handle any external dependency
		if err := r.deleteExternalResources(aeroCluster); err != nil {
			// If fail to delete the external dependency here, return with error
			// so that it can be retried
			return err
		}

		// Remove finalizer from the list
		aeroCluster.ObjectMeta.Finalizers = utils.RemoveString(aeroCluster.ObjectMeta.Finalizers, finalizerName)
		if err := r.Client.Update(context.TODO(), aeroCluster); err != nil {
			return err
		}
	}

	// Stop reconciliation as the item is being deleted
	return nil
}

func (r *AerospikeClusterReconciler) deleteExternalResources(aeroCluster *asdbv1beta1.AerospikeCluster) error {
	// Delete should be idempotent

	r.Log.Info("Removing pvc for removed cluster")

	// Delete pvc for all rack storage
	for _, rack := range aeroCluster.Spec.RackConfig.Racks {
		rackPVCItems, err := r.getRackPVCList(aeroCluster, rack.ID)
		if err != nil {
			return fmt.Errorf("could not find pvc for rack: %v", err)
		}
		storage := rack.Storage

		if _, err := r.removePVCsAsync(aeroCluster, &storage, rackPVCItems); err != nil {
			return fmt.Errorf("failed to remove cluster PVCs: %v", err)
		}
	}

	// Delete PVCs for any remaining old removed racks
	pvcItems, err := r.getClusterPVCList(aeroCluster)
	if err != nil {
		return fmt.Errorf("could not find pvc for cluster: %v", err)
	}

	// removePVCs should be passed only filtered pvc otherwise rack pvc may be removed using global storage cascadeDelete
	var fileredPVCItems []corev1.PersistentVolumeClaim
	for _, pvc := range pvcItems {
		var found bool
		for _, rack := range aeroCluster.Spec.RackConfig.Racks {
			rackLables := utils.LabelsForAerospikeClusterRack(aeroCluster.Name, rack.ID)
			if reflect.DeepEqual(pvc.Labels, rackLables) {
				found = true
				break
			}
		}
		if !found {
			fileredPVCItems = append(fileredPVCItems, pvc)
		}
	}

	// Delete pvc for commmon storage.
	if _, err := r.removePVCsAsync(aeroCluster, &aeroCluster.Spec.Storage, fileredPVCItems); err != nil {
		return fmt.Errorf("failed to remove cluster PVCs: %v", err)
	}

	return nil
}

func (r *AerospikeClusterReconciler) isResourceUpdatedInAeroCluster(aeroCluster *asdbv1beta1.AerospikeCluster, pod corev1.Pod) bool {
	res := aeroCluster.Spec.Resources
	if res == nil {
		res = &corev1.ResourceRequirements{}
	}

	if !isClusterResourceListEqual(pod.Spec.Containers[0].Resources.Requests, res.Requests) ||
		!isClusterResourceListEqual(pod.Spec.Containers[0].Resources.Limits, res.Limits) {
		return true
	}
	return false
}

<<<<<<< HEAD
=======
func (r *AerospikeClusterReconciler) isAerospikeConfigSecretUpdatedInAeroCluster(aeroCluster *asdbv1beta1.AerospikeCluster, pod corev1.Pod) bool {
	// TODO: Should we restart when secret is removed completely
	// Can secret be even empty for enterprise cluster (feature-key is alsways required)?
	if aeroCluster.Spec.AerospikeConfigSecret.SecretName != "" {
		const secretVolumeName = "secretinfo"
		var volFound bool
		for _, vol := range pod.Spec.Volumes {
			if vol.Name == secretVolumeName {

				if vol.VolumeSource.Secret.SecretName != aeroCluster.Spec.AerospikeConfigSecret.SecretName {
					// Pod volume secret doesn't match. It needs restart
					return true
				}
				volFound = true
				break
			}
		}
		if !volFound {
			// Pod volume secret not found. It needs restart
			return true
		}

		var volmFound bool
		for _, volMount := range pod.Spec.Containers[0].VolumeMounts {
			if volMount.Name == secretVolumeName {
				if volMount.MountPath != aeroCluster.Spec.AerospikeConfigSecret.MountPath {
					// Pod volume mount doesn't match. It needs restart
					return true
				}
				volmFound = true
				break
			}
		}
		if !volmFound {
			// Pod volume mount not found. It needs restart
			return true
		}
	}
	return false
}

>>>>>>> ce4eedd5
func isClusterResourceListEqual(res1, res2 corev1.ResourceList) bool {
	if len(res1) != len(res2) {
		return false
	}
	for k := range res1 {
		if v2, ok := res2[k]; !ok || !res1[k].Equal(v2) {
			return false
		}
	}
	return true
}<|MERGE_RESOLUTION|>--- conflicted
+++ resolved
@@ -570,50 +570,6 @@
 	return false
 }
 
-<<<<<<< HEAD
-=======
-func (r *AerospikeClusterReconciler) isAerospikeConfigSecretUpdatedInAeroCluster(aeroCluster *asdbv1beta1.AerospikeCluster, pod corev1.Pod) bool {
-	// TODO: Should we restart when secret is removed completely
-	// Can secret be even empty for enterprise cluster (feature-key is alsways required)?
-	if aeroCluster.Spec.AerospikeConfigSecret.SecretName != "" {
-		const secretVolumeName = "secretinfo"
-		var volFound bool
-		for _, vol := range pod.Spec.Volumes {
-			if vol.Name == secretVolumeName {
-
-				if vol.VolumeSource.Secret.SecretName != aeroCluster.Spec.AerospikeConfigSecret.SecretName {
-					// Pod volume secret doesn't match. It needs restart
-					return true
-				}
-				volFound = true
-				break
-			}
-		}
-		if !volFound {
-			// Pod volume secret not found. It needs restart
-			return true
-		}
-
-		var volmFound bool
-		for _, volMount := range pod.Spec.Containers[0].VolumeMounts {
-			if volMount.Name == secretVolumeName {
-				if volMount.MountPath != aeroCluster.Spec.AerospikeConfigSecret.MountPath {
-					// Pod volume mount doesn't match. It needs restart
-					return true
-				}
-				volmFound = true
-				break
-			}
-		}
-		if !volmFound {
-			// Pod volume mount not found. It needs restart
-			return true
-		}
-	}
-	return false
-}
-
->>>>>>> ce4eedd5
 func isClusterResourceListEqual(res1, res2 corev1.ResourceList) bool {
 	if len(res1) != len(res2) {
 		return false
