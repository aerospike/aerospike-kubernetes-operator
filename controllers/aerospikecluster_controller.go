package controllers

import (
	"context"
<<<<<<< HEAD
	"encoding/json"
	"fmt"
	"reflect"
	"runtime"
	"strings"

	asdbv1beta1 "github.com/aerospike/aerospike-kubernetes-operator/api/v1beta1"
	"github.com/aerospike/aerospike-kubernetes-operator/pkg/jsonpatch"
	"github.com/aerospike/aerospike-kubernetes-operator/pkg/utils"
	lib "github.com/aerospike/aerospike-management-lib"
	"github.com/aerospike/aerospike-management-lib/deployment"
	as "github.com/ashishshinde/aerospike-client-go/v5"
	"github.com/go-logr/logr"
	appsv1 "k8s.io/api/apps/v1"
	corev1 "k8s.io/api/core/v1"
	"k8s.io/apimachinery/pkg/api/errors"
	k8sRuntime "k8s.io/apimachinery/pkg/runtime"
	"k8s.io/apimachinery/pkg/types"
=======
	"github.com/go-logr/logr"
	"runtime"

	asdbv1beta1 "github.com/aerospike/aerospike-kubernetes-operator/api/v1beta1"
	appsv1 "k8s.io/api/apps/v1"
	k8sRuntime "k8s.io/apimachinery/pkg/runtime"

	"k8s.io/apimachinery/pkg/api/errors"
>>>>>>> acdc31bc
	"k8s.io/client-go/kubernetes"
	"k8s.io/client-go/rest"
	ctrl "sigs.k8s.io/controller-runtime"
	"sigs.k8s.io/controller-runtime/pkg/builder"
	"sigs.k8s.io/controller-runtime/pkg/client"
	"sigs.k8s.io/controller-runtime/pkg/controller"
	"sigs.k8s.io/controller-runtime/pkg/event"
	"sigs.k8s.io/controller-runtime/pkg/predicate"
	"sigs.k8s.io/controller-runtime/pkg/reconcile"
)

const patchFieldOwner = "aerospike-kuberneter-operator"
const finalizerName = "asdb.aerospike.com/storage-finalizer"

// Number of Reconcile threads to run Reconcile operations
var maxConcurrentReconciles = runtime.NumCPU() * 2

var (
	updateOption = &client.UpdateOptions{
		FieldManager: "aerospike-operator",
	}
	createOption = &client.CreateOptions{
		FieldManager: "aerospike-operator",
	}
)

// SetupWithManager sets up the controller with the Manager
func (r *AerospikeClusterReconciler) SetupWithManager(mgr ctrl.Manager) error {
	return ctrl.NewControllerManagedBy(mgr).
		For(&asdbv1beta1.AerospikeCluster{}).
		Owns(
			&appsv1.StatefulSet{}, builder.WithPredicates(
				predicate.Funcs{
					CreateFunc: func(e event.CreateEvent) bool {
						return false
					},
					UpdateFunc: func(e event.UpdateEvent) bool {
						return false
					},
				},
			),
		).
		WithOptions(
			controller.Options{
				MaxConcurrentReconciles: maxConcurrentReconciles,
			},
		).
		WithEventFilter(predicate.GenerationChangedPredicate{}).
		Complete(r)
}

// AerospikeClusterReconciler reconciles AerospikeClusters
type AerospikeClusterReconciler struct {
	client.Client
	KubeClient *kubernetes.Clientset
	KubeConfig *rest.Config
	Log        logr.Logger
	Scheme     *k8sRuntime.Scheme
}

// RackState contains the rack configuration and rack size.
type RackState struct {
	Rack asdbv1beta1.Rack
	Size int
}

// +kubebuilder:rbac:groups=core,resources=pods,verbs=get;list;watch;create;update;patch;delete
// +kubebuilder:rbac:groups=core,resources=pods/exec,verbs=create
// +kubebuilder:rbac:groups=core,resources=services,verbs=get;list;watch;create;update;patch;delete
// +kubebuilder:rbac:groups=core,resources=persistentvolumeclaims,verbs=get;list;watch;create;update;patch;delete
// +kubebuilder:rbac:groups=core,resources=events,verbs=get;list;watch;create;update;patch;delete
// +kubebuilder:rbac:groups=core,resources=configmaps,verbs=get;list;watch;create;update;patch;delete
// +kubebuilder:rbac:groups=core,resources=secrets,verbs=get;list;watch;
// +kubebuilder:rbac:groups=core,resources=nodes,verbs=get;list
// +kubebuilder:rbac:groups=apps,resources=statefulsets,verbs=get;list;watch;create;update;patch;delete
// +kubebuilder:rbac:groups=asdb.aerospike.com,resources=aerospikeclusters,verbs=get;list;watch;create;update;patch;delete
// +kubebuilder:rbac:groups=asdb.aerospike.com,resources=aerospikeclusters/status,verbs=get;update;patch
// +kubebuilder:rbac:groups=asdb.aerospike.com,resources=aerospikeclusters/finalizers,verbs=update

// Reconcile AerospikeCluster object
func (r *AerospikeClusterReconciler) Reconcile(
	_ context.Context, request reconcile.Request,
) (ctrl.Result, error) {
	log := r.Log.WithValues("aerospikecluster", request.NamespacedName)

	log.Info("Reconciling AerospikeCluster")

	// Fetch the AerospikeCluster instance
	aeroCluster := &asdbv1beta1.AerospikeCluster{}
	err := r.Client.Get(context.TODO(), request.NamespacedName, aeroCluster)
	if err != nil {
		if errors.IsNotFound(err) {
			// Request object not found, could have been deleted after Reconcile request.
			return reconcile.Result{}, nil
		}
		// Error reading the object - requeue the request.
		return reconcile.Result{Requeue: true}, err
	}

<<<<<<< HEAD
	r.Log.V(1).Info(
		"AerospikeCluster", "Spec", aeroCluster.Spec, "Status",
		aeroCluster.Status,
	)

	// Check DeletionTimestamp to see if cluster is being deleted
	if !aeroCluster.ObjectMeta.DeletionTimestamp.IsZero() {
		// TODO: LOG FOR CLUSTER DELETION
		// The cluster is being deleted
		if err := r.handleClusterDeletion(
			aeroCluster, finalizerName,
		); err != nil {
			return reconcile.Result{}, err
		}
		// Stop reconciliation as the cluster is being deleted
		return reconcile.Result{}, nil
	}

	// The cluster is not being deleted, add finalizer in not added already
	if err := r.addFinalizer(aeroCluster, finalizerName); err != nil {
		r.Log.Error(err, "Failed to add finalizer")
		return reconcile.Result{}, err
	}

	// Handle previously failed cluster
	if err := r.handlePreviouslyFailedCluster(aeroCluster); err != nil {
		return reconcile.Result{}, err
	}

	// Reconcile all racks
	if res := r.reconcileRacks(aeroCluster); !res.isSuccess {
		return res.result, res.err
	}

	if err := r.createSTSLoadBalancerSvc(aeroCluster); err != nil {
		r.Log.Error(err, "Failed to create LoadBalancer service")
		return reconcile.Result{}, err
	}

	// Check if there is any node with quiesce status. We need to undo that
	// It may have been left from previous steps
	allHostConns, err := r.newAllHostConn(aeroCluster)
	if err != nil {
		e := fmt.Errorf(
			"failed to get hostConn for aerospike cluster nodes: %v", err,
		)
		r.Log.Error(err, "Failed to get hostConn for aerospike cluster nodes")
		return reconcile.Result{}, e
	}
	if err := deployment.InfoQuiesceUndo(
		&r.Log, r.getClientPolicy(aeroCluster), allHostConns); err != nil {
		r.Log.Error(err, "Failed to check for Quiesced nodes")
		return reconcile.Result{}, err
	}

	// Setup access control.
	if err := r.reconcileAccessControl(aeroCluster); err != nil {
		r.Log.Error(err, "Failed to reconcile access control")
		return reconcile.Result{}, err
	}

	// Update the AerospikeCluster status.
	if err := r.updateStatus(aeroCluster); err != nil {
		r.Log.Error(err, "Failed to update AerospikeCluster status")
		return reconcile.Result{}, err
	}

	return reconcile.Result{}, nil
}

func (r *AerospikeClusterReconciler) handleClusterDeletion(
	aeroCluster *asdbv1beta1.AerospikeCluster, finalizerName string,
) error {

	r.Log.Info("Handle cluster deletion")

	// The cluster is being deleted
	if err := r.cleanUpAndremoveFinalizer(
		aeroCluster, finalizerName,
	); err != nil {
		r.Log.Error(err, "Failed to remove finalizer")
		return err
	}
	return nil
}

func (r *AerospikeClusterReconciler) handlePreviouslyFailedCluster(aeroCluster *asdbv1beta1.AerospikeCluster) error {

	r.Log.Info("Handle previously failed cluster")

	isNew, err := r.isNewCluster(aeroCluster)
	if err != nil {
		return fmt.Errorf("error determining if cluster is new: %v", err)
	}

	if isNew {
		r.Log.V(1).Info("It's new cluster, create empty status object")
		if err := r.createStatus(aeroCluster); err != nil {
			return err
		}
	} else {
		r.Log.V(1).Info("It's not a new cluster, check if it is failed and needs recovery")
		hasFailed, err := r.hasClusterFailed(aeroCluster)
		if err != nil {
			return fmt.Errorf(
				"error determining if cluster has failed: %v", err,
			)
		}

		if hasFailed {
			return r.recoverFailedCreate(aeroCluster)
		}
	}
	return nil
}

func (r *AerospikeClusterReconciler) reconcileAccessControl(aeroCluster *asdbv1beta1.AerospikeCluster) error {

	enabled, err := asdbv1beta1.IsSecurityEnabled(aeroCluster.Spec.AerospikeConfig)
	if err != nil {
		return fmt.Errorf("failed to get cluster security status: %v", err)
	}
	if !enabled {
		r.Log.Info("Cluster is not security enabled, please enable security for this cluster.")
		return nil
	}

	// Create client
	conns, err := r.newAllHostConn(aeroCluster)
	if err != nil {
		return fmt.Errorf("failed to get host info: %v", err)
	}
	var hosts []*as.Host
	for _, conn := range conns {
		hosts = append(
			hosts, &as.Host{
				Name:    conn.ASConn.AerospikeHostName,
				TLSName: conn.ASConn.AerospikeTLSName,
				Port:    conn.ASConn.AerospikePort,
			},
		)
	}
	// Create policy using status, status has current connection info
	clientPolicy := r.getClientPolicy(aeroCluster)
	aeroClient, err := as.NewClientWithPolicyAndHost(clientPolicy, hosts...)

	if err != nil {
		return fmt.Errorf("failed to create aerospike cluster client: %v", err)
	}

	defer aeroClient.Close()

	pp := r.getPasswordProvider(aeroCluster)

	// TODO: FIXME: We are creating a spec object here so that it can be passed to reconcileAccessControl
	// reconcileAccessControl uses many helper func over spec object. So statusSpec to spec conversion
	// help in reusing those functions over statusSpec.
	// See if this can be done in better manner
	// statusSpec := asdbv1beta1.AerospikeClusterSpec{}
	// if err := lib.DeepCopy(&statusSpec, &aeroCluster.Status.AerospikeClusterStatusSpec); err != nil {
	// 	return err
	// }
	statusToSpec, err := asdbv1beta1.CopyStatusToSpec(aeroCluster.Status.AerospikeClusterStatusSpec)
	if err != nil {
		return err
	}

	// // TODO: FIXME: REMOVE LOGGER
	// logger := pkgLog.New("AerospikeCluster", utils.ClusterNamespacedName(aeroCluster))

	err = ReconcileAccessControl(
		&aeroCluster.Spec, statusToSpec, aeroClient, pp, r.Log,
	)
	return err
}

func (r *AerospikeClusterReconciler) updateStatus(aeroCluster *asdbv1beta1.AerospikeCluster) error {

	r.Log.Info("Update status for AerospikeCluster")

	// Get the old object, it may have been updated in between.
	newAeroCluster := &asdbv1beta1.AerospikeCluster{}
	err := r.Client.Get(
		context.TODO(), types.NamespacedName{
			Name: aeroCluster.Name, Namespace: aeroCluster.Namespace,
		}, newAeroCluster,
	)
	if err != nil {
		return err
=======
	cr := SingleClusterReconciler{
		aeroCluster: aeroCluster,
		Client:      r.Client,
		KubeClient:  r.KubeClient,
		KubeConfig:  r.KubeConfig,
		Log:         log,
		Scheme:      r.Scheme,
>>>>>>> acdc31bc
	}

	return cr.Reconcile()
}<|MERGE_RESOLUTION|>--- conflicted
+++ resolved
@@ -2,35 +2,13 @@
 
 import (
 	"context"
-<<<<<<< HEAD
-	"encoding/json"
-	"fmt"
-	"reflect"
-	"runtime"
-	"strings"
-
-	asdbv1beta1 "github.com/aerospike/aerospike-kubernetes-operator/api/v1beta1"
-	"github.com/aerospike/aerospike-kubernetes-operator/pkg/jsonpatch"
-	"github.com/aerospike/aerospike-kubernetes-operator/pkg/utils"
-	lib "github.com/aerospike/aerospike-management-lib"
-	"github.com/aerospike/aerospike-management-lib/deployment"
-	as "github.com/ashishshinde/aerospike-client-go/v5"
-	"github.com/go-logr/logr"
-	appsv1 "k8s.io/api/apps/v1"
-	corev1 "k8s.io/api/core/v1"
-	"k8s.io/apimachinery/pkg/api/errors"
-	k8sRuntime "k8s.io/apimachinery/pkg/runtime"
-	"k8s.io/apimachinery/pkg/types"
-=======
-	"github.com/go-logr/logr"
 	"runtime"
 
 	asdbv1beta1 "github.com/aerospike/aerospike-kubernetes-operator/api/v1beta1"
+	"github.com/go-logr/logr"
 	appsv1 "k8s.io/api/apps/v1"
+	"k8s.io/apimachinery/pkg/api/errors"
 	k8sRuntime "k8s.io/apimachinery/pkg/runtime"
-
-	"k8s.io/apimachinery/pkg/api/errors"
->>>>>>> acdc31bc
 	"k8s.io/client-go/kubernetes"
 	"k8s.io/client-go/rest"
 	ctrl "sigs.k8s.io/controller-runtime"
@@ -130,197 +108,6 @@
 		return reconcile.Result{Requeue: true}, err
 	}
 
-<<<<<<< HEAD
-	r.Log.V(1).Info(
-		"AerospikeCluster", "Spec", aeroCluster.Spec, "Status",
-		aeroCluster.Status,
-	)
-
-	// Check DeletionTimestamp to see if cluster is being deleted
-	if !aeroCluster.ObjectMeta.DeletionTimestamp.IsZero() {
-		// TODO: LOG FOR CLUSTER DELETION
-		// The cluster is being deleted
-		if err := r.handleClusterDeletion(
-			aeroCluster, finalizerName,
-		); err != nil {
-			return reconcile.Result{}, err
-		}
-		// Stop reconciliation as the cluster is being deleted
-		return reconcile.Result{}, nil
-	}
-
-	// The cluster is not being deleted, add finalizer in not added already
-	if err := r.addFinalizer(aeroCluster, finalizerName); err != nil {
-		r.Log.Error(err, "Failed to add finalizer")
-		return reconcile.Result{}, err
-	}
-
-	// Handle previously failed cluster
-	if err := r.handlePreviouslyFailedCluster(aeroCluster); err != nil {
-		return reconcile.Result{}, err
-	}
-
-	// Reconcile all racks
-	if res := r.reconcileRacks(aeroCluster); !res.isSuccess {
-		return res.result, res.err
-	}
-
-	if err := r.createSTSLoadBalancerSvc(aeroCluster); err != nil {
-		r.Log.Error(err, "Failed to create LoadBalancer service")
-		return reconcile.Result{}, err
-	}
-
-	// Check if there is any node with quiesce status. We need to undo that
-	// It may have been left from previous steps
-	allHostConns, err := r.newAllHostConn(aeroCluster)
-	if err != nil {
-		e := fmt.Errorf(
-			"failed to get hostConn for aerospike cluster nodes: %v", err,
-		)
-		r.Log.Error(err, "Failed to get hostConn for aerospike cluster nodes")
-		return reconcile.Result{}, e
-	}
-	if err := deployment.InfoQuiesceUndo(
-		&r.Log, r.getClientPolicy(aeroCluster), allHostConns); err != nil {
-		r.Log.Error(err, "Failed to check for Quiesced nodes")
-		return reconcile.Result{}, err
-	}
-
-	// Setup access control.
-	if err := r.reconcileAccessControl(aeroCluster); err != nil {
-		r.Log.Error(err, "Failed to reconcile access control")
-		return reconcile.Result{}, err
-	}
-
-	// Update the AerospikeCluster status.
-	if err := r.updateStatus(aeroCluster); err != nil {
-		r.Log.Error(err, "Failed to update AerospikeCluster status")
-		return reconcile.Result{}, err
-	}
-
-	return reconcile.Result{}, nil
-}
-
-func (r *AerospikeClusterReconciler) handleClusterDeletion(
-	aeroCluster *asdbv1beta1.AerospikeCluster, finalizerName string,
-) error {
-
-	r.Log.Info("Handle cluster deletion")
-
-	// The cluster is being deleted
-	if err := r.cleanUpAndremoveFinalizer(
-		aeroCluster, finalizerName,
-	); err != nil {
-		r.Log.Error(err, "Failed to remove finalizer")
-		return err
-	}
-	return nil
-}
-
-func (r *AerospikeClusterReconciler) handlePreviouslyFailedCluster(aeroCluster *asdbv1beta1.AerospikeCluster) error {
-
-	r.Log.Info("Handle previously failed cluster")
-
-	isNew, err := r.isNewCluster(aeroCluster)
-	if err != nil {
-		return fmt.Errorf("error determining if cluster is new: %v", err)
-	}
-
-	if isNew {
-		r.Log.V(1).Info("It's new cluster, create empty status object")
-		if err := r.createStatus(aeroCluster); err != nil {
-			return err
-		}
-	} else {
-		r.Log.V(1).Info("It's not a new cluster, check if it is failed and needs recovery")
-		hasFailed, err := r.hasClusterFailed(aeroCluster)
-		if err != nil {
-			return fmt.Errorf(
-				"error determining if cluster has failed: %v", err,
-			)
-		}
-
-		if hasFailed {
-			return r.recoverFailedCreate(aeroCluster)
-		}
-	}
-	return nil
-}
-
-func (r *AerospikeClusterReconciler) reconcileAccessControl(aeroCluster *asdbv1beta1.AerospikeCluster) error {
-
-	enabled, err := asdbv1beta1.IsSecurityEnabled(aeroCluster.Spec.AerospikeConfig)
-	if err != nil {
-		return fmt.Errorf("failed to get cluster security status: %v", err)
-	}
-	if !enabled {
-		r.Log.Info("Cluster is not security enabled, please enable security for this cluster.")
-		return nil
-	}
-
-	// Create client
-	conns, err := r.newAllHostConn(aeroCluster)
-	if err != nil {
-		return fmt.Errorf("failed to get host info: %v", err)
-	}
-	var hosts []*as.Host
-	for _, conn := range conns {
-		hosts = append(
-			hosts, &as.Host{
-				Name:    conn.ASConn.AerospikeHostName,
-				TLSName: conn.ASConn.AerospikeTLSName,
-				Port:    conn.ASConn.AerospikePort,
-			},
-		)
-	}
-	// Create policy using status, status has current connection info
-	clientPolicy := r.getClientPolicy(aeroCluster)
-	aeroClient, err := as.NewClientWithPolicyAndHost(clientPolicy, hosts...)
-
-	if err != nil {
-		return fmt.Errorf("failed to create aerospike cluster client: %v", err)
-	}
-
-	defer aeroClient.Close()
-
-	pp := r.getPasswordProvider(aeroCluster)
-
-	// TODO: FIXME: We are creating a spec object here so that it can be passed to reconcileAccessControl
-	// reconcileAccessControl uses many helper func over spec object. So statusSpec to spec conversion
-	// help in reusing those functions over statusSpec.
-	// See if this can be done in better manner
-	// statusSpec := asdbv1beta1.AerospikeClusterSpec{}
-	// if err := lib.DeepCopy(&statusSpec, &aeroCluster.Status.AerospikeClusterStatusSpec); err != nil {
-	// 	return err
-	// }
-	statusToSpec, err := asdbv1beta1.CopyStatusToSpec(aeroCluster.Status.AerospikeClusterStatusSpec)
-	if err != nil {
-		return err
-	}
-
-	// // TODO: FIXME: REMOVE LOGGER
-	// logger := pkgLog.New("AerospikeCluster", utils.ClusterNamespacedName(aeroCluster))
-
-	err = ReconcileAccessControl(
-		&aeroCluster.Spec, statusToSpec, aeroClient, pp, r.Log,
-	)
-	return err
-}
-
-func (r *AerospikeClusterReconciler) updateStatus(aeroCluster *asdbv1beta1.AerospikeCluster) error {
-
-	r.Log.Info("Update status for AerospikeCluster")
-
-	// Get the old object, it may have been updated in between.
-	newAeroCluster := &asdbv1beta1.AerospikeCluster{}
-	err := r.Client.Get(
-		context.TODO(), types.NamespacedName{
-			Name: aeroCluster.Name, Namespace: aeroCluster.Namespace,
-		}, newAeroCluster,
-	)
-	if err != nil {
-		return err
-=======
 	cr := SingleClusterReconciler{
 		aeroCluster: aeroCluster,
 		Client:      r.Client,
@@ -328,7 +115,6 @@
 		KubeConfig:  r.KubeConfig,
 		Log:         log,
 		Scheme:      r.Scheme,
->>>>>>> acdc31bc
 	}
 
 	return cr.Reconcile()
