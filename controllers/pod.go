package controllers

import (
	"context"
	"encoding/json"
	"fmt"
	"net"
	"strconv"
	"strings"
	"time"

	asdbv1alpha1 "github.com/aerospike/aerospike-kubernetes-operator/api/v1alpha1"
	"github.com/aerospike/aerospike-kubernetes-operator/pkg/jsonpatch"
	"github.com/aerospike/aerospike-kubernetes-operator/pkg/utils"
	appsv1 "k8s.io/api/apps/v1"
	corev1 "k8s.io/api/core/v1"
	"k8s.io/apimachinery/pkg/labels"
	"k8s.io/apimachinery/pkg/types"
	"sigs.k8s.io/controller-runtime/pkg/client"
)

// RestartType is the type of pod restart to use.
type RestartType int

const (
	// NoRestart needed.
	NoRestart RestartType = iota

	// PodRestart indicates that restart requires a restart of the pod.
	PodRestart

	// QuickRestart indicates that only Aerospike service can be restarted.
	QuickRestart
)

// mergeRestartType generates the updated restart type based on precendence.
// PodRestart > QuickRestart > NoRestart
func mergeRestartType(current, incoming RestartType) RestartType {
	if current == PodRestart || incoming == PodRestart {
		return PodRestart
	}

	if current == QuickRestart || incoming == QuickRestart {
		return QuickRestart
	}

	return NoRestart
}

func (r *AerospikeClusterReconciler) getRollingRestartTypePod(aeroCluster *asdbv1alpha1.AerospikeCluster, rackState RackState, pod corev1.Pod) (RestartType, error) {

	restartType := NoRestart

	// AerospikeConfig nil means status not updated yet
	if aeroCluster.Status.AerospikeConfig == nil {
		return restartType, nil
	}

	cmName := getNamespacedNameForSTSConfigMap(aeroCluster, rackState.Rack.ID)
	confMap := &corev1.ConfigMap{}
	err := r.Client.Get(context.TODO(), cmName, confMap)
	if err != nil {
		return restartType, err
	}

	requiredConfHash := confMap.Data[AerospikeConfHashFileName]
	requiredNetworkPolicyHash := confMap.Data[NetworkPolicyHashFileName]
	requiredPodSpecHash := confMap.Data[PodSpecHashFileName]

	podStatus := aeroCluster.Status.Pods[pod.Name]

	// Check if aerospikeConfig is updated
	if podStatus.AerospikeConfigHash != requiredConfHash {
		restartType = mergeRestartType(restartType, QuickRestart)
		r.Log.Info("AerospikeConfig changed. Need rolling restart",
			"requiredHash", requiredConfHash,
			"currentHash", podStatus.AerospikeConfigHash)
	}

	// Check if networkPolicy is updated
	if podStatus.NetworkPolicyHash != requiredNetworkPolicyHash {
		restartType = mergeRestartType(restartType, QuickRestart)
		r.Log.Info("Aerospike network policy changed. Need rolling restart",
			"requiredHash", requiredNetworkPolicyHash,
			"currentHash", podStatus.NetworkPolicyHash)
	}

	// Check if podSpec is updated
	if podStatus.PodSpecHash != requiredPodSpecHash {
		restartType = mergeRestartType(restartType, PodRestart)
		r.Log.Info("Aerospike pod spec changed. Need rolling restart",
			"requiredHash", requiredPodSpecHash,
			"currentHash", podStatus.PodSpecHash)
	}

	// Check if secret is updated
	if r.isAerospikeConfigSecretUpdatedInAeroCluster(aeroCluster, pod) {
		// TODO: If we can force the secret to mount or refresh on the pod,
		// we can get away with QuickRestart in this case too.
		restartType = mergeRestartType(restartType, PodRestart)
		r.Log.Info("AerospikeConfigSecret changed. Need rolling restart")
	}

	// Check if resources are updated
	if r.isResourceUpdatedInAeroCluster(aeroCluster, pod) {
		restartType = mergeRestartType(restartType, PodRestart)
		r.Log.Info("Aerospike resources changed. Need rolling restart")
	}

<<<<<<< HEAD
	if r.isRackStorageUpdatedInAeroCluster(aeroCluster, rackState, pod) {
		needRollingRestartPod = true
		r.Log.Info("Aerospike rack storage volumes changed. Need rolling restart")
	}
	return needRollingRestartPod, nil
=======
	// Check if RACKSTORAGE/CONFIGMAP is updated
	if r.isRackConfigMapsUpdatedInAeroCluster(aeroCluster, rackState, pod) {
		restartType = mergeRestartType(restartType, PodRestart)
		r.Log.Info("Aerospike rack storage configMaps changed. Need rolling restart")
	}

	return restartType, nil
>>>>>>> 9318f95f
}

func (r *AerospikeClusterReconciler) rollingRestartPod(aeroCluster *asdbv1alpha1.AerospikeCluster, rackState RackState, pod corev1.Pod, restartType RestartType, ignorablePods []corev1.Pod) reconcileResult {

	if restartType == NoRestart {
		r.Log.Info("This Pod doesn't need rolling restart, Skip this", "pod", pod.Name)
		return reconcileSuccess()
	}

	// Also check if statefulSet is in stable condition
	// Check for all containers. Status.ContainerStatuses doesn't include init container
	if pod.Status.ContainerStatuses == nil {
		return reconcileError(fmt.Errorf("pod %s containerStatus is nil, pod may be in unscheduled state", pod.Name))
	}

	r.Log.Info("Rolling restart pod", "podName", pod.Name)
	var pFound *corev1.Pod

	for i := 0; i < 5; i++ {
		r.Log.V(1).Info("Waiting for pod to be ready", "podName", pod.Name)

		pFound = &corev1.Pod{}
		err := r.Client.Get(context.TODO(), types.NamespacedName{Name: pod.Name, Namespace: pod.Namespace}, pFound)
		if err != nil {
			r.Log.Error(err, "Failed to get pod, try retry after 5 sec")
			time.Sleep(time.Second * 5)
			pFound = nil
			continue
		}

		if utils.IsPodRunningAndReady(pFound) {
			break
		}

		if utils.IsPodCrashed(pFound) {
			r.Log.Error(err, "Pod has crashed", "podName", pFound.Name)
			break
		}

		r.Log.Error(err, "Pod containerStatus is not ready, try after 5 sec")
		time.Sleep(time.Second * 5)
	}

	if pFound == nil {
		return reconcileError(fmt.Errorf("pod %s not ready", pod.Name))
	}

	err := utils.CheckPodFailed(pFound)
	if err == nil {
		// Check for migration
		if res := r.waitForNodeSafeStopReady(aeroCluster, pFound, ignorablePods); !res.isSuccess {
			return res
		}
	} else {
		// TODO: Check a user flag to restart failed pods.
		r.Log.Info("Restarting failed pod", "podName", pod.Name, "error", err)

		// The pod has failed. Quick start is not possible.
		restartType = PodRestart
	}

	if restartType == QuickRestart {
		return r.quickRestart(aeroCluster, rackState, pFound)
	}

	return r.podRestart(aeroCluster, rackState, pFound)
}

func (r *AerospikeClusterReconciler) quickRestart(aeroCluster *asdbv1alpha1.AerospikeCluster, rackState RackState, pod *corev1.Pod) reconcileResult {
	cmName := getNamespacedNameForSTSConfigMap(aeroCluster, rackState.Rack.ID)
	cmd := []string{
		"bash",
		"/etc/aerospike/refresh-cmap-restart-asd.sh",
		cmName.Namespace,
		cmName.Name,
	}

	// Quick restart attempt should not take significant time.
	// Therefore its ok to block the operator on the quick restart attempt.
	stdout, stderr, err := utils.Exec(pod, asdbv1alpha1.AerospikeServerContainerName, cmd, r.KubeClient, r.KubeConfig)
	if err != nil {
		r.Log.V(1).Info("Failed warm restart", "err", err, "podName", pod.Name, "stdout", stdout, "stderr", stderr)

		// Fallback to pod restart.
		return r.podRestart(aeroCluster, rackState, pod)
	}

	r.Log.V(1).Info("Pod warm restarted", "podName", pod.Name)
	return reconcileSuccess()
}

func (r *AerospikeClusterReconciler) podRestart(aeroCluster *asdbv1alpha1.AerospikeCluster, rackState RackState, pod *corev1.Pod) reconcileResult {
	var err error = nil

	// Delete pod
	if err := r.Client.Delete(context.TODO(), pod); err != nil {
		r.Log.Error(err, "Failed to delete pod")
		return reconcileError(err)
	}
	r.Log.V(1).Info("Pod deleted", "podName", pod.Name)

	// Wait for pod to come up
	var started bool
	for i := 0; i < 20; i++ {
		r.Log.V(1).Info("Waiting for pod to be ready after delete", "podName", pod.Name, "status", pod.Status.Phase, "DeletionTimestamp", pod.DeletionTimestamp)

		updatedPod := &corev1.Pod{}
		err := r.Client.Get(context.TODO(), types.NamespacedName{Name: pod.Name, Namespace: pod.Namespace}, updatedPod)
		if err != nil {
			r.Log.Error(err, "Failed to get pod")
			time.Sleep(time.Second * 5)
			continue
		}

		if err := utils.CheckPodFailed(updatedPod); err != nil {
			return reconcileError(err)
		}

		if !utils.IsPodRunningAndReady(updatedPod) {
			r.Log.V(1).Info("Waiting for pod to be ready", "podName", updatedPod.Name, "status", updatedPod.Status.Phase, "DeletionTimestamp", updatedPod.DeletionTimestamp)
			time.Sleep(time.Second * 5)
			continue
		}

		r.Log.Info("Pod is restarted", "podName", updatedPod.Name)
		started = true
		break
	}

	// TODO: In what situation this can happen?
	if !started {
		r.Log.Error(err, "Pod is not running or ready. Pod might also be terminating", "podName", pod.Name, "status", pod.Status.Phase, "DeletionTimestamp", pod.DeletionTimestamp)
	}

	return reconcileSuccess()
}

func (r *AerospikeClusterReconciler) ensurePodImageUpdated(aeroCluster *asdbv1alpha1.AerospikeCluster, desiredImage string, rackState RackState, p corev1.Pod, ignorablePods []corev1.Pod) reconcileResult {

	needsDeletion := false
	// Also check if statefulSet is in stable condition
	// Check for all containers. Spec.Containers doesn't include init container
	for _, ps := range p.Spec.Containers {
		desiredImage, err := utils.GetDesiredImage(aeroCluster, ps.Name)

		if err != nil {
			// Maybe a deleted sidecar.
			continue
		}

		if utils.IsImageEqual(ps.Image, desiredImage) {
			if err := utils.CheckPodFailed(&p); err != nil {
				// Looks like bad image
				return reconcileError(err)
			}
		}

		if !utils.IsImageEqual(ps.Image, desiredImage) {
			r.Log.Info("Upgrading/downgrading pod", "podName", p.Name, "currentImage", ps.Image, "desiredImage", desiredImage)
			needsDeletion = true
			break
		}
	}

	if needsDeletion {
		r.Log.V(1).Info("Delete the Pod", "podName", p.Name)

		// If already dead node, so no need to check node safety, migration
		if err := utils.CheckPodFailed(&p); err == nil {
			if res := r.waitForNodeSafeStopReady(aeroCluster, &p, ignorablePods); !res.isSuccess {
				return res
			}
		}

		// Delete pod
		if err := r.Client.Delete(context.TODO(), &p); err != nil {
			return reconcileError(err)
		}
		r.Log.V(1).Info("Pod deleted", "podName", p.Name)

		// Wait for pod to come up
		const maxRetries = 6
		const retryInterval = time.Second * 10
		var isUpgraded bool
		for i := 0; i < maxRetries; i++ {
			r.Log.V(1).Info("Waiting for pod to be ready after delete", "podName", p.Name)

			pFound := &corev1.Pod{}
			err := r.Client.Get(context.TODO(), types.NamespacedName{Name: p.Name, Namespace: p.Namespace}, pFound)
			if err != nil {
				r.Log.Error(err, "Failed to get pod", "podName", p.Name, "err", err)

				if _, err = r.getSTS(aeroCluster, rackState); err != nil {
					// Stateful set has been deleted.
					// TODO Ashish to rememeber which scenario this can happen.
					r.Log.Error(err, "Statefulset has been deleted for pod", "podName", p.Name, "err", err)
					return reconcileError(err)
				}

				time.Sleep(retryInterval)
				continue
			}
			if err := utils.CheckPodFailed(pFound); err != nil {
				return reconcileError(err)
			}

			if utils.IsPodUpgraded(pFound, aeroCluster) {
				isUpgraded = true
				r.Log.Info("Pod is upgraded/downgraded", "podName", p.Name)
				break
			}

			r.Log.V(1).Info("Waiting for pod to come up with new image", "podName", p.Name)
			time.Sleep(retryInterval)
		}

		if !isUpgraded {
			r.Log.Info("Timed out waiting for pod to come up with new image", "podName", p.Name)
			return reconcileRequeueAfter(10)
		}
	}

	return reconcileSuccess()
}

// cleanupPods checks pods and status before scaleup to detect and fix any status anomalies.
func (r *AerospikeClusterReconciler) cleanupPods(aeroCluster *asdbv1alpha1.AerospikeCluster, podNames []string, rackState RackState) error {

	r.Log.Info("Removing pvc for removed pods", "pods", podNames)

	// Delete PVCs if cascadeDelete
	pvcItems, err := r.getPodsPVCList(aeroCluster, podNames, rackState.Rack.ID)
	if err != nil {
		return fmt.Errorf("could not find pvc for pods %v: %v", podNames, err)
	}
	storage := rackState.Rack.Storage
	if err := r.removePVCs(aeroCluster, &storage, pvcItems); err != nil {
		return fmt.Errorf("could not cleanup pod PVCs: %v", err)
	}

	needStatusCleanup := []string{}

	clusterPodList, err := r.getClusterPodList(aeroCluster)
	if err != nil {
		return fmt.Errorf("could not cleanup pod PVCs: %v", err)
	}

	for _, podName := range podNames {
		// Clear references to this pod in the running cluster.
		for _, np := range clusterPodList.Items {
			if !utils.IsPodRunningAndReady(&np) {
				continue
			}

			// TODO: We remove node from the end. Nodes will not have seed of successive nodes
			// So this will be no op.
			// We should tip in all nodes the same seed list,
			// then only this will have any impact. Is it really necessary?

			// TODO: tip after scaleup and create
			// All nodes from other rack
			r.tipClearHostname(aeroCluster, &np, podName)

			r.alumniReset(aeroCluster, &np)
		}

		if aeroCluster.Spec.MultiPodPerHost {
			// Remove service for pod
			// TODO: make it more roboust, what if it fails
			if err := r.deletePodService(podName, aeroCluster.Namespace); err != nil {
				return err
			}
		}

		_, ok := aeroCluster.Status.Pods[podName]
		if ok {
			needStatusCleanup = append(needStatusCleanup, podName)
		}
	}

	if len(needStatusCleanup) > 0 {
		r.Log.Info("Removing pod status for dangling pods", "pods", podNames)

		if err := r.removePodStatus(aeroCluster, needStatusCleanup); err != nil {
			return fmt.Errorf("could not cleanup pod status: %v", err)
		}
	}

	return nil
}

// removePodStatus removes podNames from the cluster's pod status.
// Assumes the pods are not running so that the no concurrent update to this pod status is possbile.
func (r *AerospikeClusterReconciler) removePodStatus(aeroCluster *asdbv1alpha1.AerospikeCluster, podNames []string) error {
	if len(podNames) == 0 {
		return nil
	}

	patches := []jsonpatch.JsonPatchOperation{}

	for _, podName := range podNames {
		patch := jsonpatch.JsonPatchOperation{
			Operation: "remove",
			Path:      "/status/pods/" + podName,
		}
		patches = append(patches, patch)
	}

	jsonpatchJSON, err := json.Marshal(patches)
	constantPatch := client.RawPatch(types.JSONPatchType, jsonpatchJSON)

	// Since the pod status is updated from pod init container, set the fieldowner to "pod" for pod status updates.
	if err = r.Client.Status().Patch(context.TODO(), aeroCluster, constantPatch, client.FieldOwner("pod")); err != nil {
		return fmt.Errorf("error updating status: %v", err)
	}

	return nil
}

func (r *AerospikeClusterReconciler) cleanupDanglingPodsRack(aeroCluster *asdbv1alpha1.AerospikeCluster, sts *appsv1.StatefulSet, rackState RackState) error {
	// Clean up any dangling resources associated with the new pods.
	// This implements a safety net to protect scale up against failed cleanup operations when cluster
	// is scaled down.
	danglingPods := []string{}

	// Find dangling pods in pods
	if aeroCluster.Status.Pods != nil {
		for podName := range aeroCluster.Status.Pods {
			rackID, err := utils.GetRackIDFromPodName(podName)
			if err != nil {
				return fmt.Errorf("failed to get rackID for the pod %s", podName)
			}
			if *rackID != rackState.Rack.ID {
				// This pod is from other rack, so skip it
				continue
			}

			ordinal, err := getSTSPodOrdinal(podName)
			if err != nil {
				return fmt.Errorf("invalid pod name: %s", podName)
			}

			if *ordinal >= *sts.Spec.Replicas {
				danglingPods = append(danglingPods, podName)
			}
		}
	}

	err := r.cleanupPods(aeroCluster, danglingPods, rackState)
	if err != nil {
		return fmt.Errorf("failed dangling pod cleanup: %v", err)
	}

	return nil
}

// getIgnorablePods returns pods from racksToDelete that are currently not running and can be ignored in stability checks.
func (r *AerospikeClusterReconciler) getIgnorablePods(aeroCluster *asdbv1alpha1.AerospikeCluster, racksToDelete []asdbv1alpha1.Rack) ([]corev1.Pod, error) {
	ignorablePods := []corev1.Pod{}
	for _, rack := range racksToDelete {
		rackPods, err := r.getRackPodList(aeroCluster, rack.ID)

		if err != nil {
			return nil, err
		}

		for _, pod := range rackPods.Items {
			if !utils.IsPodRunningAndReady(&pod) {
				ignorablePods = append(ignorablePods, pod)
			}
		}
	}
	return ignorablePods, nil
}

// getPodIPs returns the pod IP, host internal IP and the host external IP unless there is an error.
// Note: the IPs returned from here should match the IPs generated in the pod intialization script for the init container.
func (r *AerospikeClusterReconciler) getPodIPs(pod *corev1.Pod) (string, string, string, error) {
	podIP := pod.Status.PodIP
	hostInternalIP := pod.Status.HostIP
	hostExternalIP := hostInternalIP

	k8sNode := &corev1.Node{}
	err := r.Client.Get(context.TODO(), types.NamespacedName{Name: pod.Spec.NodeName}, k8sNode)
	if err != nil {
		return "", "", "", fmt.Errorf("failed to get k8s node %s for pod %v: %v", pod.Spec.NodeName, pod.Name, err)
	}
	// If externalIP is present than give external ip
	for _, add := range k8sNode.Status.Addresses {
		if add.Type == corev1.NodeExternalIP && add.Address != "" {
			hostExternalIP = add.Address
		} else if add.Type == corev1.NodeInternalIP && add.Address != "" {
			hostInternalIP = add.Address
		}
	}

	return podIP, hostInternalIP, hostExternalIP, nil
}

func (r *AerospikeClusterReconciler) getServiceForPod(pod *corev1.Pod) (*corev1.Service, error) {
	service := &corev1.Service{}
	err := r.Client.Get(context.TODO(), types.NamespacedName{Name: pod.Name, Namespace: pod.Namespace}, service)
	if err != nil {
		return nil, fmt.Errorf("failed to get service for pod %s: %v", pod.Name, err)
	}
	return service, nil
}

func (r *AerospikeClusterReconciler) getServicePortForPod(aeroCluster *asdbv1alpha1.AerospikeCluster, pod *corev1.Pod) (int32, error) {
	var port int32
	tlsName := getServiceTLSName(aeroCluster)

	if aeroCluster.Spec.MultiPodPerHost {
		svc, err := r.getServiceForPod(pod)
		if err != nil {
			return 0, fmt.Errorf("error getting service port: %v", err)
		}
		if tlsName == "" {
			port = svc.Spec.Ports[0].NodePort
		} else {
			for _, portInfo := range svc.Spec.Ports {
				if portInfo.Name == "tls" {
					port = portInfo.NodePort
					break
				}
			}
		}
	} else {
		if tlsName == "" {
			port = asdbv1alpha1.ServicePort
		} else {
			port = asdbv1alpha1.ServiceTLSPort
		}
	}

	return port, nil
}

func (r *AerospikeClusterReconciler) getPodsPVCList(aeroCluster *asdbv1alpha1.AerospikeCluster, podNames []string, rackID int) ([]corev1.PersistentVolumeClaim, error) {
	pvcListItems, err := r.getRackPVCList(aeroCluster, rackID)
	if err != nil {
		return nil, err
	}
	// https://github.com/kubernetes/kubernetes/issues/72196
	// No regex support in field-selector
	// Can not get pvc having matching podName. Need to check more.
	var newPVCItems []corev1.PersistentVolumeClaim
	for _, pvc := range pvcListItems {
		for _, podName := range podNames {
			// Get PVC belonging to pod only
			if strings.HasSuffix(pvc.Name, podName) {
				newPVCItems = append(newPVCItems, pvc)
			}
		}
	}
	return newPVCItems, nil
}

func (r *AerospikeClusterReconciler) getClusterPodList(aeroCluster *asdbv1alpha1.AerospikeCluster) (*corev1.PodList, error) {
	// List the pods for this aeroCluster's statefulset
	podList := &corev1.PodList{}
	labelSelector := labels.SelectorFromSet(utils.LabelsForAerospikeCluster(aeroCluster.Name))
	listOps := &client.ListOptions{Namespace: aeroCluster.Namespace, LabelSelector: labelSelector}

	// TODO: Should we add check to get only non-terminating pod? What if it is rolling restart
	if err := r.Client.List(context.TODO(), podList, listOps); err != nil {
		return nil, err
	}
	return podList, nil
}

func (r *AerospikeClusterReconciler) isAnyPodInFailedState(aeroCluster *asdbv1alpha1.AerospikeCluster, podList []corev1.Pod) bool {

	for _, p := range podList {
		for _, ps := range p.Status.ContainerStatuses {
			// TODO: Should we use checkPodFailed or CheckPodImageFailed?
			// scaleDown, rollingRestart should work even if node is crashed
			// If node was crashed due to wrong config then only rollingRestart can bring it back.
			if err := utils.CheckPodImageFailed(&p); err != nil {
				r.Log.Info("AerospikeCluster Pod is in failed state", "currentImage", ps.Image, "podName", p.Name, "err", err)
				return true
			}
		}
	}
	return false
}

func getServiceTLSName(aeroCluster *asdbv1alpha1.AerospikeCluster) string {
	// TODO: Should we return err, should have failed in validation
	aeroConf := aeroCluster.Spec.AerospikeConfig.Value

	if networkConfTmp, ok := aeroConf["network"]; ok {
		networkConf := networkConfTmp.(map[string]interface{})
		if tlsName, ok := networkConf["service"].(map[string]interface{})["tls-name"]; ok {
			return tlsName.(string)
		}
	}
	return ""
}

func getFQDNForPod(aeroCluster *asdbv1alpha1.AerospikeCluster, host string) string {
	return fmt.Sprintf("%s.%s.%s.svc.cluster.local", host, aeroCluster.Name, aeroCluster.Namespace)
}

// GetEndpointsFromInfo returns the aerospike service endpoints as a slice of host:port elements named addressName from the info endpointsMap. It returns an empty slice if the access address with addressName is not found in endpointsMap.
//
// E.g. addressName are access, alternate-access
func GetEndpointsFromInfo(addressName string, endpointsMap map[string]interface{}) []string {
	endpoints := []string{}

	portStr, ok := endpointsMap["service."+addressName+"-port"]
	if !ok {
		return endpoints
	}

	port, err := strconv.ParseInt(fmt.Sprintf("%v", portStr), 10, 32)

	if err != nil || port == 0 {
		return endpoints
	}

	hostsStr, ok := endpointsMap["service."+addressName+"-addresses"]
	if !ok {
		return endpoints
	}

	hosts := strings.Split(fmt.Sprintf("%v", hostsStr), ",")

	for _, host := range hosts {
		endpoints = append(endpoints, net.JoinHostPort(host, strconv.Itoa(int(port))))
	}
	return endpoints
}<|MERGE_RESOLUTION|>--- conflicted
+++ resolved
@@ -107,21 +107,13 @@
 		r.Log.Info("Aerospike resources changed. Need rolling restart")
 	}
 
-<<<<<<< HEAD
+	// Check if RACKSTORAGE is updated
 	if r.isRackStorageUpdatedInAeroCluster(aeroCluster, rackState, pod) {
-		needRollingRestartPod = true
-		r.Log.Info("Aerospike rack storage volumes changed. Need rolling restart")
-	}
-	return needRollingRestartPod, nil
-=======
-	// Check if RACKSTORAGE/CONFIGMAP is updated
-	if r.isRackConfigMapsUpdatedInAeroCluster(aeroCluster, rackState, pod) {
 		restartType = mergeRestartType(restartType, PodRestart)
 		r.Log.Info("Aerospike rack storage configMaps changed. Need rolling restart")
 	}
 
 	return restartType, nil
->>>>>>> 9318f95f
 }
 
 func (r *AerospikeClusterReconciler) rollingRestartPod(aeroCluster *asdbv1alpha1.AerospikeCluster, rackState RackState, pod corev1.Pod, restartType RestartType, ignorablePods []corev1.Pod) reconcileResult {
