package controllers

import (
	"context"
	"encoding/json"
	"fmt"
	"net"
	"strconv"
	"strings"
	"time"

	appsv1 "k8s.io/api/apps/v1"
	corev1 "k8s.io/api/core/v1"
	"k8s.io/apimachinery/pkg/labels"
	"k8s.io/apimachinery/pkg/types"
	"k8s.io/apimachinery/pkg/util/intstr"
	"k8s.io/apimachinery/pkg/util/sets"
	"sigs.k8s.io/controller-runtime/pkg/client"

	asdbv1 "github.com/aerospike/aerospike-kubernetes-operator/api/v1"
	"github.com/aerospike/aerospike-kubernetes-operator/pkg/jsonpatch"
	"github.com/aerospike/aerospike-kubernetes-operator/pkg/utils"
	"github.com/aerospike/aerospike-management-lib/asconfig"
)

// RestartType is the type of pod restart to use.
type RestartType int

const (
	// noRestart needed.
	noRestart RestartType = iota

	// noRestartUpdateConf indicates that restart is not needed but conf file has to be updated.
	noRestartUpdateConf

	// podRestart indicates that restart requires a restart of the pod.
	podRestart

	// quickRestart indicates that only Aerospike service can be restarted.
	quickRestart
)

// mergeRestartType generates the updated restart type based on precedence.
// podRestart > quickRestart > noRestartUpdateConf > noRestart
func mergeRestartType(current, incoming RestartType) RestartType {
	if current == podRestart || incoming == podRestart {
		return podRestart
	}

	if current == quickRestart || incoming == quickRestart {
		return quickRestart
	}

	if current == noRestartUpdateConf || incoming == noRestartUpdateConf {
		return noRestartUpdateConf
	}

	return noRestart
}

// Fetching RestartType of all pods, based on the operation being performed.
<<<<<<< HEAD
func (r *SingleClusterReconciler) getRollingRestartTypeMap(rackState *RackState) (
	restartTypeMap map[string]RestartType, dynamicCmds []string, err error) {
	var (
		addedNSDevices          []string
		onlyDynamicConfigChange bool
	)
=======
func (r *SingleClusterReconciler) getRollingRestartTypeMap(
	rackState *RackState, pods []*corev1.Pod, ignorablePodNames sets.Set[string],
) (map[string]RestartType, error) {
	var addedNSDevices []string
>>>>>>> 2961cb32

	restartTypeMap = make(map[string]RestartType)

	pods, err := r.getOrderedRackPodList(rackState.Rack.ID)
	if err != nil {
		return nil, nil, fmt.Errorf("failed to list pods: %v", err)
	}

	confMap, err := r.getConfigMap(rackState.Rack.ID)
	if err != nil {
		return nil, nil, err
	}

	requiredConfHash := confMap.Data[aerospikeConfHashFileName]

	for idx := range pods {
		if ignorablePodNames.Has(pods[idx].Name) {
			continue
		}

		podStatus := r.aeroCluster.Status.Pods[pods[idx].Name]
<<<<<<< HEAD
		if podStatus.AerospikeConfigHash != requiredConfHash {
			if addedNSDevices == nil {
				// Fetching all block devices that has been added in namespaces.
				addedNSDevices, err = r.getNSAddedDevices(rackState)
				if err != nil {
					return nil, nil, err
				}
			}

			if dynamicCmds == nil {
				// Fetching all dynamic config commands.
				dynamicCmds, err = r.handleDynamicConfigChange(rackState)
				if err != nil {
					return nil, nil, err
				}
=======
		if addedNSDevices == nil && podStatus.AerospikeConfigHash != requiredConfHash {
			// Fetching all block devices that have been added in namespaces.
			addedNSDevices, err = r.getNSAddedDevices(rackState)
			if err != nil {
				return nil, err
>>>>>>> 2961cb32
			}
		}

		if len(dynamicCmds) > 0 {
			onlyDynamicConfigChange = true
		}

		restartType := r.getRollingRestartTypePod(rackState, pods[idx], confMap, addedNSDevices, onlyDynamicConfigChange)

		restartTypeMap[pods[idx].Name] = restartType
	}

	return restartTypeMap, dynamicCmds, nil
}

func (r *SingleClusterReconciler) getRollingRestartTypePod(
	rackState *RackState, pod *corev1.Pod, confMap *corev1.ConfigMap,
	addedNSDevices []string, onlyDynamicConfigChange bool,
) RestartType {
	restartType := noRestart

	// AerospikeConfig nil means status not updated yet
	if r.IsStatusEmpty() {
		return restartType
	}

	requiredConfHash := confMap.Data[aerospikeConfHashFileName]
	requiredNetworkPolicyHash := confMap.Data[networkPolicyHashFileName]
	requiredPodSpecHash := confMap.Data[podSpecHashFileName]

	podStatus := r.aeroCluster.Status.Pods[pod.Name]

	// Check if aerospikeConfig is updated
	if podStatus.AerospikeConfigHash != requiredConfHash {
		podRestartType := quickRestart
		// checking if volumes added in namespace is part of dirtyVolumes.
		// if yes, then podRestart is needed.
		if len(addedNSDevices) > 0 {
			podRestartType = r.handleNSOrDeviceAddition(addedNSDevices, pod.Name)
		} else if onlyDynamicConfigChange {
			podRestartType = noRestartUpdateConf
		}

		restartType = mergeRestartType(restartType, podRestartType)

		r.Log.Info(
			"AerospikeConfig changed. Need rolling restart",
			"requiredHash", requiredConfHash,
			"currentHash", podStatus.AerospikeConfigHash,
		)
	}

	// Check if networkPolicy is updated
	if podStatus.NetworkPolicyHash != requiredNetworkPolicyHash {
		restartType = mergeRestartType(restartType, quickRestart)

		r.Log.Info(
			"Aerospike network policy changed. Need rolling restart",
			"requiredHash", requiredNetworkPolicyHash,
			"currentHash", podStatus.NetworkPolicyHash,
		)
	}

	// Check if podSpec is updated
	if podStatus.PodSpecHash != requiredPodSpecHash {
		restartType = mergeRestartType(restartType, podRestart)

		r.Log.Info(
			"Aerospike pod spec changed. Need rolling restart",
			"requiredHash", requiredPodSpecHash,
			"currentHash", podStatus.PodSpecHash,
		)
	}

	// Check if rack storage is updated
	if r.isRackStorageUpdatedInAeroCluster(rackState, pod) {
		restartType = mergeRestartType(restartType, podRestart)

		r.Log.Info("Aerospike rack storage changed. Need rolling restart")
	}

	return restartType
}

func (r *SingleClusterReconciler) rollingRestartPods(
	rackState *RackState, podsToRestart []*corev1.Pod, ignorablePodNames sets.Set[string],
	restartTypeMap map[string]RestartType,
) reconcileResult {
	failedPods, activePods := getFailedAndActivePods(podsToRestart, ignorablePodNames)

	// If already dead node (failed pod) then no need to check node safety, migration
	if len(failedPods) != 0 {
		r.Log.Info("Restart failed pods", "pods", getPodNames(failedPods))

		if res := r.restartPods(rackState, failedPods, restartTypeMap); !res.isSuccess {
			return res
		}
	}

	if len(activePods) != 0 {
		r.Log.Info("Restart active pods", "pods", getPodNames(activePods))

		if res := r.waitForMultipleNodesSafeStopReady(activePods, ignorablePodNames); !res.isSuccess {
			return res
		}

		if res := r.restartPods(rackState, activePods, restartTypeMap); !res.isSuccess {
			return res
		}
	}

	return reconcileSuccess()
}

func (r *SingleClusterReconciler) restartOrUpdateAerospikeServer(rackState *RackState,
	pod *corev1.Pod, operation RestartType) error {
	cmName := getNamespacedNameForSTSConfigMap(r.aeroCluster, rackState.Rack.ID)
	initBinary := "/etc/aerospike/akoinit"

	var subCommand string

	switch operation {
	case noRestart, podRestart:
		return fmt.Errorf("invalid operation for akoinit")
	case quickRestart:
		subCommand = "quick-restart"
	case noRestartUpdateConf:
		subCommand = "update-conf"
	}

	cmd := []string{
		initBinary,
		subCommand,
		"--cm-name",
		cmName.Name,
		"--cm-namespace",
		cmName.Namespace,
	}

	// Quick restart attempt should not take significant time.
	// Therefore, it's ok to block the operator on the quick restart attempt.
	stdout, stderr, err := utils.Exec(
		pod, asdbv1.AerospikeServerContainerName, cmd, r.KubeClient,
		r.KubeConfig,
	)
	if err != nil {
		if strings.Contains(err.Error(), initBinary+": no such file or directory") {
			cmd := []string{
				"bash",
				"/etc/aerospike/refresh-cmap-restart-asd.sh",
				cmName.Namespace,
				cmName.Name,
			}

			// Quick restart attempt should not take significant time.
			// Therefore, it's ok to block the operator on the quick restart attempt.
			stdout, stderr, err = utils.Exec(
				pod, asdbv1.AerospikeServerContainerName, cmd, r.KubeClient,
				r.KubeConfig,
			)

			if err != nil {
				r.Log.V(1).Info(
					"Failed warm restart", "err", err, "podName", pod.Name, "stdout",
					stdout, "stderr", stderr,
				)

				return err
			}
		} else {
			r.Log.V(1).Info(
				"Failed to perform", "operation", subCommand, "err", err, "podName", pod.Name, "stdout",
				stdout, "stderr", stderr,
			)

			return err
		}
	}

	if subCommand == "quick-restart" {
		r.Recorder.Eventf(
			r.aeroCluster, corev1.EventTypeNormal, "PodWarmRestarted",
			"[rack-%d] Restarted Pod %s", rackState.Rack.ID, pod.Name,
		)
		r.Log.V(1).Info("Pod warm restarted", "podName", pod.Name)
	} else {
		r.Recorder.Eventf(
			r.aeroCluster, corev1.EventTypeNormal, "PodConfUpdated",
			"[rack-%d] Updated Pod %s", rackState.Rack.ID, pod.Name,
		)
		r.Log.V(1).Info("Pod conf updated", "podName", pod.Name)
	}

	return nil
}

func (r *SingleClusterReconciler) restartPods(
	rackState *RackState, podsToRestart []*corev1.Pod, restartTypeMap map[string]RestartType,
) reconcileResult {
	// For each block volume removed from a namespace, pod status dirtyVolumes is appended with that volume name.
	// For each file removed from a namespace, it is deleted right away.
	if err := r.handleNSOrDeviceRemoval(rackState, podsToRestart); err != nil {
		return reconcileError(err)
	}

	restartedPods := make([]*corev1.Pod, 0, len(podsToRestart))

	for idx := range podsToRestart {
		pod := podsToRestart[idx]
		// Check if this pod needs restart
		restartType := restartTypeMap[pod.Name]

		if restartType == quickRestart {
			// If ASD restart fails then go ahead and restart the pod
			if err := r.restartOrUpdateAerospikeServer(rackState, pod, quickRestart); err == nil {
				continue
			}
		}

		if err := r.Client.Delete(context.TODO(), pod); err != nil {
			r.Log.Error(err, "Failed to delete pod")
			return reconcileError(err)
		}

		restartedPods = append(restartedPods, pod)

		r.Log.V(1).Info("Pod deleted", "podName", pod.Name)
	}

	if len(restartedPods) > 0 {
		return r.ensurePodsRunningAndReady(restartedPods)
	}

	return reconcileSuccess()
}

func (r *SingleClusterReconciler) updatePods(
	rackState *RackState, podsToUpdate []*corev1.Pod,
) reconcileResult {
	restartedPods := make([]*corev1.Pod, 0, len(podsToUpdate))

	for idx := range podsToUpdate {
		pod := podsToUpdate[idx]

		r.Log.Info("updating pod", "pod", pod.Name)
		// If update Conf fails then go ahead and restart the asd
		var err error
		if err = r.restartOrUpdateAerospikeServer(rackState, pod, noRestartUpdateConf); err == nil {
			continue
		}

		r.Log.Info("Restarting pod as updating failed", "pod", pod.Name, "err", err)
		// If ASD restart fails then go ahead and restart the pod
		if err := r.restartOrUpdateAerospikeServer(rackState, pod, quickRestart); err == nil {
			continue
		}

		if err := r.Client.Delete(context.TODO(), pod); err != nil {
			r.Log.Error(err, "Failed to delete pod")
			return reconcileError(err)
		}

		restartedPods = append(restartedPods, pod)

		r.Log.V(1).Info("Pod deleted", "podName", pod.Name)
	}

	if len(restartedPods) > 0 {
		return r.ensurePodsRunningAndReady(restartedPods)
	}

	return reconcileSuccess()
}

func (r *SingleClusterReconciler) ensurePodsRunningAndReady(podsToCheck []*corev1.Pod) reconcileResult {
	podNames := getPodNames(podsToCheck)
	readyPods := map[string]bool{}

	const (
		maxRetries    = 6
		retryInterval = time.Second * 10
	)

	for i := 0; i < maxRetries; i++ {
		r.Log.V(1).Info("Waiting for pods to be ready after delete", "pods", podNames)

		for _, pod := range podsToCheck {
			if readyPods[pod.Name] {
				continue
			}

			r.Log.V(1).Info(
				"Waiting for pod to be ready", "podName", pod.Name,
				"status", pod.Status.Phase, "DeletionTimestamp",
				pod.DeletionTimestamp,
			)

			updatedPod := &corev1.Pod{}
			podName := types.NamespacedName{Name: pod.Name, Namespace: pod.Namespace}

			if err := r.Client.Get(context.TODO(), podName, updatedPod); err != nil {
				return reconcileError(err)
			}

			if err := utils.CheckPodFailed(updatedPod); err != nil {
				return reconcileError(err)
			}

			if !utils.IsPodRunningAndReady(updatedPod) {
				break
			}

			readyPods[pod.Name] = true

			r.Log.Info("Pod is restarted", "podName", updatedPod.Name)
			r.Recorder.Eventf(
				r.aeroCluster, corev1.EventTypeNormal, "PodRestarted",
				"[rack-%s] Restarted Pod %s", pod.Labels[asdbv1.AerospikeRackIDLabel], pod.Name,
			)
		}

		if len(readyPods) == len(podsToCheck) {
			r.Log.Info(
				"Pods are running and ready", "pods",
				podNames,
			)

			return reconcileSuccess()
		}

		time.Sleep(retryInterval)
	}

	r.Log.Info(
		"Timed out waiting for pods to come up", "pods",
		podNames,
	)

	return reconcileRequeueAfter(10)
}

func getFailedAndActivePods(pods []*corev1.Pod, ignorablePodNames sets.Set[string],
) (failedPods, activePods []*corev1.Pod) {
	for idx := range pods {
		pod := pods[idx]
		if ignorablePodNames.Has(pod.Name) {
			continue
		}

		if err := utils.CheckPodFailed(pod); err != nil {
			failedPods = append(failedPods, pod)
			continue
		}

		activePods = append(activePods, pod)
	}

	return failedPods, activePods
}

func (r *SingleClusterReconciler) safelyDeletePodsAndEnsureImageUpdated(
	rackState *RackState, podsToUpdate []*corev1.Pod, ignorablePodNames sets.Set[string],
) reconcileResult {
	failedPods, activePods := getFailedAndActivePods(podsToUpdate, ignorablePodNames)

	// If already dead node (failed pod) then no need to check node safety, migration
	if len(failedPods) != 0 {
		r.Log.Info("Restart failed pods with updated container image", "pods", getPodNames(failedPods))

		if res := r.deletePodAndEnsureImageUpdated(rackState, failedPods); !res.isSuccess {
			return res
		}
	}

	if len(activePods) != 0 {
		r.Log.Info("Restart active pods with updated container image", "pods", getPodNames(activePods))

		if res := r.waitForMultipleNodesSafeStopReady(activePods, ignorablePodNames); !res.isSuccess {
			return res
		}

		if res := r.deletePodAndEnsureImageUpdated(rackState, activePods); !res.isSuccess {
			return res
		}
	}

	return reconcileSuccess()
}

func (r *SingleClusterReconciler) deletePodAndEnsureImageUpdated(
	rackState *RackState, podsToUpdate []*corev1.Pod,
) reconcileResult {
	// For each block volume removed from a namespace, pod status dirtyVolumes is appended with that volume name.
	// For each file removed from a namespace, it is deleted right away.
	if err := r.handleNSOrDeviceRemoval(rackState, podsToUpdate); err != nil {
		return reconcileError(err)
	}

	// Delete pods
	for _, p := range podsToUpdate {
		if err := r.Client.Delete(context.TODO(), p); err != nil {
			return reconcileError(err)
		}

		r.Log.V(1).Info("Pod deleted", "podName", p.Name)
		r.Recorder.Eventf(
			r.aeroCluster, corev1.EventTypeNormal, "PodWaitUpdate",
			"[rack-%d] Waiting to update Pod %s", rackState.Rack.ID, p.Name,
		)
	}

	return r.ensurePodsImageUpdated(podsToUpdate)
}

func (r *SingleClusterReconciler) ensurePodsImageUpdated(podsToCheck []*corev1.Pod) reconcileResult {
	podNames := getPodNames(podsToCheck)
	updatedPods := sets.Set[string]{}

	const (
		maxRetries    = 6
		retryInterval = time.Second * 10
	)

	for i := 0; i < maxRetries; i++ {
		r.Log.V(1).Info(
			"Waiting for pods to be ready after delete", "pods", podNames,
		)

		for _, pod := range podsToCheck {
			if updatedPods.Has(pod.Name) {
				continue
			}

			r.Log.V(1).Info(
				"Waiting for pod to be ready", "podName", pod.Name,
			)

			updatedPod := &corev1.Pod{}
			podName := types.NamespacedName{Name: pod.Name, Namespace: pod.Namespace}

			if err := r.Client.Get(context.TODO(), podName, updatedPod); err != nil {
				return reconcileError(err)
			}

			if err := utils.CheckPodFailed(updatedPod); err != nil {
				return reconcileError(err)
			}

			if !r.isPodUpgraded(updatedPod) {
				break
			}

			updatedPods.Insert(pod.Name)

			r.Log.Info("Pod is upgraded/downgraded", "podName", pod.Name)
		}

		if len(updatedPods) == len(podsToCheck) {
			r.Log.Info("Pods are upgraded/downgraded", "pod", podNames)
			return reconcileSuccess()
		}

		time.Sleep(retryInterval)
	}

	r.Log.Info(
		"Timed out waiting for pods to come up with new image", "pods",
		podNames,
	)

	return reconcileRequeueAfter(10)
}

// cleanupPods checks pods and status before scale-up to detect and fix any
// status anomalies.
func (r *SingleClusterReconciler) cleanupPods(
	podNames []string, rackState *RackState,
) error {
	r.Log.Info("Removing pvc for removed pods", "pods", podNames)

	// Delete PVCs if cascadeDelete
	pvcItems, err := r.getPodsPVCList(podNames, rackState.Rack.ID)
	if err != nil {
		return fmt.Errorf("could not find pvc for pods %v: %v", podNames, err)
	}

	storage := rackState.Rack.Storage
	if err = r.removePVCs(&storage, pvcItems); err != nil {
		return fmt.Errorf("could not cleanup pod PVCs: %v", err)
	}

	var needStatusCleanup []string

	clusterPodList, err := r.getClusterPodList()
	if err != nil {
		return fmt.Errorf("could not cleanup pod PVCs: %v", err)
	}

	podNameSet := sets.NewString(podNames...)

	for _, podName := range podNames {
		// Clear references to this pod in the running cluster.
		for idx := range clusterPodList.Items {
			np := &clusterPodList.Items[idx]
			if !utils.IsPodRunningAndReady(np) {
				r.Log.Info(
					"Pod is not running and ready. Skip clearing from tipHostnames.",
					"pod", np.Name, "host to clear", podNames,
				)

				continue
			}

			if podNameSet.Has(np.Name) {
				// Skip running info commands on pods which are being cleaned
				// up.
				continue
			}

			// TODO: We remove node from the end. Nodes will not have seed of successive nodes
			// So this will be no op.
			// We should tip in all nodes the same seed list,
			// then only this will have any impact. Is it really necessary?

			// TODO: tip after scale-up and create
			// All nodes from other rack
			r.Log.Info(
				"About to remove host from tipHostnames and reset alumni in pod...",
				"pod to remove", podName, "remove and reset on pod", np.Name,
			)

			if err := r.tipClearHostname(np, podName); err != nil {
				r.Log.V(2).Info("Failed to tipClear", "hostName", podName, "from the pod", np.Name)
			}

			if err := r.alumniReset(np); err != nil {
				r.Log.V(2).Info(fmt.Sprintf("Failed to reset alumni for the pod %s", np.Name))
			}
		}

		// Try to delete corresponding pod service if it was created
		if r.aeroCluster.Spec.PodSpec.MultiPodPerHost {
			// Remove service for pod
			// TODO: make it more robust, what if it fails
			if err := r.deletePodService(
				podName, r.aeroCluster.Namespace,
			); err != nil {
				return err
			}
		}

		if _, ok := r.aeroCluster.Status.Pods[podName]; ok {
			needStatusCleanup = append(needStatusCleanup, podName)
		}
	}

	if len(needStatusCleanup) > 0 {
		r.Log.Info("Removing pod status for dangling pods", "pods", podNames)

		if err := r.removePodStatus(needStatusCleanup); err != nil {
			return fmt.Errorf("could not cleanup pod status: %v", err)
		}
	}

	return nil
}

// removePodStatus removes podNames from the cluster's pod status.
// Assumes the pods are not running so that the no concurrent update to this pod status is possible.
func (r *SingleClusterReconciler) removePodStatus(podNames []string) error {
	if len(podNames) == 0 {
		return nil
	}

	patches := make([]jsonpatch.PatchOperation, 0, len(podNames))

	for _, podName := range podNames {
		patch := jsonpatch.PatchOperation{
			Operation: "remove",
			Path:      "/status/pods/" + podName,
		}
		patches = append(patches, patch)
	}

	jsonPatchJSON, err := json.Marshal(patches)
	if err != nil {
		return fmt.Errorf("error creating json-patch : %v", err)
	}

	constantPatch := client.RawPatch(types.JSONPatchType, jsonPatchJSON)

	// Since the pod status is updated from pod init container,
	// set the field owner to "pod" for pod status updates.
	if err = r.Client.Status().Patch(
		context.TODO(), r.aeroCluster, constantPatch, client.FieldOwner("pod"),
	); err != nil {
		return fmt.Errorf("error updating status: %v", err)
	}

	return nil
}

func (r *SingleClusterReconciler) cleanupDanglingPodsRack(sts *appsv1.StatefulSet, rackState *RackState) error {
	// Clean up any dangling resources associated with the new pods.
	// This implements a safety net to protect scale up against failed cleanup operations when cluster
	// is scaled down.
	var danglingPods []string

	// Find dangling pods in pods
	for podName := range r.aeroCluster.Status.Pods {
		rackID, err := utils.GetRackIDFromPodName(podName)
		if err != nil {
			return fmt.Errorf(
				"failed to get rackID for the pod %s", podName,
			)
		}

		if *rackID != rackState.Rack.ID {
			// This pod is from other rack, so skip it
			continue
		}

		ordinal, err := getSTSPodOrdinal(podName)
		if err != nil {
			return fmt.Errorf("invalid pod name: %s", podName)
		}

		if *ordinal >= *sts.Spec.Replicas {
			danglingPods = append(danglingPods, podName)
		}
	}

	if len(danglingPods) > 0 {
		if err := r.cleanupPods(danglingPods, rackState); err != nil {
			return fmt.Errorf("failed dangling pod cleanup: %v", err)
		}
	}

	return nil
}

// getIgnorablePods returns pods:
// 1. From racksToDelete that are currently not running and can be ignored in stability checks.
// 2. Failed/pending pods from the configuredRacks identified using maxIgnorablePods field and
// can be ignored from stability checks.
func (r *SingleClusterReconciler) getIgnorablePods(racksToDelete []asdbv1.Rack, configuredRacks []RackState) (
	sets.Set[string], error,
) {
	ignorablePodNames := sets.Set[string]{}

	for rackIdx := range racksToDelete {
		rackPods, err := r.getRackPodList(racksToDelete[rackIdx].ID)
		if err != nil {
			return nil, err
		}

		for podIdx := range rackPods.Items {
			pod := rackPods.Items[podIdx]
			if !utils.IsPodRunningAndReady(&pod) {
				ignorablePodNames.Insert(pod.Name)
			}
		}
	}

	for idx := range configuredRacks {
		rack := &configuredRacks[idx]

		failedAllowed, _ := intstr.GetScaledValueFromIntOrPercent(
			r.aeroCluster.Spec.RackConfig.MaxIgnorablePods, rack.Size, false,
		)

		podList, err := r.getRackPodList(rack.Rack.ID)
		if err != nil {
			return nil, err
		}

		var (
			failedPod  []string
			pendingPod []string
		)

		for podIdx := range podList.Items {
			pod := &podList.Items[podIdx]

			if !utils.IsPodRunningAndReady(pod) {
				if utils.IsPodReasonUnschedulable(pod) {
					pendingPod = append(pendingPod, pod.Name)
					continue
				}

				failedPod = append(failedPod, pod.Name)
			}
		}

		// prepend pendingPod to failedPod
		failedPod = append(pendingPod, failedPod...)

		for podIdx := range failedPod {
			if failedAllowed <= 0 {
				break
			}

			ignorablePodNames.Insert(failedPod[podIdx])
			failedAllowed--
		}
	}

	return ignorablePodNames, nil
}
func (r *SingleClusterReconciler) getPodsPVCList(
	podNames []string, rackID int,
) ([]corev1.PersistentVolumeClaim, error) {
	pvcListItems, err := r.getRackPVCList(rackID)
	if err != nil {
		return nil, err
	}

	// https://github.com/kubernetes/kubernetes/issues/72196
	// No regex support in field-selector
	// Can not get pvc having matching podName. Need to check more.
	var newPVCItems []corev1.PersistentVolumeClaim

	for idx := range pvcListItems {
		pvc := pvcListItems[idx]
		for _, podName := range podNames {
			// Get PVC belonging to pod only
			if strings.HasSuffix(pvc.Name, podName) {
				newPVCItems = append(newPVCItems, pvc)
			}
		}
	}

	return newPVCItems, nil
}

func (r *SingleClusterReconciler) getClusterPodList() (
	*corev1.PodList, error,
) {
	// List the pods for this aeroCluster's statefulset
	podList := &corev1.PodList{}
	labelSelector := labels.SelectorFromSet(utils.LabelsForAerospikeCluster(r.aeroCluster.Name))
	listOps := &client.ListOptions{
		Namespace: r.aeroCluster.Namespace, LabelSelector: labelSelector,
	}

	// TODO: Should we add check to get only non-terminating pod? What if it is rolling restart
	if err := r.Client.List(context.TODO(), podList, listOps); err != nil {
		return nil, err
	}

	return podList, nil
}

func (r *SingleClusterReconciler) isAnyPodInImageFailedState(podList []corev1.Pod, ignorablePodNames sets.Set[string],
) bool {
	for idx := range podList {
		pod := &podList[idx]
		if ignorablePodNames.Has(pod.Name) {
			continue
		}

		// TODO: Should we use checkPodFailed or CheckPodImageFailed?
		// scaleDown, rollingRestart should work even if node is crashed
		// If node was crashed due to wrong config then only rollingRestart can bring it back.
		if err := utils.CheckPodImageFailed(pod); err != nil {
			r.Log.Info(
				"AerospikeCluster Pod is in failed state", "podName", pod.Name, "err", err,
			)

			return true
		}
	}

	return false
}

func getFQDNForPod(aeroCluster *asdbv1.AerospikeCluster, host string) string {
	return fmt.Sprintf("%s.%s.%s", host, aeroCluster.Name, aeroCluster.Namespace)
}

// GetEndpointsFromInfo returns the aerospike endpoints as a slice of host:port based on context and addressName passed
// from the info endpointsMap. It returns an empty slice if the access address with addressName is not found in
// endpointsMap.
// E.g. addressName are access, alternate-access
func GetEndpointsFromInfo(
	aeroCtx, addressName string, endpointsMap map[string]string,
) []string {
	addressKeyPrefix := aeroCtx + "."

	if addressName != "" {
		addressKeyPrefix += addressName + "-"
	}

	portStr, ok := endpointsMap[addressKeyPrefix+"port"]
	if !ok {
		return nil
	}

	port, err := strconv.ParseInt(portStr, 10, 32)
	if err != nil || port == 0 {
		return nil
	}

	hostsStr, ok := endpointsMap[addressKeyPrefix+"addresses"]
	if !ok {
		return nil
	}

	hosts := strings.Split(hostsStr, ",")
	endpoints := make([]string, 0, len(hosts))

	for _, host := range hosts {
		endpoints = append(
			endpoints, net.JoinHostPort(host, strconv.Itoa(int(port))),
		)
	}

	return endpoints
}

func getPodNames(pods []*corev1.Pod) []string {
	podNames := make([]string, 0, len(pods))

	for _, pod := range pods {
		podNames = append(podNames, pod.Name)
	}

	return podNames
}

//nolint:gocyclo // for readability
func (r *SingleClusterReconciler) handleNSOrDeviceRemoval(rackState *RackState, podsToRestart []*corev1.Pod) error {
	var (
		rackStatus     asdbv1.Rack
		removedDevices []string
		removedFiles   []string
	)

	rackFound := false

	for idx := range r.aeroCluster.Status.RackConfig.Racks {
		rackStatus = r.aeroCluster.Status.RackConfig.Racks[idx]
		if rackStatus.ID == rackState.Rack.ID {
			rackFound = true
			break
		}
	}

	if !rackFound {
		r.Log.Info("Could not find rack status, skipping namespace device handling", "ID", rackState.Rack.ID)
		return nil
	}

	for _, statusNamespace := range rackStatus.AerospikeConfig.Value["namespaces"].([]interface{}) {
		namespaceFound := false

		for _, specNamespace := range rackState.Rack.AerospikeConfig.Value["namespaces"].([]interface{}) {
			if specNamespace.(map[string]interface{})["name"] != statusNamespace.(map[string]interface{})["name"] {
				continue
			}

			namespaceFound = true
			specStorage := specNamespace.(map[string]interface{})["storage-engine"].(map[string]interface{})
			statusStorage := statusNamespace.(map[string]interface{})["storage-engine"].(map[string]interface{})

			statusDevices := sets.Set[string]{}
			specDevices := sets.Set[string]{}

			if statusStorage["devices"] != nil {
				for _, statusDeviceInterface := range statusStorage["devices"].([]interface{}) {
					statusDevices.Insert(strings.Fields(statusDeviceInterface.(string))...)
				}
			}

			if specStorage["devices"] != nil {
				for _, specDeviceInterface := range specStorage["devices"].([]interface{}) {
					specDevices.Insert(strings.Fields(specDeviceInterface.(string))...)
				}
			}

			removedDevicesPerNS := sets.List(statusDevices.Difference(specDevices))
			for _, removedDevice := range removedDevicesPerNS {
				deviceName := getVolumeNameFromDevicePath(rackStatus.Storage.Volumes, removedDevice)
				r.Log.Info(
					"Device is removed from namespace", "device", deviceName, "namespace",
					specNamespace.(map[string]interface{})["name"],
				)

				removedDevices = append(removedDevices, deviceName)
			}

			statusFiles := sets.Set[string]{}
			specFiles := sets.Set[string]{}

			if statusStorage["files"] != nil {
				for _, statusFileInterface := range statusStorage["files"].([]interface{}) {
					statusFiles.Insert(strings.Fields(statusFileInterface.(string))...)
				}
			}

			if specStorage["files"] != nil {
				for _, specFileInterface := range specStorage["files"].([]interface{}) {
					specFiles.Insert(strings.Fields(specFileInterface.(string))...)
				}
			}

			removedFilesPerNS := sets.List(statusFiles.Difference(specFiles))
			if len(removedFilesPerNS) > 0 {
				removedFiles = append(removedFiles, removedFilesPerNS...)
			}

			var statusMounts []string

			specMounts := sets.Set[string]{}

			if statusNamespace.(map[string]interface{})["index-type"] != nil {
				statusIndex := statusNamespace.(map[string]interface{})["index-type"].(map[string]interface{})
				if statusIndex["mounts"] != nil {
					for _, statusMountInterface := range statusIndex["mounts"].([]interface{}) {
						statusMounts = append(statusMounts, strings.Fields(statusMountInterface.(string))...)
					}
				}
			}

			if specNamespace.(map[string]interface{})["index-type"] != nil {
				specIndex := specNamespace.(map[string]interface{})["index-type"].(map[string]interface{})
				if specIndex["mounts"] != nil {
					for _, specMountInterface := range specIndex["mounts"].([]interface{}) {
						specMounts.Insert(strings.Fields(specMountInterface.(string))...)
					}
				}
			}

			indexMountRemoved := false

			for index, statusMount := range statusMounts {
				statusMounts[index] += "/*"

				if !specMounts.Has(statusMount) {
					indexMountRemoved = true
				}
			}

			if indexMountRemoved {
				removedFiles = append(removedFiles, statusMounts...)
			}

			break
		}

		if !namespaceFound {
			r.Log.Info(
				"Namespace is deleted", "namespace", statusNamespace.(map[string]interface{})["name"],
			)

			statusStorage := statusNamespace.(map[string]interface{})["storage-engine"].(map[string]interface{})

			if statusStorage["devices"] != nil {
				var statusDevices []string
				for _, statusDeviceInterface := range statusStorage["devices"].([]interface{}) {
					statusDevices = append(statusDevices, strings.Fields(statusDeviceInterface.(string))...)
				}

				for _, statusDevice := range statusDevices {
					deviceName := getVolumeNameFromDevicePath(rackStatus.Storage.Volumes, statusDevice)
					removedDevices = append(removedDevices, deviceName)
				}
			}

			if statusStorage["files"] != nil {
				var statusFiles []string
				for _, statusFileInterface := range statusStorage["files"].([]interface{}) {
					statusFiles = append(statusFiles, strings.Fields(statusFileInterface.(string))...)
				}

				removedFiles = append(removedFiles, statusFiles...)
			}

			if statusNamespace.(map[string]interface{})["index-type"] != nil {
				statusIndex := statusNamespace.(map[string]interface{})["index-type"].(map[string]interface{})
				if statusIndex["mounts"] != nil {
					var statusMounts []string
					for _, statusMountInterface := range statusStorage["mounts"].([]interface{}) {
						statusMounts = append(statusMounts, strings.Fields(statusMountInterface.(string))...)
					}

					for index := range statusMounts {
						removedFiles = append(removedFiles, statusMounts[index]+"/*")
					}
				}
			}
		}
	}

	for _, pod := range podsToRestart {
		err := r.handleNSOrDeviceRemovalPerPod(removedDevices, removedFiles, pod)
		if err != nil {
			return err
		}
	}

	return nil
}

func (r *SingleClusterReconciler) handleNSOrDeviceRemovalPerPod(
	removedDevices, removedFiles []string, pod *corev1.Pod,
) error {
	podStatus := r.aeroCluster.Status.Pods[pod.Name]

	for _, file := range removedFiles {
		err := r.deleteFileStorage(pod, file)
		if err != nil {
			return err
		}
	}

	if len(removedDevices) > 0 {
		dirtyVolumes := sets.Set[string]{}
		dirtyVolumes.Insert(removedDevices...)
		dirtyVolumes.Insert(podStatus.DirtyVolumes...)

		var patches []jsonpatch.PatchOperation

		patch1 := jsonpatch.PatchOperation{
			Operation: "replace",
			Path:      "/status/pods/" + pod.Name + "/dirtyVolumes",
			Value:     sets.List(dirtyVolumes),
		}
		patches = append(patches, patch1)

		jsonPatchJSON, err := json.Marshal(patches)
		if err != nil {
			return err
		}

		constantPatch := client.RawPatch(types.JSONPatchType, jsonPatchJSON)

		// Since the pod status is updated from pod init container,
		// set the field owner to "pod" for pod status updates.
		if err = r.Client.Status().Patch(
			context.TODO(), r.aeroCluster, constantPatch, client.FieldOwner("pod"),
		); err != nil {
			return fmt.Errorf("error updating status: %v", err)
		}
	}

	return nil
}

func (r *SingleClusterReconciler) getNSAddedDevices(rackState *RackState) ([]string, error) {
	var (
		rackStatus asdbv1.Rack
		volumes    []string
	)

	newAeroCluster := &asdbv1.AerospikeCluster{}
	if err := r.Client.Get(
		context.TODO(), types.NamespacedName{
			Name: r.aeroCluster.Name, Namespace: r.aeroCluster.Namespace,
		}, newAeroCluster,
	); err != nil {
		return nil, err
	}

	rackFound := false

	for idx := range newAeroCluster.Status.RackConfig.Racks {
		rackStatus = newAeroCluster.Status.RackConfig.Racks[idx]
		if rackStatus.ID == rackState.Rack.ID {
			rackFound = true
			break
		}
	}

	if !rackFound {
		r.Log.Info("Could not find rack status, skipping namespace device handling", "ID", rackState.Rack.ID)
		return nil, nil
	}

	for _, specNamespace := range rackState.Rack.AerospikeConfig.Value["namespaces"].([]interface{}) {
		namespaceFound := false

		for _, statusNamespace := range rackStatus.AerospikeConfig.Value["namespaces"].([]interface{}) {
			if specNamespace.(map[string]interface{})["name"] != statusNamespace.(map[string]interface{})["name"] {
				continue
			}

			namespaceFound = true
			specStorage := specNamespace.(map[string]interface{})["storage-engine"].(map[string]interface{})
			statusStorage := statusNamespace.(map[string]interface{})["storage-engine"].(map[string]interface{})

			var specDevices []string

			statusDevices := sets.Set[string]{}

			if specStorage["devices"] != nil {
				for _, specDeviceInterface := range specStorage["devices"].([]interface{}) {
					specDevices = append(specDevices, strings.Fields(specDeviceInterface.(string))...)
				}
			}

			if statusStorage["devices"] != nil {
				for _, statusDeviceInterface := range statusStorage["devices"].([]interface{}) {
					statusDevices.Insert(strings.Fields(statusDeviceInterface.(string))...)
				}
			}

			for _, specDevice := range specDevices {
				if !statusDevices.Has(specDevice) {
					r.Log.Info(
						"Device is added in namespace",
					)

					deviceName := getVolumeNameFromDevicePath(rackState.Rack.Storage.Volumes, specDevice)
					volumes = append(volumes, deviceName)
				}
			}

			break
		}

		if !namespaceFound {
			r.Log.Info(
				"Namespace added",
			)

			specStorage := specNamespace.(map[string]interface{})["storage-engine"].(map[string]interface{})
			if specStorage["type"] == "device" && specStorage["devices"] != nil {
				var specDevices []string
				for _, specDeviceInterface := range specStorage["devices"].([]interface{}) {
					specDevices = append(specDevices, strings.Fields(specDeviceInterface.(string))...)
				}

				for _, specDevice := range specDevices {
					deviceName := getVolumeNameFromDevicePath(rackState.Rack.Storage.Volumes, specDevice)
					volumes = append(volumes, deviceName)
				}
			}
		}
	}

	return volumes, nil
}

func (r *SingleClusterReconciler) handleNSOrDeviceAddition(volumes []string, podName string) RestartType {
	podStatus := r.aeroCluster.Status.Pods[podName]

	for _, volume := range volumes {
		r.Log.Info(
			"Checking dirty volumes list", "device", volume, "podname", podName,
		)

		if utils.ContainsString(podStatus.DirtyVolumes, volume) {
			return podRestart
		}
	}

	return quickRestart
}

func getVolumeNameFromDevicePath(volumes []asdbv1.VolumeSpec, s string) string {
	for idx := range volumes {
		if volumes[idx].Aerospike.Path == s {
			return volumes[idx].Name
		}
	}

	return ""
}

func (r *SingleClusterReconciler) deleteFileStorage(pod *corev1.Pod, fileName string) error {
	cmd := []string{
		"bash", "-c", fmt.Sprintf(
			"rm -rf %s",
			fileName,
		),
	}
	r.Log.Info(
		"Deleting file", "file", fileName, "cmd", cmd, "podname", pod.Name,
	)

	stdout, stderr, err := utils.Exec(pod, asdbv1.AerospikeServerContainerName, cmd, r.KubeClient, r.KubeConfig)

	if err != nil {
		r.Log.V(1).Info(
			"File deletion failed", "err", err, "podName", pod.Name, "stdout",
			stdout, "stderr", stderr,
		)

		return fmt.Errorf("error deleting file %v", err)
	}

	return nil
}

func (r *SingleClusterReconciler) getConfigMap(rackID int) (*corev1.ConfigMap, error) {
	cmName := getNamespacedNameForSTSConfigMap(r.aeroCluster, rackID)
	confMap := &corev1.ConfigMap{}

	if err := r.Client.Get(context.TODO(), cmName, confMap); err != nil {
		return nil, err
	}

	return confMap, nil
}

func (r *SingleClusterReconciler) handleDynamicConfigChange(rackState *RackState) ([]string, error) {
	var rackStatus asdbv1.Rack

	asConfCmds := make([]string, 0)

	for idx := range r.aeroCluster.Status.RackConfig.Racks {
		if r.aeroCluster.Status.RackConfig.Racks[idx].ID == rackState.Rack.ID {
			rackStatus = r.aeroCluster.Status.RackConfig.Racks[idx]
		}
	}

	version := strings.Split(r.aeroCluster.Spec.Image, ":")

	asConfStatus, err := asconfig.NewMapAsConfig(r.Log, version[1], rackStatus.AerospikeConfig.Value)
	if err != nil {
		return asConfCmds, fmt.Errorf("failed to load config map by lib: %v", err)
	}

	asConfSpec, err := asconfig.NewMapAsConfig(r.Log, version[1], rackState.Rack.AerospikeConfig.Value)
	if err != nil {
		return asConfCmds, fmt.Errorf("failed to load config map by lib: %v", err)
	}

	flatStatusConf := *asConfStatus.GetFlatMap()
	flatSpecConf := *asConfSpec.GetFlatMap()

	specToStatusDiffs := asconfig.ConfDiff(r.Log, flatSpecConf, flatStatusConf, true, false, true, version[1])
	r.Log.Info("print diff", "difference", fmt.Sprintf("%v", specToStatusDiffs))

	if len(specToStatusDiffs) > 1 {
		r.Log.V(1).Info("Multiple config change in single go is not supported,"+
			"falling back to rolling restart if needed", "diff", fmt.Sprintf("%v", specToStatusDiffs))

		return asConfCmds, nil
	}

	dynamic, _ := asconfig.GetDynamic("6.4.0")
	r.Log.Info("printing dynamic values", "dynamic", dynamic)

	for diff, value := range specToStatusDiffs {
		isDynamic := isFieldDynamic(dynamic, diff)
		r.Log.Info("isDynamic", "isDynamic", isDynamic)

		if !isDynamic {
			r.Log.Info("Static field has been changed, cannot change config dynamically", "key", diff)
			return asConfCmds, nil
		}

		if fmt.Sprintf("%T", value) == "[]string" {
			if statusValue, ok := flatStatusConf[diff]; ok {
				statusSet := sets.NewString(statusValue.([]string)...)
				diffSet := sets.NewString(value.([]string)...)

				if len(statusSet.Difference(diffSet)) > 0 {
					r.Log.Info("Can not remove value from list dynamically", "key", diff,
						"statusset", fmt.Sprint(statusSet.List()), "diffSet", fmt.Sprint(diffSet.List()))
					return asConfCmds, nil
				}
			}
		}
	}

	for diff, value := range specToStatusDiffs {
		r.Log.Info("creating command", "diff", diff, "value", value)

		cmds, err := asconfig.CreateASConfCommand(diff, value)
		if err != nil {
			return asConfCmds, fmt.Errorf("failed to create asconfig command: %v", err)
		}

		asConfCmds = append(asConfCmds, cmds...)
	}

	r.Log.Info("printing commands", "asConfCmds", fmt.Sprintf("%v", asConfCmds))
	// run asinfo command list in server

	return asConfCmds, nil
}

func isFieldDynamic(dynamic map[string]bool, diff string) bool {
	var key string

	tokens := strings.Split(diff, ".")
	for _, token := range tokens {
		if token[0] == '{' && token[len(token)-1] == '}' {
			key += "_."
		} else {
			key = key + token + "."
		}
	}

	key = strings.TrimSuffix(key, ".")
	if strings.Contains(key, "replication-factor") {
		return true
	}

	return dynamic[key]
}<|MERGE_RESOLUTION|>--- conflicted
+++ resolved
@@ -59,19 +59,12 @@
 }
 
 // Fetching RestartType of all pods, based on the operation being performed.
-<<<<<<< HEAD
-func (r *SingleClusterReconciler) getRollingRestartTypeMap(rackState *RackState) (
+func (r *SingleClusterReconciler) getRollingRestartTypeMap(rackState *RackState, ignorablePodNames sets.Set[string]) (
 	restartTypeMap map[string]RestartType, dynamicCmds []string, err error) {
 	var (
 		addedNSDevices          []string
 		onlyDynamicConfigChange bool
 	)
-=======
-func (r *SingleClusterReconciler) getRollingRestartTypeMap(
-	rackState *RackState, pods []*corev1.Pod, ignorablePodNames sets.Set[string],
-) (map[string]RestartType, error) {
-	var addedNSDevices []string
->>>>>>> 2961cb32
 
 	restartTypeMap = make(map[string]RestartType)
 
@@ -93,10 +86,9 @@
 		}
 
 		podStatus := r.aeroCluster.Status.Pods[pods[idx].Name]
-<<<<<<< HEAD
 		if podStatus.AerospikeConfigHash != requiredConfHash {
 			if addedNSDevices == nil {
-				// Fetching all block devices that has been added in namespaces.
+				// Fetching all block devices that have been added in namespaces.
 				addedNSDevices, err = r.getNSAddedDevices(rackState)
 				if err != nil {
 					return nil, nil, err
@@ -109,13 +101,6 @@
 				if err != nil {
 					return nil, nil, err
 				}
-=======
-		if addedNSDevices == nil && podStatus.AerospikeConfigHash != requiredConfHash {
-			// Fetching all block devices that have been added in namespaces.
-			addedNSDevices, err = r.getNSAddedDevices(rackState)
-			if err != nil {
-				return nil, err
->>>>>>> 2961cb32
 			}
 		}
 
