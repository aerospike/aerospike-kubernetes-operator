--- conflicted
+++ resolved
@@ -88,13 +88,8 @@
 	restartType := noRestart
 
 	// AerospikeConfig nil means status not updated yet
-<<<<<<< HEAD
 	if r.IsStatusEmpty() {
-		return restartType, nil
-=======
-	if r.aeroCluster.Status.AerospikeConfig == nil {
 		return restartType
->>>>>>> 9ec68420
 	}
 
 	requiredConfHash := confMap.Data[aerospikeConfHashFileName]
