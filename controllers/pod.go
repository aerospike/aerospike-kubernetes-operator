package controllers

import (
	"context"
	"encoding/json"
	"fmt"
	"net"
	"strconv"
	"strings"
	"time"

	appsv1 "k8s.io/api/apps/v1"
	corev1 "k8s.io/api/core/v1"
	"k8s.io/apimachinery/pkg/labels"
	"k8s.io/apimachinery/pkg/types"
	"k8s.io/apimachinery/pkg/util/intstr"
	"k8s.io/apimachinery/pkg/util/sets"
	"k8s.io/client-go/util/retry"
	"sigs.k8s.io/controller-runtime/pkg/client"

	asdbv1 "github.com/aerospike/aerospike-kubernetes-operator/api/v1"
	"github.com/aerospike/aerospike-kubernetes-operator/pkg/jsonpatch"
	"github.com/aerospike/aerospike-kubernetes-operator/pkg/utils"
	lib "github.com/aerospike/aerospike-management-lib"
	"github.com/aerospike/aerospike-management-lib/asconfig"
)

// RestartType is the type of pod restart to use.
type RestartType int

const (
	// noRestart needed.
	noRestart RestartType = iota

	// noRestartUpdateConf indicates that restart is not needed but conf file has to be updated.
	noRestartUpdateConf

	// podRestart indicates that restart requires a restart of the pod.
	podRestart

	// quickRestart indicates that only Aerospike service can be restarted.
	quickRestart
)

// mergeRestartType generates the updated restart type based on precedence.
// podRestart > quickRestart > noRestartUpdateConf > noRestart
func mergeRestartType(current, incoming RestartType) RestartType {
	if current == podRestart || incoming == podRestart {
		return podRestart
	}

	if current == quickRestart || incoming == quickRestart {
		return quickRestart
	}

	if current == noRestartUpdateConf || incoming == noRestartUpdateConf {
		return noRestartUpdateConf
	}

	return noRestart
}

// Fetching RestartType of all pods, based on the operation being performed.
func (r *SingleClusterReconciler) getRollingRestartTypeMap(rackState *RackState, ignorablePodNames sets.Set[string]) (
	restartTypeMap map[string]RestartType, dynamicConfDiffPerPod map[string]asconfig.DynamicConfigMap, err error) {
	var addedNSDevices []string

	restartTypeMap = make(map[string]RestartType)
	dynamicConfDiffPerPod = make(map[string]asconfig.DynamicConfigMap)

	pods, err := r.getOrderedRackPodList(rackState.Rack.ID)
	if err != nil {
		return nil, nil, fmt.Errorf("failed to list pods: %v", err)
	}

	confMap, err := r.getConfigMap(rackState.Rack.ID)
	if err != nil {
		return nil, nil, err
	}

	blockedK8sNodes := sets.NewString(r.aeroCluster.Spec.K8sNodeBlockList...)
	requiredConfHash := confMap.Data[aerospikeConfHashFileName]

	for idx := range pods {
		if ignorablePodNames.Has(pods[idx].Name) {
			continue
		}

		if blockedK8sNodes.Has(pods[idx].Spec.NodeName) {
			r.Log.Info("Pod found in blocked nodes list, will be migrated to a different node",
				"podName", pods[idx].Name)

			restartTypeMap[pods[idx].Name] = podRestart

			continue
		}

		podStatus := r.aeroCluster.Status.Pods[pods[idx].Name]
		if podStatus.AerospikeConfigHash != requiredConfHash {
			if addedNSDevices == nil {
				// Fetching all block devices that have been added in namespaces.
				addedNSDevices, err = r.getNSAddedDevices(rackState)
				if err != nil {
					return nil, nil, err
				}
			}

			serverContainer := getContainer(pods[idx].Spec.Containers, asdbv1.AerospikeServerContainerName)

			version, err := asdbv1.GetImageVersion(serverContainer.Image)
			if err != nil {
				return nil, nil, err
			}

			v, err := lib.CompareVersions(version, "7.0.0")
			if err != nil {
				return nil, nil, err
			}

			// If version >= 7.0.0, then we can update config dynamically.
			if v >= 0 {
				// If dynamic commands have failed in previous retry, then we should not try to update config dynamically.
				if !podStatus.DynamicConfigFailed {
					// Fetching all dynamic config change.
					dynamicConfDiffPerPod[pods[idx].Name], err = r.handleDynamicConfigChange(rackState, pods[idx], version)
					if err != nil {
						return nil, nil, err
					}
				}
			} else {
				r.Log.Info("Dynamic config change not supported for version < 7.0.0", "currentVersion", version)
			}
		}

		restartTypeMap[pods[idx].Name] = r.getRollingRestartTypePod(rackState, pods[idx], confMap, addedNSDevices,
			len(dynamicConfDiffPerPod[pods[idx].Name]) > 0)

		if podStatus.DynamicConfigFailed {
			restartTypeMap[pods[idx].Name] = mergeRestartType(restartTypeMap[pods[idx].Name], quickRestart)
		}
	}

	return restartTypeMap, dynamicConfDiffPerPod, nil
}

func (r *SingleClusterReconciler) getRollingRestartTypePod(
	rackState *RackState, pod *corev1.Pod, confMap *corev1.ConfigMap,
	addedNSDevices []string, onlyDynamicConfigChange bool,
) RestartType {
	restartType := noRestart

	// AerospikeConfig nil means status not updated yet
	if r.IsStatusEmpty() {
		return restartType
	}

	requiredConfHash := confMap.Data[aerospikeConfHashFileName]
	requiredNetworkPolicyHash := confMap.Data[networkPolicyHashFileName]
	requiredPodSpecHash := confMap.Data[podSpecHashFileName]

	podStatus := r.aeroCluster.Status.Pods[pod.Name]

	// Check if aerospikeConfig is updated
	if podStatus.AerospikeConfigHash != requiredConfHash {
		podRestartType := quickRestart
		// checking if volumes added in namespace is part of dirtyVolumes.
		// if yes, then podRestart is needed.
		if len(addedNSDevices) > 0 {
			podRestartType = r.handleNSOrDeviceAddition(addedNSDevices, pod.Name)
		} else if onlyDynamicConfigChange {
			// If only dynamic config change is there, then we can update config dynamically.
			podRestartType = noRestartUpdateConf
		}

		restartType = mergeRestartType(restartType, podRestartType)

		r.Log.Info(
			"AerospikeConfig changed. Need rolling restart or update config dynamically",
			"requiredHash", requiredConfHash,
			"currentHash", podStatus.AerospikeConfigHash,
		)
	}

	// Check if networkPolicy is updated
	if podStatus.NetworkPolicyHash != requiredNetworkPolicyHash {
		restartType = mergeRestartType(restartType, quickRestart)

		r.Log.Info(
			"Aerospike network policy changed. Need rolling restart",
			"requiredHash", requiredNetworkPolicyHash,
			"currentHash", podStatus.NetworkPolicyHash,
		)
	}

	// Check if podSpec is updated
	if podStatus.PodSpecHash != requiredPodSpecHash {
		restartType = mergeRestartType(restartType, podRestart)

		r.Log.Info(
			"Aerospike pod spec changed. Need rolling restart",
			"requiredHash", requiredPodSpecHash,
			"currentHash", podStatus.PodSpecHash,
		)
	}

	// Check if rack storage is updated
	if r.isRackStorageUpdatedInAeroCluster(rackState, pod) {
		restartType = mergeRestartType(restartType, podRestart)

		r.Log.Info("Aerospike rack storage changed. Need rolling restart")
	}

	if r.isReadinessPortUpdated(pod) {
		restartType = mergeRestartType(restartType, podRestart)

		r.Log.Info("Aerospike readiness tcp port changed. Need rolling restart",
			"newTCPPort", r.getReadinessProbe().TCPSocket.String())
	}

	return restartType
}

func (r *SingleClusterReconciler) rollingRestartPods(
	rackState *RackState, podsToRestart []*corev1.Pod, ignorablePodNames sets.Set[string],
	restartTypeMap map[string]RestartType,
) reconcileResult {
	failedPods, activePods := getFailedAndActivePods(podsToRestart)

	// If already dead node (failed pod) then no need to check node safety, migration
	if len(failedPods) != 0 {
		r.Log.Info("Restart failed pods", "pods", getPodNames(failedPods))

		if res := r.restartPods(rackState, failedPods, restartTypeMap); !res.isSuccess {
			return res
		}
	}

	if len(activePods) != 0 {
		r.Log.Info("Restart active pods", "pods", getPodNames(activePods))

		if res := r.waitForMultipleNodesSafeStopReady(activePods, ignorablePodNames); !res.isSuccess {
			return res
		}

		if res := r.restartPods(rackState, activePods, restartTypeMap); !res.isSuccess {
			return res
		}
	}

	return reconcileSuccess()
}

func (r *SingleClusterReconciler) restartASDOrUpdateAerospikeConf(podName string,
	operation RestartType) error {
	rackID, err := utils.GetRackIDFromPodName(podName)
	if err != nil {
		return fmt.Errorf(
			"failed to get rackID for the pod %s", podName,
		)
	}

	podNamespacedName := types.NamespacedName{
		Name:      podName,
		Namespace: r.aeroCluster.Namespace,
	}

	cmName := utils.GetNamespacedNameForSTSOrConfigMap(r.aeroCluster, *rackID)
	initBinary := "/etc/aerospike/akoinit"

	var subCommand string

	switch operation {
	case noRestart, podRestart:
		return fmt.Errorf("invalid operation for akoinit")
	case quickRestart:
		subCommand = "quick-restart"
	case noRestartUpdateConf:
		subCommand = "update-conf"
	}

	cmd := []string{
		initBinary,
		subCommand,
		"--cm-name",
		cmName.Name,
		"--cm-namespace",
		cmName.Namespace,
	}

	// Quick restart attempt should not take significant time.
	// Therefore, it's ok to block the operator on the quick restart attempt.
	stdout, stderr, err := utils.Exec(
		podNamespacedName, asdbv1.AerospikeServerContainerName, cmd, r.KubeClient,
		r.KubeConfig,
	)
	if err != nil {
		if strings.Contains(err.Error(), initBinary+": no such file or directory") {
			cmd := []string{
				"bash",
				"/etc/aerospike/refresh-cmap-restart-asd.sh",
				cmName.Namespace,
				cmName.Name,
			}

			// Quick restart attempt should not take significant time.
			// Therefore, it's ok to block the operator on the quick restart attempt.
			stdout, stderr, err = utils.Exec(
				podNamespacedName, asdbv1.AerospikeServerContainerName, cmd, r.KubeClient,
				r.KubeConfig,
			)

			if err != nil {
				r.Log.V(1).Info(
					"Failed warm restart", "err", err, "podName", podNamespacedName.Name, "stdout",
					stdout, "stderr", stderr,
				)

				return err
			}
		} else {
			r.Log.V(1).Info(
				"Failed to perform", "operation", subCommand, "err", err, "podName", podNamespacedName.Name, "stdout",
				stdout, "stderr", stderr,
			)

			return err
		}
	}

	if subCommand == "quick-restart" {
		r.Recorder.Eventf(
			r.aeroCluster, corev1.EventTypeNormal, "PodWarmRestarted",
			"[rack-%d] Restarted Pod %s", *rackID, podNamespacedName.Name,
		)
		r.Log.V(1).Info("Pod warm restarted", "podName", podNamespacedName.Name)
	} else {
		r.Recorder.Eventf(
			r.aeroCluster, corev1.EventTypeNormal, "PodConfUpdated",
			"[rack-%d] Updated Pod %s", *rackID, podNamespacedName.Name,
		)
		r.Log.V(1).Info("Pod conf updated", "podName", podNamespacedName.Name)
	}

	return nil
}

func (r *SingleClusterReconciler) restartPods(
	rackState *RackState, podsToRestart []*corev1.Pod, restartTypeMap map[string]RestartType,
) reconcileResult {
	// For each block volume removed from a namespace, pod status dirtyVolumes is appended with that volume name.
	// For each file removed from a namespace, it is deleted right away.
	if err := r.handleNSOrDeviceRemoval(rackState, podsToRestart); err != nil {
		return reconcileError(err)
	}

	restartedPods := make([]*corev1.Pod, 0, len(podsToRestart))
	blockedK8sNodes := sets.NewString(r.aeroCluster.Spec.K8sNodeBlockList...)

	for idx := range podsToRestart {
		pod := podsToRestart[idx]
		// Check if this pod needs restart
		restartType := restartTypeMap[pod.Name]

		if restartType == quickRestart {
<<<<<<< HEAD
			// If ASD restart fails then go ahead and restart the pod
			if err := r.restartASDOrUpdateAerospikeConf(pod.Name, quickRestart); err == nil {
=======
			// If ASD restart fails, then go ahead and restart the pod
			if err := r.restartASDInPod(rackState, pod); err == nil {
>>>>>>> be63a71d
				continue
			}
		}

		if blockedK8sNodes.Has(pod.Spec.NodeName) {
			r.Log.Info("Pod found in blocked nodes list, deleting corresponding local PVCs if any",
				"podName", pod.Name)

			if err := r.deleteLocalPVCs(rackState, pod); err != nil {
				return reconcileError(err)
			}
		}

		if err := r.Client.Delete(context.TODO(), pod); err != nil {
			r.Log.Error(err, "Failed to delete pod")
			return reconcileError(err)
		}

		restartedPods = append(restartedPods, pod)

		r.Log.V(1).Info("Pod deleted", "podName", pod.Name)
	}

	if len(restartedPods) > 0 {
		return r.ensurePodsRunningAndReady(restartedPods)
	}

	return reconcileSuccess()
}

func (r *SingleClusterReconciler) updatePod(podName string) error {
	r.Log.Info("Updating pod", "pod", podName)

	if err := r.restartASDOrUpdateAerospikeConf(podName, noRestartUpdateConf); err != nil {
		return err
	}

	r.Log.V(1).Info("Pod Updated", "podName", podName)

	return nil
}

func (r *SingleClusterReconciler) ensurePodsRunningAndReady(podsToCheck []*corev1.Pod) reconcileResult {
	podNames := getPodNames(podsToCheck)
	readyPods := map[string]bool{}

	const (
		maxRetries    = 6
		retryInterval = time.Second * 10
	)

	for i := 0; i < maxRetries; i++ {
		r.Log.V(1).Info("Waiting for pods to be ready after delete", "pods", podNames)

		for _, pod := range podsToCheck {
			if readyPods[pod.Name] {
				continue
			}

			r.Log.V(1).Info(
				"Waiting for pod to be ready", "podName", pod.Name,
				"status", pod.Status.Phase, "DeletionTimestamp",
				pod.DeletionTimestamp,
			)

			updatedPod := &corev1.Pod{}
			podName := types.NamespacedName{Name: pod.Name, Namespace: pod.Namespace}

			if err := r.Client.Get(context.TODO(), podName, updatedPod); err != nil {
				return reconcileError(err)
			}

			if err := utils.CheckPodFailed(updatedPod); err != nil {
				return reconcileError(err)
			}

			if !utils.IsPodRunningAndReady(updatedPod) {
				break
			}

			readyPods[pod.Name] = true

			r.Log.Info("Pod is restarted", "podName", updatedPod.Name)
			r.Recorder.Eventf(
				r.aeroCluster, corev1.EventTypeNormal, "PodRestarted",
				"[rack-%s] Restarted Pod %s", pod.Labels[asdbv1.AerospikeRackIDLabel], pod.Name,
			)
		}

		if len(readyPods) == len(podsToCheck) {
			r.Log.Info(
				"Pods are running and ready", "pods",
				podNames,
			)

			return reconcileSuccess()
		}

		time.Sleep(retryInterval)
	}

	r.Log.Info(
		"Timed out waiting for pods to come up", "pods",
		podNames,
	)

	return reconcileRequeueAfter(10)
}

func getFailedAndActivePods(pods []*corev1.Pod) (failedPods, activePods []*corev1.Pod) {
	for idx := range pods {
		pod := pods[idx]

		if err := utils.CheckPodFailed(pod); err != nil {
			failedPods = append(failedPods, pod)
			continue
		}

		activePods = append(activePods, pod)
	}

	return failedPods, activePods
}

func getNonIgnorablePods(pods []*corev1.Pod, ignorablePodNames sets.Set[string],
) []*corev1.Pod {
	nonIgnorablePods := make([]*corev1.Pod, 0, len(pods))

	for idx := range pods {
		pod := pods[idx]
		if ignorablePodNames.Has(pod.Name) {
			continue
		}

		nonIgnorablePods = append(nonIgnorablePods, pod)
	}

	return nonIgnorablePods
}

func (r *SingleClusterReconciler) safelyDeletePodsAndEnsureImageUpdated(
	rackState *RackState, podsToUpdate []*corev1.Pod, ignorablePodNames sets.Set[string],
) reconcileResult {
	failedPods, activePods := getFailedAndActivePods(podsToUpdate)

	// If already dead node (failed pod) then no need to check node safety, migration
	if len(failedPods) != 0 {
		r.Log.Info("Restart failed pods with updated container image", "pods", getPodNames(failedPods))

		if res := r.deletePodAndEnsureImageUpdated(rackState, failedPods); !res.isSuccess {
			return res
		}
	}

	if len(activePods) != 0 {
		r.Log.Info("Restart active pods with updated container image", "pods", getPodNames(activePods))

		if res := r.waitForMultipleNodesSafeStopReady(activePods, ignorablePodNames); !res.isSuccess {
			return res
		}

		if res := r.deletePodAndEnsureImageUpdated(rackState, activePods); !res.isSuccess {
			return res
		}
	}

	return reconcileSuccess()
}

func (r *SingleClusterReconciler) deletePodAndEnsureImageUpdated(
	rackState *RackState, podsToUpdate []*corev1.Pod,
) reconcileResult {
	// For each block volume removed from a namespace, pod status dirtyVolumes is appended with that volume name.
	// For each file removed from a namespace, it is deleted right away.
	if err := r.handleNSOrDeviceRemoval(rackState, podsToUpdate); err != nil {
		return reconcileError(err)
	}

	blockedK8sNodes := sets.NewString(r.aeroCluster.Spec.K8sNodeBlockList...)

	// Delete pods
	for _, pod := range podsToUpdate {
		if blockedK8sNodes.Has(pod.Spec.NodeName) {
			r.Log.Info("Pod found in blocked nodes list, deleting corresponding local PVCs if any",
				"podName", pod.Name)

			if err := r.deleteLocalPVCs(rackState, pod); err != nil {
				return reconcileError(err)
			}
		}

		if err := r.Client.Delete(context.TODO(), pod); err != nil {
			return reconcileError(err)
		}

		r.Log.V(1).Info("Pod deleted", "podName", pod.Name)
		r.Recorder.Eventf(
			r.aeroCluster, corev1.EventTypeNormal, "PodWaitUpdate",
			"[rack-%d] Waiting to update Pod %s", rackState.Rack.ID, pod.Name,
		)
	}

	return r.ensurePodsImageUpdated(podsToUpdate)
}

func (r *SingleClusterReconciler) ensurePodsImageUpdated(podsToCheck []*corev1.Pod) reconcileResult {
	podNames := getPodNames(podsToCheck)
	updatedPods := sets.Set[string]{}

	const (
		maxRetries    = 6
		retryInterval = time.Second * 10
	)

	for i := 0; i < maxRetries; i++ {
		r.Log.V(1).Info(
			"Waiting for pods to be ready after delete", "pods", podNames,
		)

		for _, pod := range podsToCheck {
			if updatedPods.Has(pod.Name) {
				continue
			}

			r.Log.V(1).Info(
				"Waiting for pod to be ready", "podName", pod.Name,
			)

			updatedPod := &corev1.Pod{}
			podName := types.NamespacedName{Name: pod.Name, Namespace: pod.Namespace}

			if err := r.Client.Get(context.TODO(), podName, updatedPod); err != nil {
				return reconcileError(err)
			}

			if err := utils.CheckPodFailed(updatedPod); err != nil {
				return reconcileError(err)
			}

			if !r.isPodUpgraded(updatedPod) {
				break
			}

			updatedPods.Insert(pod.Name)

			r.Log.Info("Pod is upgraded/downgraded", "podName", pod.Name)
		}

		if len(updatedPods) == len(podsToCheck) {
			r.Log.Info("Pods are upgraded/downgraded", "pod", podNames)
			return reconcileSuccess()
		}

		time.Sleep(retryInterval)
	}

	r.Log.Info(
		"Timed out waiting for pods to come up with new image", "pods",
		podNames,
	)

	return reconcileRequeueAfter(10)
}

// cleanupPods checks pods and status before scale-up to detect and fix any
// status anomalies.
func (r *SingleClusterReconciler) cleanupPods(
	podNames []string, rackState *RackState,
) error {
	r.Log.Info("Removing pvc for removed pods", "pods", podNames)

	// Delete PVCs if cascadeDelete
	pvcItems, err := r.getPodsPVCList(podNames, rackState.Rack.ID)
	if err != nil {
		return fmt.Errorf("could not find pvc for pods %v: %v", podNames, err)
	}

	storage := rackState.Rack.Storage
	if err = r.removePVCs(&storage, pvcItems); err != nil {
		return fmt.Errorf("could not cleanup pod PVCs: %v", err)
	}

	var needStatusCleanup []string

	clusterPodList, err := r.getClusterPodList()
	if err != nil {
		return fmt.Errorf("could not cleanup pod PVCs: %v", err)
	}

	podNameSet := sets.NewString(podNames...)

	for _, podName := range podNames {
		// Clear references to this pod in the running cluster.
		for idx := range clusterPodList.Items {
			np := &clusterPodList.Items[idx]
			if !utils.IsPodRunningAndReady(np) {
				r.Log.Info(
					"Pod is not running and ready. Skip clearing from tipHostnames.",
					"pod", np.Name, "host to clear", podNames,
				)

				continue
			}

			if podNameSet.Has(np.Name) {
				// Skip running info commands on pods which are being cleaned
				// up.
				continue
			}

			// TODO: We remove node from the end. Nodes will not have seed of successive nodes
			// So this will be no op.
			// We should tip in all nodes the same seed list,
			// then only this will have any impact. Is it really necessary?

			// TODO: tip after scale-up and create
			// All nodes from other rack
			r.Log.Info(
				"About to remove host from tipHostnames and reset alumni in pod...",
				"pod to remove", podName, "remove and reset on pod", np.Name,
			)

			if err := r.tipClearHostname(np, podName); err != nil {
				r.Log.V(2).Info("Failed to tipClear", "hostName", podName, "from the pod", np.Name)
			}

			if err := r.alumniReset(np); err != nil {
				r.Log.V(2).Info(fmt.Sprintf("Failed to reset alumni for the pod %s", np.Name))
			}
		}

		// Try to delete corresponding pod service if it was created
		if r.aeroCluster.Spec.PodSpec.MultiPodPerHost {
			// Remove service for pod
			// TODO: make it more robust, what if it fails
			if err := r.deletePodService(
				podName, r.aeroCluster.Namespace,
			); err != nil {
				return err
			}
		}

		if _, ok := r.aeroCluster.Status.Pods[podName]; ok {
			needStatusCleanup = append(needStatusCleanup, podName)
		}
	}

	if len(needStatusCleanup) > 0 {
		r.Log.Info("Removing pod status for dangling pods", "pods", podNames)

		if err := r.removePodStatus(needStatusCleanup); err != nil {
			return fmt.Errorf("could not cleanup pod status: %v", err)
		}
	}

	return nil
}

// removePodStatus removes podNames from the cluster's pod status.
// Assumes the pods are not running so that the no concurrent update to this pod status is possible.
func (r *SingleClusterReconciler) removePodStatus(podNames []string) error {
	if len(podNames) == 0 {
		return nil
	}

	patches := make([]jsonpatch.PatchOperation, 0, len(podNames))

	for _, podName := range podNames {
		patch := jsonpatch.PatchOperation{
			Operation: "remove",
			Path:      "/status/pods/" + podName,
		}
		patches = append(patches, patch)
	}

	return r.patchPodStatus(context.TODO(), patches)
}

func (r *SingleClusterReconciler) cleanupDanglingPodsRack(sts *appsv1.StatefulSet, rackState *RackState) error {
	// Clean up any dangling resources associated with the new pods.
	// This implements a safety net to protect scale up against failed cleanup operations when cluster
	// is scaled down.
	var danglingPods []string

	// Find dangling pods in pods
	for podName := range r.aeroCluster.Status.Pods {
		rackID, err := utils.GetRackIDFromPodName(podName)
		if err != nil {
			return fmt.Errorf(
				"failed to get rackID for the pod %s", podName,
			)
		}

		if *rackID != rackState.Rack.ID {
			// This pod is from other rack, so skip it
			continue
		}

		ordinal, err := getSTSPodOrdinal(podName)
		if err != nil {
			return fmt.Errorf("invalid pod name: %s", podName)
		}

		if *ordinal >= *sts.Spec.Replicas {
			danglingPods = append(danglingPods, podName)
		}
	}

	if len(danglingPods) > 0 {
		if err := r.cleanupPods(danglingPods, rackState); err != nil {
			return fmt.Errorf("failed dangling pod cleanup: %v", err)
		}
	}

	return nil
}

// getIgnorablePods returns pods:
// 1. From racksToDelete that are currently not running and can be ignored in stability checks.
// 2. Failed/pending pods from the configuredRacks identified using maxIgnorablePods field and
// can be ignored from stability checks.
func (r *SingleClusterReconciler) getIgnorablePods(racksToDelete []asdbv1.Rack, configuredRacks []RackState) (
	sets.Set[string], error,
) {
	ignorablePodNames := sets.Set[string]{}

	for rackIdx := range racksToDelete {
		rackPods, err := r.getRackPodList(racksToDelete[rackIdx].ID)
		if err != nil {
			return nil, err
		}

		for podIdx := range rackPods.Items {
			pod := rackPods.Items[podIdx]
			if !utils.IsPodRunningAndReady(&pod) {
				ignorablePodNames.Insert(pod.Name)
			}
		}
	}

	for idx := range configuredRacks {
		rack := &configuredRacks[idx]

		failedAllowed, _ := intstr.GetScaledValueFromIntOrPercent(
			r.aeroCluster.Spec.RackConfig.MaxIgnorablePods, rack.Size, false,
		)

		podList, err := r.getRackPodList(rack.Rack.ID)
		if err != nil {
			return nil, err
		}

		var (
			failedPod  []string
			pendingPod []string
		)

		for podIdx := range podList.Items {
			pod := &podList.Items[podIdx]

			if !utils.IsPodRunningAndReady(pod) {
				if utils.IsPodReasonUnschedulable(pod) {
					pendingPod = append(pendingPod, pod.Name)
					continue
				}

				failedPod = append(failedPod, pod.Name)
			}
		}

		// prepend pendingPod to failedPod
		failedPod = append(pendingPod, failedPod...)

		for podIdx := range failedPod {
			if failedAllowed <= 0 {
				break
			}

			ignorablePodNames.Insert(failedPod[podIdx])
			failedAllowed--
		}
	}

	return ignorablePodNames, nil
}
func (r *SingleClusterReconciler) getPodsPVCList(
	podNames []string, rackID int,
) ([]corev1.PersistentVolumeClaim, error) {
	pvcListItems, err := r.getRackPVCList(rackID)
	if err != nil {
		return nil, err
	}

	// https://github.com/kubernetes/kubernetes/issues/72196
	// No regex support in field-selector
	// Can not get pvc having matching podName. Need to check more.
	var newPVCItems []corev1.PersistentVolumeClaim

	for idx := range pvcListItems {
		pvc := pvcListItems[idx]
		for _, podName := range podNames {
			// Get PVC belonging to pod only
			if strings.HasSuffix(pvc.Name, podName) {
				newPVCItems = append(newPVCItems, pvc)
			}
		}
	}

	return newPVCItems, nil
}

func (r *SingleClusterReconciler) getClusterPodList() (
	*corev1.PodList, error,
) {
	// List the pods for this aeroCluster's statefulset
	podList := &corev1.PodList{}
	labelSelector := labels.SelectorFromSet(utils.LabelsForAerospikeCluster(r.aeroCluster.Name))
	listOps := &client.ListOptions{
		Namespace: r.aeroCluster.Namespace, LabelSelector: labelSelector,
	}

	// TODO: Should we add check to get only non-terminating pod? What if it is rolling restart
	if err := r.Client.List(context.TODO(), podList, listOps); err != nil {
		return nil, err
	}

	return podList, nil
}

func (r *SingleClusterReconciler) isAnyPodInImageFailedState(podList []corev1.Pod, ignorablePodNames sets.Set[string],
) bool {
	for idx := range podList {
		pod := &podList[idx]
		if ignorablePodNames.Has(pod.Name) {
			continue
		}

		// TODO: Should we use checkPodFailed or CheckPodImageFailed?
		// scaleDown, rollingRestart should work even if node is crashed
		// If node was crashed due to wrong config then only rollingRestart can bring it back.
		if err := utils.CheckPodImageFailed(pod); err != nil {
			r.Log.Info(
				"AerospikeCluster Pod is in failed state", "podName", pod.Name, "err", err,
			)

			return true
		}
	}

	return false
}

func getFQDNForPod(aeroCluster *asdbv1.AerospikeCluster, host string) string {
	return fmt.Sprintf("%s.%s.%s", host, aeroCluster.Name, aeroCluster.Namespace)
}

// GetEndpointsFromInfo returns the aerospike endpoints as a slice of host:port based on context and addressName passed
// from the info endpointsMap. It returns an empty slice if the access address with addressName is not found in
// endpointsMap.
// E.g. addressName are access, alternate-access
func GetEndpointsFromInfo(
	aeroCtx, addressName string, endpointsMap map[string]string,
) []string {
	addressKeyPrefix := aeroCtx + "."

	if addressName != "" {
		addressKeyPrefix += addressName + "-"
	}

	portStr, ok := endpointsMap[addressKeyPrefix+"port"]
	if !ok {
		return nil
	}

	port, err := strconv.ParseInt(portStr, 10, 32)
	if err != nil || port == 0 {
		return nil
	}

	hostsStr, ok := endpointsMap[addressKeyPrefix+"addresses"]
	if !ok {
		return nil
	}

	hosts := strings.Split(hostsStr, ",")
	endpoints := make([]string, 0, len(hosts))

	for _, host := range hosts {
		endpoints = append(
			endpoints, net.JoinHostPort(host, strconv.Itoa(int(port))),
		)
	}

	return endpoints
}

func getPodNames(pods []*corev1.Pod) []string {
	podNames := make([]string, 0, len(pods))

	for _, pod := range pods {
		podNames = append(podNames, pod.Name)
	}

	return podNames
}

//nolint:gocyclo // for readability
func (r *SingleClusterReconciler) handleNSOrDeviceRemoval(rackState *RackState, podsToRestart []*corev1.Pod) error {
	var (
		rackStatus     asdbv1.Rack
		removedDevices []string
		removedFiles   []string
	)

	rackFound := false

	for idx := range r.aeroCluster.Status.RackConfig.Racks {
		rackStatus = r.aeroCluster.Status.RackConfig.Racks[idx]
		if rackStatus.ID == rackState.Rack.ID {
			rackFound = true
			break
		}
	}

	if !rackFound {
		r.Log.Info("Could not find rack status, skipping namespace device handling", "ID", rackState.Rack.ID)
		return nil
	}

	for _, statusNamespace := range rackStatus.AerospikeConfig.Value["namespaces"].([]interface{}) {
		namespaceFound := false

		for _, specNamespace := range rackState.Rack.AerospikeConfig.Value["namespaces"].([]interface{}) {
			if specNamespace.(map[string]interface{})["name"] != statusNamespace.(map[string]interface{})["name"] {
				continue
			}

			namespaceFound = true
			specStorage := specNamespace.(map[string]interface{})["storage-engine"].(map[string]interface{})
			statusStorage := statusNamespace.(map[string]interface{})["storage-engine"].(map[string]interface{})

			statusDevices := sets.Set[string]{}
			specDevices := sets.Set[string]{}

			if statusStorage["devices"] != nil {
				for _, statusDeviceInterface := range statusStorage["devices"].([]interface{}) {
					statusDevices.Insert(strings.Fields(statusDeviceInterface.(string))...)
				}
			}

			if specStorage["devices"] != nil {
				for _, specDeviceInterface := range specStorage["devices"].([]interface{}) {
					specDevices.Insert(strings.Fields(specDeviceInterface.(string))...)
				}
			}

			removedDevicesPerNS := sets.List(statusDevices.Difference(specDevices))
			for _, removedDevice := range removedDevicesPerNS {
				deviceName := getVolumeNameFromDevicePath(rackStatus.Storage.Volumes, removedDevice)
				r.Log.Info(
					"Device is removed from namespace", "device", deviceName, "namespace",
					specNamespace.(map[string]interface{})["name"],
				)

				removedDevices = append(removedDevices, deviceName)
			}

			statusFiles := sets.Set[string]{}
			specFiles := sets.Set[string]{}

			if statusStorage["files"] != nil {
				for _, statusFileInterface := range statusStorage["files"].([]interface{}) {
					statusFiles.Insert(strings.Fields(statusFileInterface.(string))...)
				}
			}

			if specStorage["files"] != nil {
				for _, specFileInterface := range specStorage["files"].([]interface{}) {
					specFiles.Insert(strings.Fields(specFileInterface.(string))...)
				}
			}

			removedFilesPerNS := sets.List(statusFiles.Difference(specFiles))
			if len(removedFilesPerNS) > 0 {
				removedFiles = append(removedFiles, removedFilesPerNS...)
			}

			var statusMounts []string

			specMounts := sets.Set[string]{}

			if statusNamespace.(map[string]interface{})["index-type"] != nil {
				statusIndex := statusNamespace.(map[string]interface{})["index-type"].(map[string]interface{})
				if statusIndex["mounts"] != nil {
					for _, statusMountInterface := range statusIndex["mounts"].([]interface{}) {
						statusMounts = append(statusMounts, strings.Fields(statusMountInterface.(string))...)
					}
				}
			}

			if specNamespace.(map[string]interface{})["index-type"] != nil {
				specIndex := specNamespace.(map[string]interface{})["index-type"].(map[string]interface{})
				if specIndex["mounts"] != nil {
					for _, specMountInterface := range specIndex["mounts"].([]interface{}) {
						specMounts.Insert(strings.Fields(specMountInterface.(string))...)
					}
				}
			}

			indexMountRemoved := false

			for index, statusMount := range statusMounts {
				statusMounts[index] += "/*"

				if !specMounts.Has(statusMount) {
					indexMountRemoved = true
				}
			}

			if indexMountRemoved {
				removedFiles = append(removedFiles, statusMounts...)
			}

			break
		}

		if !namespaceFound {
			r.Log.Info(
				"Namespace is deleted", "namespace", statusNamespace.(map[string]interface{})["name"],
			)

			statusStorage := statusNamespace.(map[string]interface{})["storage-engine"].(map[string]interface{})

			if statusStorage["devices"] != nil {
				var statusDevices []string
				for _, statusDeviceInterface := range statusStorage["devices"].([]interface{}) {
					statusDevices = append(statusDevices, strings.Fields(statusDeviceInterface.(string))...)
				}

				for _, statusDevice := range statusDevices {
					deviceName := getVolumeNameFromDevicePath(rackStatus.Storage.Volumes, statusDevice)
					removedDevices = append(removedDevices, deviceName)
				}
			}

			if statusStorage["files"] != nil {
				var statusFiles []string
				for _, statusFileInterface := range statusStorage["files"].([]interface{}) {
					statusFiles = append(statusFiles, strings.Fields(statusFileInterface.(string))...)
				}

				removedFiles = append(removedFiles, statusFiles...)
			}

			if statusNamespace.(map[string]interface{})["index-type"] != nil {
				statusIndex := statusNamespace.(map[string]interface{})["index-type"].(map[string]interface{})
				if statusIndex["mounts"] != nil {
					var statusMounts []string
					for _, statusMountInterface := range statusStorage["mounts"].([]interface{}) {
						statusMounts = append(statusMounts, strings.Fields(statusMountInterface.(string))...)
					}

					for index := range statusMounts {
						removedFiles = append(removedFiles, statusMounts[index]+"/*")
					}
				}
			}
		}
	}

	for _, pod := range podsToRestart {
		err := r.handleNSOrDeviceRemovalPerPod(removedDevices, removedFiles, pod.Name)
		if err != nil {
			return err
		}
	}

	return nil
}

func (r *SingleClusterReconciler) handleNSOrDeviceRemovalPerPod(
	removedDevices, removedFiles []string, podName string,
) error {
	podStatus := r.aeroCluster.Status.Pods[podName]

	for _, file := range removedFiles {
		err := r.deleteFileStorage(podName, file)
		if err != nil {
			return err
		}
	}

	if len(removedDevices) > 0 {
		dirtyVolumes := sets.Set[string]{}
		dirtyVolumes.Insert(removedDevices...)
		dirtyVolumes.Insert(podStatus.DirtyVolumes...)

		var patches []jsonpatch.PatchOperation

		patch1 := jsonpatch.PatchOperation{
			Operation: "replace",
			Path:      "/status/pods/" + podName + "/dirtyVolumes",
			Value:     sets.List(dirtyVolumes),
		}
		patches = append(patches, patch1)

		if err := r.patchPodStatus(context.TODO(), patches); err != nil {
			return err
		}
	}

	return nil
}

func (r *SingleClusterReconciler) getNSAddedDevices(rackState *RackState) ([]string, error) {
	var (
		rackStatus asdbv1.Rack
		volumes    []string
	)

	newAeroCluster := &asdbv1.AerospikeCluster{}
	if err := r.Client.Get(
		context.TODO(), types.NamespacedName{
			Name: r.aeroCluster.Name, Namespace: r.aeroCluster.Namespace,
		}, newAeroCluster,
	); err != nil {
		return nil, err
	}

	rackFound := false

	for idx := range newAeroCluster.Status.RackConfig.Racks {
		rackStatus = newAeroCluster.Status.RackConfig.Racks[idx]
		if rackStatus.ID == rackState.Rack.ID {
			rackFound = true
			break
		}
	}

	if !rackFound {
		r.Log.Info("Could not find rack status, skipping namespace device handling", "ID", rackState.Rack.ID)
		return nil, nil
	}

	for _, specNamespace := range rackState.Rack.AerospikeConfig.Value["namespaces"].([]interface{}) {
		namespaceFound := false

		for _, statusNamespace := range rackStatus.AerospikeConfig.Value["namespaces"].([]interface{}) {
			if specNamespace.(map[string]interface{})["name"] != statusNamespace.(map[string]interface{})["name"] {
				continue
			}

			namespaceFound = true
			specStorage := specNamespace.(map[string]interface{})["storage-engine"].(map[string]interface{})
			statusStorage := statusNamespace.(map[string]interface{})["storage-engine"].(map[string]interface{})

			var specDevices []string

			statusDevices := sets.Set[string]{}

			if specStorage["devices"] != nil {
				for _, specDeviceInterface := range specStorage["devices"].([]interface{}) {
					specDevices = append(specDevices, strings.Fields(specDeviceInterface.(string))...)
				}
			}

			if statusStorage["devices"] != nil {
				for _, statusDeviceInterface := range statusStorage["devices"].([]interface{}) {
					statusDevices.Insert(strings.Fields(statusDeviceInterface.(string))...)
				}
			}

			for _, specDevice := range specDevices {
				if !statusDevices.Has(specDevice) {
					r.Log.Info(
						"Device is added in namespace",
					)

					deviceName := getVolumeNameFromDevicePath(rackState.Rack.Storage.Volumes, specDevice)
					volumes = append(volumes, deviceName)
				}
			}

			break
		}

		if !namespaceFound {
			r.Log.Info(
				"Namespace added",
			)

			specStorage := specNamespace.(map[string]interface{})["storage-engine"].(map[string]interface{})
			if specStorage["type"] == "device" && specStorage["devices"] != nil {
				var specDevices []string
				for _, specDeviceInterface := range specStorage["devices"].([]interface{}) {
					specDevices = append(specDevices, strings.Fields(specDeviceInterface.(string))...)
				}

				for _, specDevice := range specDevices {
					deviceName := getVolumeNameFromDevicePath(rackState.Rack.Storage.Volumes, specDevice)
					volumes = append(volumes, deviceName)
				}
			}
		}
	}

	return volumes, nil
}

func (r *SingleClusterReconciler) handleNSOrDeviceAddition(volumes []string, podName string) RestartType {
	podStatus := r.aeroCluster.Status.Pods[podName]

	for _, volume := range volumes {
		r.Log.Info(
			"Checking dirty volumes list", "device", volume, "podname", podName,
		)

		if utils.ContainsString(podStatus.DirtyVolumes, volume) {
			return podRestart
		}
	}

	return quickRestart
}

func getVolumeNameFromDevicePath(volumes []asdbv1.VolumeSpec, s string) string {
	for idx := range volumes {
		if volumes[idx].Aerospike.Path == s {
			return volumes[idx].Name
		}
	}

	return ""
}

func (r *SingleClusterReconciler) deleteFileStorage(podName, fileName string) error {
	cmd := []string{
		"bash", "-c", fmt.Sprintf(
			"rm -rf %s",
			fileName,
		),
	}
	r.Log.Info(
		"Deleting file", "file", fileName, "cmd", cmd, "podname", podName,
	)

	podNamespacedName := types.NamespacedName{Name: podName, Namespace: r.aeroCluster.Namespace}

	stdout, stderr, err := utils.Exec(podNamespacedName, asdbv1.AerospikeServerContainerName,
		cmd, r.KubeClient, r.KubeConfig)

	if err != nil {
		r.Log.V(1).Info(
			"File deletion failed", "err", err, "podName", podName, "stdout",
			stdout, "stderr", stderr,
		)

		return fmt.Errorf("error deleting file %v", err)
	}

	return nil
}

func (r *SingleClusterReconciler) getConfigMap(rackID int) (*corev1.ConfigMap, error) {
	cmName := utils.GetNamespacedNameForSTSOrConfigMap(r.aeroCluster, rackID)
	confMap := &corev1.ConfigMap{}

	if err := r.Client.Get(context.TODO(), cmName, confMap); err != nil {
		return nil, err
	}

	return confMap, nil
}

func (r *SingleClusterReconciler) handleDynamicConfigChange(rackState *RackState, pod *corev1.Pod, version string) (
	asconfig.DynamicConfigMap, error) {
	statusFromAnnotation := pod.Annotations["aerospikeConf"]

	asConfStatus, err := getFlatConfig(r.Log, statusFromAnnotation)
	if err != nil {
		return nil, fmt.Errorf("failed to load config map by lib: %v", err)
	}

	asConf, err := asconfig.NewMapAsConfig(r.Log, rackState.Rack.AerospikeConfig.Value)
	if err != nil {
		return nil, fmt.Errorf("failed to load config map by lib: %v", err)
	}

	asConfSpec, err := getFlatConfig(r.Log, asConf.ToConfFile())
	if err != nil {
		return nil, fmt.Errorf("failed to load config map by lib: %v", err)
	}

	specToStatusDiffs, err := asconfig.ConfDiff(r.Log, *asConfSpec, *asConfStatus,
		true, version)
	if err != nil {
		r.Log.Info("Failed to get config diff to change config dynamically, fallback to rolling restart: %v", err)
		return nil, nil
	}

	if len(specToStatusDiffs) > 0 {
		isDynamic, err := asconfig.IsAllDynamicConfig(r.Log, specToStatusDiffs, version)
		if err != nil {
			r.Log.Info("Failed to check if all config is dynamic, fallback to rolling restart: %v", err)
			return nil, nil
		}

		if !isDynamic {
			r.Log.Info("Static field has been modified, cannot change config dynamically")
			return nil, nil
		}
	}

	return specToStatusDiffs, nil
}

// mapping functions get mapped to each key value pair in a management lib Stats map
// m is the map that k and v came from
type mapping func(k string, v any, m asconfig.Conf)

// mutateMap maps functions to each key value pair in the management lib's Stats map
// the functions are applied sequentially to each k,v pair.
func mutateMap(in asconfig.Conf, funcs []mapping) {
	for k, v := range in {
		switch v := v.(type) {
		case asconfig.Conf:
			mutateMap(v, funcs)
		case []asconfig.Conf:
			for _, lv := range v {
				mutateMap(lv, funcs)
			}
		}

		for _, f := range funcs {
			f(k, in[k], in)
		}
	}
}

func getFlatConfig(log logger, confStr string) (*asconfig.Conf, error) {
	asConf, err := asconfig.FromConfFile(log, strings.NewReader(confStr))
	if err != nil {
		return nil, fmt.Errorf("failed to load config map by lib: %v", err)
	}

	cmap := *asConf.ToMap()

	mutateMap(cmap, []mapping{
		asconfig.ToPlural,
	})

	asConf, err = asconfig.NewMapAsConfig(
		log,
		cmap,
	)

	if err != nil {
		return nil, err
	}

	return asConf.GetFlatMap(), nil
}

func (r *SingleClusterReconciler) patchPodStatus(ctx context.Context, patches []jsonpatch.PatchOperation) error {
	if len(patches) == 0 {
		return nil
	}

	jsonPatchJSON, err := json.Marshal(patches)
	if err != nil {
		return err
	}

	constantPatch := client.RawPatch(types.JSONPatchType, jsonPatchJSON)

	return retry.OnError(retry.DefaultBackoff, func(err error) bool {
		// Customize the error check for retrying, return true to retry, false to stop retrying
		return true
	}, func() error {
		// Patch the resource
		// Since the pod status is updated from pod init container,
		// set the field owner to "pod" for pod status updates.
		if err := r.Client.Status().Patch(
			ctx, r.aeroCluster, constantPatch, client.FieldOwner("pod"),
		); err != nil {
			return fmt.Errorf("error updating status: %v", err)
		}

		r.Log.Info("Pod status patched successfully")
		return nil
	})
}<|MERGE_RESOLUTION|>--- conflicted
+++ resolved
@@ -362,13 +362,8 @@
 		restartType := restartTypeMap[pod.Name]
 
 		if restartType == quickRestart {
-<<<<<<< HEAD
-			// If ASD restart fails then go ahead and restart the pod
+			// If ASD restart fails, then go ahead and restart the pod
 			if err := r.restartASDOrUpdateAerospikeConf(pod.Name, quickRestart); err == nil {
-=======
-			// If ASD restart fails, then go ahead and restart the pod
-			if err := r.restartASDInPod(rackState, pod); err == nil {
->>>>>>> be63a71d
 				continue
 			}
 		}
