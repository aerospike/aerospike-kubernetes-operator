package controllers

import (
	"context"
	"encoding/json"
	"fmt"
	"net"
	"strconv"
	"strings"
	"time"

	asdbv1beta1 "github.com/aerospike/aerospike-kubernetes-operator/api/v1beta1"
	"github.com/aerospike/aerospike-kubernetes-operator/pkg/jsonpatch"
	"github.com/aerospike/aerospike-kubernetes-operator/pkg/utils"
	appsv1 "k8s.io/api/apps/v1"
	corev1 "k8s.io/api/core/v1"
	"k8s.io/apimachinery/pkg/labels"
	"k8s.io/apimachinery/pkg/types"
	"sigs.k8s.io/controller-runtime/pkg/client"
)

// RestartType is the type of pod restart to use.
type RestartType int

const (
	// NoRestart needed.
	NoRestart RestartType = iota

	// PodRestart indicates that restart requires a restart of the pod.
	PodRestart

	// QuickRestart indicates that only Aerospike service can be restarted.
	QuickRestart
)

// mergeRestartType generates the updated restart type based on precendence.
// PodRestart > QuickRestart > NoRestart
func mergeRestartType(current, incoming RestartType) RestartType {
	if current == PodRestart || incoming == PodRestart {
		return PodRestart
	}

	if current == QuickRestart || incoming == QuickRestart {
		return QuickRestart
	}

	return NoRestart
}

func (r *AerospikeClusterReconciler) getRollingRestartTypePod(aeroCluster *asdbv1beta1.AerospikeCluster, rackState RackState, pod corev1.Pod) (RestartType, error) {

	restartType := NoRestart

	// AerospikeConfig nil means status not updated yet
	if aeroCluster.Status.AerospikeConfig == nil {
		return restartType, nil
	}

	cmName := getNamespacedNameForSTSConfigMap(aeroCluster, rackState.Rack.ID)
	confMap := &corev1.ConfigMap{}
	err := r.Client.Get(context.TODO(), cmName, confMap)
	if err != nil {
		return restartType, err
	}

	requiredConfHash := confMap.Data[AerospikeConfHashFileName]
	requiredNetworkPolicyHash := confMap.Data[NetworkPolicyHashFileName]
	requiredPodSpecHash := confMap.Data[PodSpecHashFileName]

	podStatus := aeroCluster.Status.Pods[pod.Name]

	// Check if aerospikeConfig is updated
	if podStatus.AerospikeConfigHash != requiredConfHash {
		restartType = mergeRestartType(restartType, QuickRestart)
		r.Log.Info("AerospikeConfig changed. Need rolling restart",
			"requiredHash", requiredConfHash,
			"currentHash", podStatus.AerospikeConfigHash)
	}

	// Check if networkPolicy is updated
	if podStatus.NetworkPolicyHash != requiredNetworkPolicyHash {
		restartType = mergeRestartType(restartType, QuickRestart)
		r.Log.Info("Aerospike network policy changed. Need rolling restart",
			"requiredHash", requiredNetworkPolicyHash,
			"currentHash", podStatus.NetworkPolicyHash)
	}

	// Check if podSpec is updated
	if podStatus.PodSpecHash != requiredPodSpecHash {
		restartType = mergeRestartType(restartType, PodRestart)
		r.Log.Info("Aerospike pod spec changed. Need rolling restart",
			"requiredHash", requiredPodSpecHash,
			"currentHash", podStatus.PodSpecHash)
	}

	// Check if resources are updated
	if r.isResourceUpdatedInAeroCluster(aeroCluster, pod) {
		restartType = mergeRestartType(restartType, PodRestart)
		r.Log.Info("Aerospike resources changed. Need rolling restart")
	}

	// Check if RACKSTORAGE is updated
	if r.isRackStorageUpdatedInAeroCluster(aeroCluster, rackState, pod) {
		restartType = mergeRestartType(restartType, PodRestart)
		r.Log.Info("Aerospike rack storage configMaps changed. Need rolling restart")
	}

	return restartType, nil
}

func (r *AerospikeClusterReconciler) rollingRestartPod(aeroCluster *asdbv1beta1.AerospikeCluster, rackState RackState, pod corev1.Pod, restartType RestartType, ignorablePods []corev1.Pod) reconcileResult {

	if restartType == NoRestart {
		r.Log.Info("This Pod doesn't need rolling restart, Skip this", "pod", pod.Name)
		return reconcileSuccess()
	}

	// Also check if statefulSet is in stable condition
	// Check for all containers. Status.ContainerStatuses doesn't include init container
	if pod.Status.ContainerStatuses == nil {
		return reconcileError(fmt.Errorf("pod %s containerStatus is nil, pod may be in unscheduled state", pod.Name))
	}

	r.Log.Info("Rolling restart pod", "podName", pod.Name)
	var pFound *corev1.Pod

	for i := 0; i < 5; i++ {
		r.Log.V(1).Info("Waiting for pod to be ready", "podName", pod.Name)

		pFound = &corev1.Pod{}
		err := r.Client.Get(context.TODO(), types.NamespacedName{Name: pod.Name, Namespace: pod.Namespace}, pFound)
		if err != nil {
			r.Log.Error(err, "Failed to get pod, try retry after 5 sec")
			time.Sleep(time.Second * 5)
			pFound = nil
			continue
		}

		if utils.IsPodRunningAndReady(pFound) {
			break
		}

		if utils.IsPodCrashed(pFound) {
			r.Log.Error(err, "Pod has crashed", "podName", pFound.Name)
			break
		}

		r.Log.Error(err, "Pod containerStatus is not ready, try after 5 sec")
		time.Sleep(time.Second * 5)
	}

	if pFound == nil {
		return reconcileError(fmt.Errorf("pod %s not ready", pod.Name))
	}

	err := utils.CheckPodFailed(pFound)
	if err == nil {
		// Check for migration
		if res := r.waitForNodeSafeStopReady(aeroCluster, pFound, ignorablePods); !res.isSuccess {
			return res
		}
	} else {
		// TODO: Check a user flag to restart failed pods.
		r.Log.Info("Restarting failed pod", "podName", pod.Name, "error", err)

		// The pod has failed. Quick start is not possible.
		restartType = PodRestart
	}

	if restartType == QuickRestart {
		return r.quickRestart(aeroCluster, rackState, pFound)
	}

	return r.podRestart(aeroCluster, rackState, pFound)
}

func (r *AerospikeClusterReconciler) quickRestart(aeroCluster *asdbv1beta1.AerospikeCluster, rackState RackState, pod *corev1.Pod) reconcileResult {
	cmName := getNamespacedNameForSTSConfigMap(aeroCluster, rackState.Rack.ID)
	cmd := []string{
		"bash",
		"/etc/aerospike/refresh-cmap-restart-asd.sh",
		cmName.Namespace,
		cmName.Name,
	}

	// Quick restart attempt should not take significant time.
	// Therefore its ok to block the operator on the quick restart attempt.
	stdout, stderr, err := utils.Exec(pod, asdbv1beta1.AerospikeServerContainerName, cmd, r.KubeClient, r.KubeConfig)
	if err != nil {
		r.Log.V(1).Info("Failed warm restart", "err", err, "podName", pod.Name, "stdout", stdout, "stderr", stderr)

		// Fallback to pod restart.
		return r.podRestart(aeroCluster, rackState, pod)
	}

	r.Log.V(1).Info("Pod warm restarted", "podName", pod.Name)
	return reconcileSuccess()
}

func (r *AerospikeClusterReconciler) podRestart(aeroCluster *asdbv1beta1.AerospikeCluster, rackState RackState, pod *corev1.Pod) reconcileResult {
	var err error = nil

	// Delete pod
	if err := r.Client.Delete(context.TODO(), pod); err != nil {
		r.Log.Error(err, "Failed to delete pod")
		return reconcileError(err)
	}
	r.Log.V(1).Info("Pod deleted", "podName", pod.Name)

	// Wait for pod to come up
	var started bool
	for i := 0; i < 20; i++ {
		r.Log.V(1).Info("Waiting for pod to be ready after delete", "podName", pod.Name, "status", pod.Status.Phase, "DeletionTimestamp", pod.DeletionTimestamp)

		updatedPod := &corev1.Pod{}
		err := r.Client.Get(context.TODO(), types.NamespacedName{Name: pod.Name, Namespace: pod.Namespace}, updatedPod)
		if err != nil {
			r.Log.Error(err, "Failed to get pod")
			time.Sleep(time.Second * 5)
			continue
		}

		if err := utils.CheckPodFailed(updatedPod); err != nil {
			return reconcileError(err)
		}

		if !utils.IsPodRunningAndReady(updatedPod) {
			r.Log.V(1).Info("Waiting for pod to be ready", "podName", updatedPod.Name, "status", updatedPod.Status.Phase, "DeletionTimestamp", updatedPod.DeletionTimestamp)
			time.Sleep(time.Second * 5)
			continue
		}

		r.Log.Info("Pod is restarted", "podName", updatedPod.Name)
		started = true
		break
	}

	// TODO: In what situation this can happen?
	if !started {
		r.Log.Error(err, "Pod is not running or ready. Pod might also be terminating", "podName", pod.Name, "status", pod.Status.Phase, "DeletionTimestamp", pod.DeletionTimestamp)
	}

	return reconcileSuccess()
}

<<<<<<< HEAD
func (r *AerospikeClusterReconciler) deletePodAndEnsureImageUpdated(aeroCluster *asdbv1alpha1.AerospikeCluster, rackState RackState, p corev1.Pod, ignorablePods []corev1.Pod) reconcileResult {
	// If already dead node, so no need to check node safety, migration
	if err := utils.CheckPodFailed(&p); err == nil {
		if res := r.waitForNodeSafeStopReady(aeroCluster, &p, ignorablePods); !res.isSuccess {
			return res
=======
func (r *AerospikeClusterReconciler) ensurePodImageUpdated(aeroCluster *asdbv1beta1.AerospikeCluster, desiredImage string, rackState RackState, p corev1.Pod, ignorablePods []corev1.Pod) reconcileResult {

	needsDeletion := false
	// Also check if statefulSet is in stable condition
	// Check for all containers. Spec.Containers doesn't include init container
	for _, ps := range p.Spec.Containers {
		desiredImage, err := utils.GetDesiredImage(aeroCluster, ps.Name)

		if err != nil {
			// Maybe a deleted sidecar.
			continue
		}

		if utils.IsImageEqual(ps.Image, desiredImage) {
			if err := utils.CheckPodFailed(&p); err != nil {
				// Looks like bad image
				return reconcileError(err)
			}
		}

		if !utils.IsImageEqual(ps.Image, desiredImage) {
			r.Log.Info("Upgrading/downgrading pod", "podName", p.Name, "currentImage", ps.Image, "desiredImage", desiredImage)
			needsDeletion = true
			break
>>>>>>> ce4eedd5
		}
	}

	r.Log.V(1).Info("Delete the Pod", "podName", p.Name)
	// Delete pod
	if err := r.Client.Delete(context.TODO(), &p); err != nil {
		return reconcileError(err)
	}
	r.Log.V(1).Info("Pod deleted", "podName", p.Name)

	// Wait for pod to come up
	const maxRetries = 6
	const retryInterval = time.Second * 10
	for i := 0; i < maxRetries; i++ {
		r.Log.V(1).Info("Waiting for pod to be ready after delete", "podName", p.Name)

		pFound := &corev1.Pod{}
		err := r.Client.Get(context.TODO(), types.NamespacedName{Name: p.Name, Namespace: p.Namespace}, pFound)
		if err != nil {
			r.Log.Error(err, "Failed to get pod", "podName", p.Name, "err", err)

			if _, err = r.getSTS(aeroCluster, rackState); err != nil {
				// Stateful set has been deleted.
				// TODO Ashish to rememeber which scenario this can happen.
				r.Log.Error(err, "Statefulset has been deleted for pod", "podName", p.Name, "err", err)
				return reconcileError(err)
			}

			time.Sleep(retryInterval)
			continue
		}
		if err := utils.CheckPodFailed(pFound); err != nil {
			return reconcileError(err)
		}

		if utils.IsPodUpgraded(pFound, aeroCluster) {
			r.Log.Info("Pod is upgraded/downgraded", "podName", p.Name)
			return reconcileSuccess()
		}

		r.Log.V(1).Info("Waiting for pod to come up with new image", "podName", p.Name)
		time.Sleep(retryInterval)
	}

	r.Log.Info("Timed out waiting for pod to come up with new image", "podName", p.Name)
	return reconcileRequeueAfter(10)
}

// cleanupPods checks pods and status before scaleup to detect and fix any status anomalies.
func (r *AerospikeClusterReconciler) cleanupPods(aeroCluster *asdbv1beta1.AerospikeCluster, podNames []string, rackState RackState) error {

	r.Log.Info("Removing pvc for removed pods", "pods", podNames)

	// Delete PVCs if cascadeDelete
	pvcItems, err := r.getPodsPVCList(aeroCluster, podNames, rackState.Rack.ID)
	if err != nil {
		return fmt.Errorf("could not find pvc for pods %v: %v", podNames, err)
	}
	storage := rackState.Rack.Storage
	if err := r.removePVCs(aeroCluster, &storage, pvcItems); err != nil {
		return fmt.Errorf("could not cleanup pod PVCs: %v", err)
	}

	needStatusCleanup := []string{}

	clusterPodList, err := r.getClusterPodList(aeroCluster)
	if err != nil {
		return fmt.Errorf("could not cleanup pod PVCs: %v", err)
	}

	for _, podName := range podNames {
		// Clear references to this pod in the running cluster.
		for _, np := range clusterPodList.Items {
			if !utils.IsPodRunningAndReady(&np) {
				continue
			}

			// TODO: We remove node from the end. Nodes will not have seed of successive nodes
			// So this will be no op.
			// We should tip in all nodes the same seed list,
			// then only this will have any impact. Is it really necessary?

			// TODO: tip after scaleup and create
			// All nodes from other rack
			r.tipClearHostname(aeroCluster, &np, podName)

			r.alumniReset(aeroCluster, &np)
		}

		if aeroCluster.Spec.PodSpec.MultiPodPerHost {
			// Remove service for pod
			// TODO: make it more roboust, what if it fails
			if err := r.deletePodService(podName, aeroCluster.Namespace); err != nil {
				return err
			}
		}

		_, ok := aeroCluster.Status.Pods[podName]
		if ok {
			needStatusCleanup = append(needStatusCleanup, podName)
		}
	}

	if len(needStatusCleanup) > 0 {
		r.Log.Info("Removing pod status for dangling pods", "pods", podNames)

		if err := r.removePodStatus(aeroCluster, needStatusCleanup); err != nil {
			return fmt.Errorf("could not cleanup pod status: %v", err)
		}
	}

	return nil
}

// removePodStatus removes podNames from the cluster's pod status.
// Assumes the pods are not running so that the no concurrent update to this pod status is possbile.
func (r *AerospikeClusterReconciler) removePodStatus(aeroCluster *asdbv1beta1.AerospikeCluster, podNames []string) error {
	if len(podNames) == 0 {
		return nil
	}

	patches := []jsonpatch.JsonPatchOperation{}

	for _, podName := range podNames {
		patch := jsonpatch.JsonPatchOperation{
			Operation: "remove",
			Path:      "/status/pods/" + podName,
		}
		patches = append(patches, patch)
	}

	jsonpatchJSON, err := json.Marshal(patches)
	constantPatch := client.RawPatch(types.JSONPatchType, jsonpatchJSON)

	// Since the pod status is updated from pod init container, set the fieldowner to "pod" for pod status updates.
	if err = r.Client.Status().Patch(context.TODO(), aeroCluster, constantPatch, client.FieldOwner("pod")); err != nil {
		return fmt.Errorf("error updating status: %v", err)
	}

	return nil
}

func (r *AerospikeClusterReconciler) cleanupDanglingPodsRack(aeroCluster *asdbv1beta1.AerospikeCluster, sts *appsv1.StatefulSet, rackState RackState) error {
	// Clean up any dangling resources associated with the new pods.
	// This implements a safety net to protect scale up against failed cleanup operations when cluster
	// is scaled down.
	danglingPods := []string{}

	// Find dangling pods in pods
	if aeroCluster.Status.Pods != nil {
		for podName := range aeroCluster.Status.Pods {
			rackID, err := utils.GetRackIDFromPodName(podName)
			if err != nil {
				return fmt.Errorf("failed to get rackID for the pod %s", podName)
			}
			if *rackID != rackState.Rack.ID {
				// This pod is from other rack, so skip it
				continue
			}

			ordinal, err := getSTSPodOrdinal(podName)
			if err != nil {
				return fmt.Errorf("invalid pod name: %s", podName)
			}

			if *ordinal >= *sts.Spec.Replicas {
				danglingPods = append(danglingPods, podName)
			}
		}
	}

	err := r.cleanupPods(aeroCluster, danglingPods, rackState)
	if err != nil {
		return fmt.Errorf("failed dangling pod cleanup: %v", err)
	}

	return nil
}

// getIgnorablePods returns pods from racksToDelete that are currently not running and can be ignored in stability checks.
func (r *AerospikeClusterReconciler) getIgnorablePods(aeroCluster *asdbv1beta1.AerospikeCluster, racksToDelete []asdbv1beta1.Rack) ([]corev1.Pod, error) {
	ignorablePods := []corev1.Pod{}
	for _, rack := range racksToDelete {
		rackPods, err := r.getRackPodList(aeroCluster, rack.ID)

		if err != nil {
			return nil, err
		}

		for _, pod := range rackPods.Items {
			if !utils.IsPodRunningAndReady(&pod) {
				ignorablePods = append(ignorablePods, pod)
			}
		}
	}
	return ignorablePods, nil
}

// getPodIPs returns the pod IP, host internal IP and the host external IP unless there is an error.
// Note: the IPs returned from here should match the IPs generated in the pod intialization script for the init container.
func (r *AerospikeClusterReconciler) getPodIPs(pod *corev1.Pod) (string, string, string, error) {
	podIP := pod.Status.PodIP
	hostInternalIP := pod.Status.HostIP
	hostExternalIP := hostInternalIP

	k8sNode := &corev1.Node{}
	err := r.Client.Get(context.TODO(), types.NamespacedName{Name: pod.Spec.NodeName}, k8sNode)
	if err != nil {
		return "", "", "", fmt.Errorf("failed to get k8s node %s for pod %v: %v", pod.Spec.NodeName, pod.Name, err)
	}
	// If externalIP is present than give external ip
	for _, add := range k8sNode.Status.Addresses {
		if add.Type == corev1.NodeExternalIP && add.Address != "" {
			hostExternalIP = add.Address
		} else if add.Type == corev1.NodeInternalIP && add.Address != "" {
			hostInternalIP = add.Address
		}
	}

	return podIP, hostInternalIP, hostExternalIP, nil
}

func (r *AerospikeClusterReconciler) getServiceForPod(pod *corev1.Pod) (*corev1.Service, error) {
	service := &corev1.Service{}
	err := r.Client.Get(context.TODO(), types.NamespacedName{Name: pod.Name, Namespace: pod.Namespace}, service)
	if err != nil {
		return nil, fmt.Errorf("failed to get service for pod %s: %v", pod.Name, err)
	}
	return service, nil
}

<<<<<<< HEAD
func (r *AerospikeClusterReconciler) getServicePortForPod(aeroCluster *asdbv1alpha1.AerospikeCluster, pod *corev1.Pod) (int32, error) {
	var port int32
	tlsName := getServiceTLSName(aeroCluster)

	if aeroCluster.Spec.PodSpec.MultiPodPerHost {
		svc, err := r.getServiceForPod(pod)
		if err != nil {
			return 0, fmt.Errorf("error getting service port: %v", err)
		}
		if tlsName == "" {
			port = svc.Spec.Ports[0].NodePort
		} else {
			for _, portInfo := range svc.Spec.Ports {
				if portInfo.Name == "tls" {
					port = portInfo.NodePort
					break
				}
			}
		}
	} else {
		if tlsName == "" {
			port = asdbv1alpha1.ServicePort
		} else {
			port = asdbv1alpha1.ServiceTLSPort
		}
	}

	return port, nil
}

func (r *AerospikeClusterReconciler) getPodsPVCList(aeroCluster *asdbv1alpha1.AerospikeCluster, podNames []string, rackID int) ([]corev1.PersistentVolumeClaim, error) {
=======
func (r *AerospikeClusterReconciler) getPodsPVCList(aeroCluster *asdbv1beta1.AerospikeCluster, podNames []string, rackID int) ([]corev1.PersistentVolumeClaim, error) {
>>>>>>> ce4eedd5
	pvcListItems, err := r.getRackPVCList(aeroCluster, rackID)
	if err != nil {
		return nil, err
	}
	// https://github.com/kubernetes/kubernetes/issues/72196
	// No regex support in field-selector
	// Can not get pvc having matching podName. Need to check more.
	var newPVCItems []corev1.PersistentVolumeClaim
	for _, pvc := range pvcListItems {
		for _, podName := range podNames {
			// Get PVC belonging to pod only
			if strings.HasSuffix(pvc.Name, podName) {
				newPVCItems = append(newPVCItems, pvc)
			}
		}
	}
	return newPVCItems, nil
}

func (r *AerospikeClusterReconciler) getClusterPodList(aeroCluster *asdbv1beta1.AerospikeCluster) (*corev1.PodList, error) {
	// List the pods for this aeroCluster's statefulset
	podList := &corev1.PodList{}
	labelSelector := labels.SelectorFromSet(utils.LabelsForAerospikeCluster(aeroCluster.Name))
	listOps := &client.ListOptions{Namespace: aeroCluster.Namespace, LabelSelector: labelSelector}

	// TODO: Should we add check to get only non-terminating pod? What if it is rolling restart
	if err := r.Client.List(context.TODO(), podList, listOps); err != nil {
		return nil, err
	}
	return podList, nil
}

func (r *AerospikeClusterReconciler) isAnyPodInFailedState(aeroCluster *asdbv1beta1.AerospikeCluster, podList []corev1.Pod) bool {

	for _, p := range podList {
		for _, ps := range p.Status.ContainerStatuses {
			// TODO: Should we use checkPodFailed or CheckPodImageFailed?
			// scaleDown, rollingRestart should work even if node is crashed
			// If node was crashed due to wrong config then only rollingRestart can bring it back.
			if err := utils.CheckPodImageFailed(&p); err != nil {
				r.Log.Info("AerospikeCluster Pod is in failed state", "currentImage", ps.Image, "podName", p.Name, "err", err)
				return true
			}
		}
	}
	return false
}

func getFQDNForPod(aeroCluster *asdbv1beta1.AerospikeCluster, host string) string {
	return fmt.Sprintf("%s.%s.%s.svc.cluster.local", host, aeroCluster.Name, aeroCluster.Namespace)
}

// GetEndpointsFromInfo returns the aerospike service endpoints as a slice of host:port elements named addressName from the info endpointsMap. It returns an empty slice if the access address with addressName is not found in endpointsMap.
//
// E.g. addressName are access, alternate-access
func GetEndpointsFromInfo(addressName string, endpointsMap map[string]interface{}) []string {
	endpoints := []string{}

	portStr, ok := endpointsMap["service."+addressName+"-port"]
	if !ok {
		return endpoints
	}

	port, err := strconv.ParseInt(fmt.Sprintf("%v", portStr), 10, 32)

	if err != nil || port == 0 {
		return endpoints
	}

	hostsStr, ok := endpointsMap["service."+addressName+"-addresses"]
	if !ok {
		return endpoints
	}

	hosts := strings.Split(fmt.Sprintf("%v", hostsStr), ",")

	for _, host := range hosts {
		endpoints = append(endpoints, net.JoinHostPort(host, strconv.Itoa(int(port))))
	}
	return endpoints
}<|MERGE_RESOLUTION|>--- conflicted
+++ resolved
@@ -243,38 +243,11 @@
 	return reconcileSuccess()
 }
 
-<<<<<<< HEAD
-func (r *AerospikeClusterReconciler) deletePodAndEnsureImageUpdated(aeroCluster *asdbv1alpha1.AerospikeCluster, rackState RackState, p corev1.Pod, ignorablePods []corev1.Pod) reconcileResult {
+func (r *AerospikeClusterReconciler) deletePodAndEnsureImageUpdated(aeroCluster *asdbv1beta1.AerospikeCluster, rackState RackState, p corev1.Pod, ignorablePods []corev1.Pod) reconcileResult {
 	// If already dead node, so no need to check node safety, migration
 	if err := utils.CheckPodFailed(&p); err == nil {
 		if res := r.waitForNodeSafeStopReady(aeroCluster, &p, ignorablePods); !res.isSuccess {
 			return res
-=======
-func (r *AerospikeClusterReconciler) ensurePodImageUpdated(aeroCluster *asdbv1beta1.AerospikeCluster, desiredImage string, rackState RackState, p corev1.Pod, ignorablePods []corev1.Pod) reconcileResult {
-
-	needsDeletion := false
-	// Also check if statefulSet is in stable condition
-	// Check for all containers. Spec.Containers doesn't include init container
-	for _, ps := range p.Spec.Containers {
-		desiredImage, err := utils.GetDesiredImage(aeroCluster, ps.Name)
-
-		if err != nil {
-			// Maybe a deleted sidecar.
-			continue
-		}
-
-		if utils.IsImageEqual(ps.Image, desiredImage) {
-			if err := utils.CheckPodFailed(&p); err != nil {
-				// Looks like bad image
-				return reconcileError(err)
-			}
-		}
-
-		if !utils.IsImageEqual(ps.Image, desiredImage) {
-			r.Log.Info("Upgrading/downgrading pod", "podName", p.Name, "currentImage", ps.Image, "desiredImage", desiredImage)
-			needsDeletion = true
-			break
->>>>>>> ce4eedd5
 		}
 	}
 
@@ -506,41 +479,7 @@
 	return service, nil
 }
 
-<<<<<<< HEAD
-func (r *AerospikeClusterReconciler) getServicePortForPod(aeroCluster *asdbv1alpha1.AerospikeCluster, pod *corev1.Pod) (int32, error) {
-	var port int32
-	tlsName := getServiceTLSName(aeroCluster)
-
-	if aeroCluster.Spec.PodSpec.MultiPodPerHost {
-		svc, err := r.getServiceForPod(pod)
-		if err != nil {
-			return 0, fmt.Errorf("error getting service port: %v", err)
-		}
-		if tlsName == "" {
-			port = svc.Spec.Ports[0].NodePort
-		} else {
-			for _, portInfo := range svc.Spec.Ports {
-				if portInfo.Name == "tls" {
-					port = portInfo.NodePort
-					break
-				}
-			}
-		}
-	} else {
-		if tlsName == "" {
-			port = asdbv1alpha1.ServicePort
-		} else {
-			port = asdbv1alpha1.ServiceTLSPort
-		}
-	}
-
-	return port, nil
-}
-
-func (r *AerospikeClusterReconciler) getPodsPVCList(aeroCluster *asdbv1alpha1.AerospikeCluster, podNames []string, rackID int) ([]corev1.PersistentVolumeClaim, error) {
-=======
 func (r *AerospikeClusterReconciler) getPodsPVCList(aeroCluster *asdbv1beta1.AerospikeCluster, podNames []string, rackID int) ([]corev1.PersistentVolumeClaim, error) {
->>>>>>> ce4eedd5
 	pvcListItems, err := r.getRackPVCList(aeroCluster, rackID)
 	if err != nil {
 		return nil, err
