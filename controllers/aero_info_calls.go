--- conflicted
+++ resolved
@@ -20,11 +20,7 @@
 	asdbv1beta1 "github.com/aerospike/aerospike-kubernetes-operator/api/v1beta1"
 	"github.com/aerospike/aerospike-kubernetes-operator/pkg/utils"
 	"github.com/aerospike/aerospike-management-lib/deployment"
-<<<<<<< HEAD
-	"github.com/ashishshinde/aerospike-client-go/v6"
-=======
 	as "github.com/ashishshinde/aerospike-client-go/v6"
->>>>>>> 93304c08
 	corev1 "k8s.io/api/core/v1"
 )
 
@@ -45,15 +41,7 @@
 
 	// Remove a node only if cluster is stable
 	if err := r.waitForAllSTSToBeReady(); err != nil {
-<<<<<<< HEAD
-		return reconcileError(
-			fmt.Errorf(
-				"failed to wait for cluster to be ready: %v", err,
-			),
-		)
-=======
 		return reconcileError(fmt.Errorf("failed to wait for cluster to be ready: %v", err))
->>>>>>> 93304c08
 	}
 
 	// This doesn't make actual connection, only objects having connection info are created
@@ -291,30 +279,8 @@
 	return asConn, nil
 }
 
-<<<<<<< HEAD
-// ParseInfoIntoMap parses info string into a map.
-// TODO adapted from management lib. Should be made public there.
-func ParseInfoIntoMap(
-	str string, del string, sep string,
-) (map[string]interface{}, error) {
-	m := make(map[string]interface{})
-	if str == "" {
-		return m, nil
-	}
-	items := strings.Split(str, del)
-	for _, item := range items {
-		if item == "" {
-			continue
-		}
-		kv := strings.Split(item, sep)
-		if len(kv) < 2 {
-			return nil, fmt.Errorf("error parsing info item %s", item)
-		}
-
-		m[kv[0]] = strings.Join(kv[1:], sep)
-	}
-
-	return m, nil
+func hostID(hostName string, hostPort int) string {
+	return fmt.Sprintf("%s:%d", hostName, hostPort)
 }
 
 func (r *SingleClusterReconciler) setMigrateFillDelay(policy *aerospike.ClientPolicy, asConfig *asdbv1beta1.AerospikeConfigSpec,
@@ -350,8 +316,4 @@
 	}
 
 	return reconcileSuccess()
-=======
-func hostID(hostName string, hostPort int) string {
-	return fmt.Sprintf("%s:%d", hostName, hostPort)
->>>>>>> 93304c08
 }