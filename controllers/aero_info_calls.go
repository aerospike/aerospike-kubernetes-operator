/*
Copyright 2018 The aerospike-operator Authors.
Licensed under the Apache License, Version 2.0 (the "License");
you may not use this file except in compliance with the License.
You may obtain a copy of the License at
    http://www.apache.org/licenses/LICENSE-2.0
Unless required by applicable law or agreed to in writing, software
distributed under the License is distributed on an "AS IS" BASIS,
WITHOUT WARRANTIES OR CONDITIONS OF ANY KIND, either express or implied.
See the License for the specific language governing permissions and
limitations under the License.
*/

package controllers

import (
	"fmt"
	"strings"
	"time"

	asdbv1beta1 "github.com/aerospike/aerospike-kubernetes-operator/api/v1beta1"
	"github.com/aerospike/aerospike-kubernetes-operator/pkg/utils"
	"github.com/aerospike/aerospike-management-lib/deployment"
	corev1 "k8s.io/api/core/v1"
)

//------------------------------------------------------------------------------------
// Aerospike helper
//------------------------------------------------------------------------------------

func (r *SingleClusterReconciler) getAerospikeServerVersionFromPod(pod *corev1.Pod) (
	string, error,
) {
	asConn, err := r.newAsConn(pod)
	if err != nil {
		return "", err
	}

<<<<<<< HEAD
	res, err := asConn.RunInfo(r.getClientPolicy(aeroCluster), "build")
=======
	res, err := deployment.RunInfo(
		r.getClientPolicy(), asConn, "build",
	)
>>>>>>> acdc31bc
	if err != nil {
		return "", err
	}
	version, ok := res["build"]
	if !ok {
		return "", fmt.Errorf(
			"failed to get aerospike version from pod %v", pod.Name,
		)
	}
	return version, nil
}

// waitForNodeSafeStopReady waits util the input pod is safe to stop, skipping pods that are not running and present in ignorablePods for stability check. The ignorablePods list should be a list of failed or pending pods that are going to be deleted eventually and are safe to ignore in stability checks.
func (r *SingleClusterReconciler) waitForNodeSafeStopReady(
	pod *corev1.Pod, ignorablePods []corev1.Pod,
) reconcileResult {
	// TODO: Check post quiesce recluster conditions first.
	// If they pass the node is safe to remove and cluster is stable ignoring migration this node is safe to shut down.

	// Remove a node only if cluster is stable
	err := r.waitForAllSTSToBeReady()
	if err != nil {
		return reconcileError(
			fmt.Errorf(
				"failed to wait for cluster to be ready: %v", err,
			),
		)
	}

	// This doesn't make actual connection, only objects having connection info are created
	allHostConns, err := r.newAllHostConnWithOption(ignorablePods)
	if err != nil {
		return reconcileError(
			fmt.Errorf(
				"failed to get hostConn for aerospike cluster nodes: %v", err,
			),
		)
	}

	const maxRetry = 6
	const retryInterval = time.Second * 10

	var isStable bool
	// Wait for migration to finish. Wait for some time...
	for idx := 1; idx <= maxRetry; idx++ {
		r.Log.V(1).Info("Waiting for migrations to be zero")
		time.Sleep(retryInterval)

		// This should fail if coldstart is going on.
		// Info command in coldstarting node should give error, is it? confirm.
<<<<<<< HEAD

		isStable, err = deployment.IsClusterAndStable(&r.Log, r.getClientPolicy(aeroCluster), allHostConns)
=======
		isStable, err = deployment.IsClusterAndStable(
			r.getClientPolicy(), allHostConns,
		)
>>>>>>> acdc31bc
		if err != nil {
			return reconcileError(err)
		}
		if isStable {
			break
		}
	}
	// TODO: Requeue after how much time. 1 min for now
	if !isStable {
		return reconcileRequeueAfter(60)
	}

	// Quiesce node
	selectedHostConn, err := r.newHostConn(pod)
	if err != nil {
		return reconcileError(
			fmt.Errorf(
				"failed to get hostConn for aerospike cluster nodes %v: %v",
				pod.Name, err,
			),
		)
	}
<<<<<<< HEAD
	if err := deployment.InfoQuiesce(&r.Log, r.getClientPolicy(aeroCluster), allHostConns, selectedHostConn); err != nil {
=======
	if err := deployment.InfoQuiesce(
		r.getClientPolicy(), allHostConns, selectedHostConn,
	); err != nil {
>>>>>>> acdc31bc
		return reconcileError(err)
	}
	return reconcileSuccess()
}

func (r *SingleClusterReconciler) tipClearHostname(
	pod *corev1.Pod, clearPodName string,
) error {
	asConn, err := r.newAsConn(pod)
	if err != nil {
		return err
	}

<<<<<<< HEAD
	heartbeatPort := asdbv1beta1.GetHeartbeatPort(aeroCluster.Spec.AerospikeConfig)
	return asConn.TipClearHostname(r.getClientPolicy(aeroCluster), getFQDNForPod(aeroCluster, clearPodName), heartbeatPort)

=======
	heartbeatPort := asdbv1beta1.GetHeartbeatPort(r.aeroCluster.Spec.AerospikeConfig)
	return deployment.TipClearHostname(
		r.getClientPolicy(), asConn,
		getFQDNForPod(r.aeroCluster, clearPodName), heartbeatPort,
	)
>>>>>>> acdc31bc
}

func (r *SingleClusterReconciler) tipHostname(
	pod *corev1.Pod, clearPod *corev1.Pod,
) error {
	asConn, err := r.newAsConn(pod)
	if err != nil {
		return err
	}
<<<<<<< HEAD
	heartbeatPort := asdbv1beta1.GetHeartbeatPort(aeroCluster.Spec.AerospikeConfig)
	return asConn.TipHostname(r.getClientPolicy(aeroCluster), getFQDNForPod(aeroCluster, clearPod.Name), heartbeatPort)
=======

	heartbeatPort := asdbv1beta1.GetHeartbeatPort(r.aeroCluster.Spec.AerospikeConfig)
	return deployment.TipHostname(
		r.getClientPolicy(), asConn,
		getFQDNForPod(r.aeroCluster, clearPod.Name), heartbeatPort,
	)
>>>>>>> acdc31bc
}

func (r *SingleClusterReconciler) alumniReset(pod *corev1.Pod) error {
	asConn, err := r.newAsConn(pod)
	if err != nil {
		return err
	}
<<<<<<< HEAD
	return asConn.AlumniReset(r.getClientPolicy(aeroCluster))
=======
	return deployment.AlumniReset(r.getClientPolicy(), asConn)
>>>>>>> acdc31bc
}

func (r *SingleClusterReconciler) newAllHostConn() (
	[]*deployment.HostConn, error,
) {
	return r.newAllHostConnWithOption(nil)
}

// newAllHostConnWithOption returns connections to all pods in the cluster skipping pods that are not running and present in ignorablePods.
func (r *SingleClusterReconciler) newAllHostConnWithOption(ignorablePods []corev1.Pod) (
	[]*deployment.HostConn, error,
) {
	podList, err := r.getClusterPodList()
	if err != nil {
		return nil, err
	}

	if len(podList.Items) == 0 {
		return nil, fmt.Errorf("pod list empty")
	}

	var hostConns []*deployment.HostConn
	for _, pod := range podList.Items {
		if utils.IsPodTerminating(&pod) {
			continue
		}

		// Checking if all the container in the pod are ready or not
		if !utils.IsPodRunningAndReady(&pod) {
			ignorablePod := utils.GetPod(pod.Name, ignorablePods)
			if ignorablePod != nil {
				// This pod is not running and ignorable.
				r.Log.Info(
					"Ignoring info call on non-running pod ", "pod", pod.Name,
				)
				continue
			}
			return nil, fmt.Errorf("pod %v is not ready", pod.Name)
		}

		hostConn, err := r.newHostConn(&pod)
		if err != nil {
			return nil, err
		}
		hostConns = append(hostConns, hostConn)
	}

	return hostConns, nil
}

func (r *SingleClusterReconciler) newHostConn(pod *corev1.Pod) (
	*deployment.HostConn, error,
) {
	asConn, err := r.newAsConn(pod)
	if err != nil {
		return nil, err
	}
	host := fmt.Sprintf("%s:%d", asConn.AerospikeHostName, asConn.AerospikePort)
	return deployment.NewHostConn(&r.Log, host, asConn, nil), nil
}

func (r *SingleClusterReconciler) newAsConn(pod *corev1.Pod) (
	*deployment.ASConn, error,
) {
	// Use pod IP and direct service port from within the operator for info calls.
	tlsName, port := asdbv1beta1.GetServiceTLSNameAndPort(r.aeroCluster.Spec.AerospikeConfig)
	if tlsName == "" {
		port = asdbv1beta1.GetServicePort(r.aeroCluster.Spec.AerospikeConfig)
	}

	host := pod.Status.PodIP
	asConn := &deployment.ASConn{
		AerospikeHostName: host,
		AerospikePort:     port,
		AerospikeTLSName:  tlsName,
		Log:               &r.Log,
	}

	return asConn, nil
}

// ParseInfoIntoMap parses info string into a map.
// TODO adapted from management lib. Should be made public there.
func ParseInfoIntoMap(
	str string, del string, sep string,
) (map[string]interface{}, error) {
	m := make(map[string]interface{})
	if str == "" {
		return m, nil
	}
	items := strings.Split(str, del)
	for _, item := range items {
		if item == "" {
			continue
		}
		kv := strings.Split(item, sep)
		if len(kv) < 2 {
			return nil, fmt.Errorf("error parsing info item %s", item)
		}

		m[kv[0]] = strings.Join(kv[1:], sep)
	}

	return m, nil
}<|MERGE_RESOLUTION|>--- conflicted
+++ resolved
@@ -36,13 +36,9 @@
 		return "", err
 	}
 
-<<<<<<< HEAD
-	res, err := asConn.RunInfo(r.getClientPolicy(aeroCluster), "build")
-=======
-	res, err := deployment.RunInfo(
-		r.getClientPolicy(), asConn, "build",
+	res, err := asConn.RunInfo(
+		r.getClientPolicy(), "build",
 	)
->>>>>>> acdc31bc
 	if err != nil {
 		return "", err
 	}
@@ -93,14 +89,9 @@
 
 		// This should fail if coldstart is going on.
 		// Info command in coldstarting node should give error, is it? confirm.
-<<<<<<< HEAD
-
-		isStable, err = deployment.IsClusterAndStable(&r.Log, r.getClientPolicy(aeroCluster), allHostConns)
-=======
-		isStable, err = deployment.IsClusterAndStable(
-			r.getClientPolicy(), allHostConns,
-		)
->>>>>>> acdc31bc
+
+		isStable, err = deployment.IsClusterAndStable(r.Log, r.getClientPolicy(), allHostConns,
+		)
 		if err != nil {
 			return reconcileError(err)
 		}
@@ -123,13 +114,9 @@
 			),
 		)
 	}
-<<<<<<< HEAD
-	if err := deployment.InfoQuiesce(&r.Log, r.getClientPolicy(aeroCluster), allHostConns, selectedHostConn); err != nil {
-=======
 	if err := deployment.InfoQuiesce(
-		r.getClientPolicy(), allHostConns, selectedHostConn,
+		r.Log, r.getClientPolicy(), allHostConns, selectedHostConn,
 	); err != nil {
->>>>>>> acdc31bc
 		return reconcileError(err)
 	}
 	return reconcileSuccess()
@@ -143,17 +130,9 @@
 		return err
 	}
 
-<<<<<<< HEAD
-	heartbeatPort := asdbv1beta1.GetHeartbeatPort(aeroCluster.Spec.AerospikeConfig)
-	return asConn.TipClearHostname(r.getClientPolicy(aeroCluster), getFQDNForPod(aeroCluster, clearPodName), heartbeatPort)
-
-=======
 	heartbeatPort := asdbv1beta1.GetHeartbeatPort(r.aeroCluster.Spec.AerospikeConfig)
-	return deployment.TipClearHostname(
-		r.getClientPolicy(), asConn,
-		getFQDNForPod(r.aeroCluster, clearPodName), heartbeatPort,
-	)
->>>>>>> acdc31bc
+	return asConn.TipClearHostname(
+		r.getClientPolicy(), getFQDNForPod(r.aeroCluster, clearPodName), heartbeatPort,)
 }
 
 func (r *SingleClusterReconciler) tipHostname(
@@ -163,17 +142,10 @@
 	if err != nil {
 		return err
 	}
-<<<<<<< HEAD
-	heartbeatPort := asdbv1beta1.GetHeartbeatPort(aeroCluster.Spec.AerospikeConfig)
-	return asConn.TipHostname(r.getClientPolicy(aeroCluster), getFQDNForPod(aeroCluster, clearPod.Name), heartbeatPort)
-=======
-
 	heartbeatPort := asdbv1beta1.GetHeartbeatPort(r.aeroCluster.Spec.AerospikeConfig)
-	return deployment.TipHostname(
-		r.getClientPolicy(), asConn,
-		getFQDNForPod(r.aeroCluster, clearPod.Name), heartbeatPort,
+	return asConn.TipHostname(
+		r.getClientPolicy(), getFQDNForPod(r.aeroCluster, clearPod.Name), heartbeatPort,
 	)
->>>>>>> acdc31bc
 }
 
 func (r *SingleClusterReconciler) alumniReset(pod *corev1.Pod) error {
@@ -181,11 +153,7 @@
 	if err != nil {
 		return err
 	}
-<<<<<<< HEAD
-	return asConn.AlumniReset(r.getClientPolicy(aeroCluster))
-=======
-	return deployment.AlumniReset(r.getClientPolicy(), asConn)
->>>>>>> acdc31bc
+	return asConn.AlumniReset(r.getClientPolicy())
 }
 
 func (r *SingleClusterReconciler) newAllHostConn() (
@@ -244,7 +212,7 @@
 		return nil, err
 	}
 	host := fmt.Sprintf("%s:%d", asConn.AerospikeHostName, asConn.AerospikePort)
-	return deployment.NewHostConn(&r.Log, host, asConn, nil), nil
+	return deployment.NewHostConn(r.Log, host, asConn, nil), nil
 }
 
 func (r *SingleClusterReconciler) newAsConn(pod *corev1.Pod) (
@@ -261,7 +229,7 @@
 		AerospikeHostName: host,
 		AerospikePort:     port,
 		AerospikeTLSName:  tlsName,
-		Log:               &r.Log,
+		Log:               r.Log,
 	}
 
 	return asConn, nil
