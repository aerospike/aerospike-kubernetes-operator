#! /bin/bash
# ------------------------------------------------------------------------------
# Copyright 2012-2021 Aerospike, Inc.
#
# Portions may be licensed to Aerospike, Inc. under one or more contributor
# license agreements.
#
# Licensed under the Apache License, Version 2.0 (the "License"); you may not
# use this file except in compliance with the License. You may obtain a copy of
# the License at http://www.apache.org/licenses/LICENSE-2.0
#
# Unless required by applicable law or agreed to in writing, software
# distributed under the License is distributed on an "AS IS" BASIS, WITHOUT
# WARRANTIES OR CONDITIONS OF ANY KIND, either express or implied. See the
# License for the specific language governing permissions and limitations under
# the License.
# ------------------------------------------------------------------------------
set -e
set -x

script_dir="$(dirname $(realpath $0))"
cd $script_dir

# Set up common environment variables.
source ./common-env.sh

CFG=/etc/aerospike/aerospike.template.conf
PEERS=/etc/aerospike/peers

# ------------------------------------------------------------------------------
# Update node and rack ids configuration file
# ------------------------------------------------------------------------------
sed -i "s/ENV_NODE_ID/${NODE_ID}/" ${CFG}
sed -i "s/rack-id.*0/rack-id    ${RACK_ID}/" ${CFG}

echo "" > $GENERATED_ENV

# ------------------------------------------------------------------------------
# Update access addresses in the configuration file
# ------------------------------------------------------------------------------
# Compute the access endpoints based on network policy.
# As a kludge the computed values are stored late to update node summary.
substituteEndpoint() {
    local addressType=$1
    local networkType=$2
    local podIP=$3
    local internalIP=$4
    local externalIP=$5
    local podPort=$6
    local mappedPort=$7
<<<<<<< HEAD
    local interfaceIP=$8
=======
    local configuredIP=$8
>>>>>>> 04515d01

    case $networkType in
      pod)
        accessAddress=$podIP
        accessPort=$podPort
        ;;

      hostInternal)
        accessAddress=$internalIP
        accessPort=$mappedPort
        ;;

      hostExternal)
        accessAddress=$externalIP
        accessPort=$mappedPort
        ;;

<<<<<<< HEAD
      customInterface)
        accessAddress=$interfaceIP
        accessPort=$podPort
=======
      configuredIP)
        accessAddress=$configuredIP
        accessPort=$mappedPort

        if [ -z "$configuredIP" ]
        then
          echo "Please set '${CONFIGURED_ACCESSIP_LABEL}' and '${CONFIGURED_ALTERNATE_ACCESSIP_LABEL}' node label to use NetworkPolicy configuredIP for access and alternateAccess addresses"
          exit 1
        fi
>>>>>>> 04515d01
        ;;

      *)
        accessAddress=$podIP
        accessPort=$podPort
        ;;
    esac

    # Pass on computed address to python script to update the status.
    varName=$(echo $addressType | sed -e 's/-/_/g')
	echo export global_${varName}_address="$accessAddress" >> $GENERATED_ENV
	echo export global_${varName}_port="$accessPort" >> $GENERATED_ENV

    # Substitute in the configuration file.
    sed -i "s/^\(\s*\)${addressType}-address\s*<${addressType}-address>/\1${addressType}-address    ${accessAddress}/" ${CFG}
    # This port is set in api/v1beta1/aerospikecluster_mutating_webhook.go and is used as placeholder.
    sed -i "s/^\(\s*\)${addressType}-port\s*${podPort}/\1${addressType}-port    ${accessPort}/" ${CFG}
}

<<<<<<< HEAD
substituteEndpoint "access" {{.NetworkPolicy.AccessType}} $PODIP $INTERNALIP $EXTERNALIP $POD_PORT $MAPPED_PORT $CUSTOM_ACCESS_NETWORK_IPS
substituteEndpoint "alternate-access" {{.NetworkPolicy.AlternateAccessType}} $PODIP $INTERNALIP $EXTERNALIP $POD_PORT $MAPPED_PORT $CUSTOM_ALTERNATE_ACCESS_NETWORK_IPS

if [ "true" == "$MY_POD_TLS_ENABLED" ]; then
  substituteEndpoint "tls-access" {{.NetworkPolicy.TLSAccessType}} $PODIP $INTERNALIP $EXTERNALIP $POD_TLSPORT $MAPPED_TLSPORT $CUSTOM_TLS_ACCESS_NETWORK_IPS
  substituteEndpoint "tls-alternate-access" {{.NetworkPolicy.TLSAlternateAccessType}} $PODIP $INTERNALIP $EXTERNALIP $POD_TLSPORT $MAPPED_TLSPORT $CUSTOM_TLS_ALTERNATE_ACCESS_NETWORK_IPS
=======
substituteEndpoint "access" {{.NetworkPolicy.AccessType}} $PODIP $INTERNALIP $EXTERNALIP $POD_PORT $MAPPED_PORT $CONFIGURED_ACCESSIP
substituteEndpoint "alternate-access" {{.NetworkPolicy.AlternateAccessType}} $PODIP $INTERNALIP $EXTERNALIP $POD_PORT $MAPPED_PORT $CONFIGURED_ALTERNATE_ACCESSIP

if [ "true" == "$MY_POD_TLS_ENABLED" ]; then
  substituteEndpoint "tls-access" {{.NetworkPolicy.TLSAccessType}} $PODIP $INTERNALIP $EXTERNALIP $POD_TLSPORT $MAPPED_TLSPORT $CONFIGURED_ACCESSIP
  substituteEndpoint "tls-alternate-access" {{.NetworkPolicy.TLSAlternateAccessType}} $PODIP $INTERNALIP $EXTERNALIP $POD_TLSPORT $MAPPED_TLSPORT $CONFIGURED_ALTERNATE_ACCESSIP
>>>>>>> 04515d01
fi

{{- if eq .NetworkPolicy.FabricType "customInterface"}}
sed -i -e "/fabric {/a \\        address ${CUSTOM_FABRIC_NETWORK_IPS}" ${CFG}
{{- end}}

{{- if eq .NetworkPolicy.TLSFabricType "customInterface"}}
sed -i -e "/fabric {/a \\        tls-address ${CUSTOM_TLS_FABRIC_NETWORK_IPS}" ${CFG}
{{- end}}

# ------------------------------------------------------------------------------
# Update mesh seeds in the configuration file
# ------------------------------------------------------------------------------
cat $PEERS | while read PEER || [ -n "$PEER" ]; do
    if [[ "$PEER" == "$MY_POD_NAME."* ]] ;
	then
		# Skip adding self to mesh addresses
		continue
	fi

	# 8 spaces, fixed in config writer file config manager lib
	# TODO: The search pattern is not robust. Add a better marker in management lib.
	{{- if ne .HeartBeatPort  0}}
	sed -i -e "/heartbeat {/a \\        mesh-seed-address-port ${PEER} {{.HeartBeatPort}}" ${CFG}
	{{- end}}

	{{- if ne .HeartBeatTLSPort 0}}
  sed -i -e "/heartbeat {/a \\        tls-mesh-seed-address-port ${PEER} {{.HeartBeatTLSPort}}" ${CFG}
  {{- end}}
done


# ------------------------------------------------------------------------------
# If host networking is used force heartbeat and fabric to advertise network
# interface bound to K8s node's host network.
# ------------------------------------------------------------------------------
{{- if .HostNetwork}}
# 8 spaces, fixed in config writer file config manager lib
# TODO: The search pattern is not robust. Add a better marker in management lib.
{{- if ne .HeartBeatPort  0}}
sed -i -e "/heartbeat {/a \\        address ${MY_POD_IP}" ${CFG}
{{- end}}
{{- if ne .HeartBeatTLSPort 0}}
sed -i -e "/heartbeat {/a \\        tls-address ${MY_POD_IP}" ${CFG}
{{- end}}
{{- if ne .FabricPort 0}}
sed -i -e "/fabric {/a \\        address ${MY_POD_IP}" ${CFG}
{{- end}}
{{- if ne .FabricTLSPort 0}}
sed -i -e "/fabric {/a \\        tls-address ${MY_POD_IP}" ${CFG}
{{- end}}
{{- end}}

echo "---------------------------------"
cat ${CFG}
echo "---------------------------------"<|MERGE_RESOLUTION|>--- conflicted
+++ resolved
@@ -48,11 +48,8 @@
     local externalIP=$5
     local podPort=$6
     local mappedPort=$7
-<<<<<<< HEAD
-    local interfaceIP=$8
-=======
     local configuredIP=$8
->>>>>>> 04515d01
+    local interfaceIP=$9
 
     case $networkType in
       pod)
@@ -70,11 +67,6 @@
         accessPort=$mappedPort
         ;;
 
-<<<<<<< HEAD
-      customInterface)
-        accessAddress=$interfaceIP
-        accessPort=$podPort
-=======
       configuredIP)
         accessAddress=$configuredIP
         accessPort=$mappedPort
@@ -84,7 +76,11 @@
           echo "Please set '${CONFIGURED_ACCESSIP_LABEL}' and '${CONFIGURED_ALTERNATE_ACCESSIP_LABEL}' node label to use NetworkPolicy configuredIP for access and alternateAccess addresses"
           exit 1
         fi
->>>>>>> 04515d01
+        ;;
+
+      customInterface)
+        accessAddress=$interfaceIP
+        accessPort=$podPort
         ;;
 
       *)
@@ -104,21 +100,12 @@
     sed -i "s/^\(\s*\)${addressType}-port\s*${podPort}/\1${addressType}-port    ${accessPort}/" ${CFG}
 }
 
-<<<<<<< HEAD
-substituteEndpoint "access" {{.NetworkPolicy.AccessType}} $PODIP $INTERNALIP $EXTERNALIP $POD_PORT $MAPPED_PORT $CUSTOM_ACCESS_NETWORK_IPS
-substituteEndpoint "alternate-access" {{.NetworkPolicy.AlternateAccessType}} $PODIP $INTERNALIP $EXTERNALIP $POD_PORT $MAPPED_PORT $CUSTOM_ALTERNATE_ACCESS_NETWORK_IPS
+substituteEndpoint "access" {{.NetworkPolicy.AccessType}} $PODIP $INTERNALIP $EXTERNALIP $POD_PORT $MAPPED_PORT $CONFIGURED_ACCESSIP $CUSTOM_ACCESS_NETWORK_IPS
+substituteEndpoint "alternate-access" {{.NetworkPolicy.AlternateAccessType}} $PODIP $INTERNALIP $EXTERNALIP $POD_PORT $MAPPED_PORT $CONFIGURED_ALTERNATE_ACCESSIP $CUSTOM_ALTERNATE_ACCESS_NETWORK_IPS
 
 if [ "true" == "$MY_POD_TLS_ENABLED" ]; then
-  substituteEndpoint "tls-access" {{.NetworkPolicy.TLSAccessType}} $PODIP $INTERNALIP $EXTERNALIP $POD_TLSPORT $MAPPED_TLSPORT $CUSTOM_TLS_ACCESS_NETWORK_IPS
-  substituteEndpoint "tls-alternate-access" {{.NetworkPolicy.TLSAlternateAccessType}} $PODIP $INTERNALIP $EXTERNALIP $POD_TLSPORT $MAPPED_TLSPORT $CUSTOM_TLS_ALTERNATE_ACCESS_NETWORK_IPS
-=======
-substituteEndpoint "access" {{.NetworkPolicy.AccessType}} $PODIP $INTERNALIP $EXTERNALIP $POD_PORT $MAPPED_PORT $CONFIGURED_ACCESSIP
-substituteEndpoint "alternate-access" {{.NetworkPolicy.AlternateAccessType}} $PODIP $INTERNALIP $EXTERNALIP $POD_PORT $MAPPED_PORT $CONFIGURED_ALTERNATE_ACCESSIP
-
-if [ "true" == "$MY_POD_TLS_ENABLED" ]; then
-  substituteEndpoint "tls-access" {{.NetworkPolicy.TLSAccessType}} $PODIP $INTERNALIP $EXTERNALIP $POD_TLSPORT $MAPPED_TLSPORT $CONFIGURED_ACCESSIP
-  substituteEndpoint "tls-alternate-access" {{.NetworkPolicy.TLSAlternateAccessType}} $PODIP $INTERNALIP $EXTERNALIP $POD_TLSPORT $MAPPED_TLSPORT $CONFIGURED_ALTERNATE_ACCESSIP
->>>>>>> 04515d01
+  substituteEndpoint "tls-access" {{.NetworkPolicy.TLSAccessType}} $PODIP $INTERNALIP $EXTERNALIP $POD_TLSPORT $MAPPED_TLSPORT $CONFIGURED_ACCESSIP $CUSTOM_TLS_ACCESS_NETWORK_IPS
+  substituteEndpoint "tls-alternate-access" {{.NetworkPolicy.TLSAlternateAccessType}} $PODIP $INTERNALIP $EXTERNALIP $POD_TLSPORT $MAPPED_TLSPORT $CONFIGURED_ALTERNATE_ACCESSIP $CUSTOM_TLS_ALTERNATE_ACCESS_NETWORK_IPS
 fi
 
 {{- if eq .NetworkPolicy.FabricType "customInterface"}}
