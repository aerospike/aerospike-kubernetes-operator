package test

import (
	goctx "context"

	asdbv1beta1 "github.com/aerospike/aerospike-kubernetes-operator/api/v1beta1"
	. "github.com/onsi/ginkgo/v2"
	. "github.com/onsi/gomega"
	v1 "k8s.io/api/core/v1"
	"k8s.io/apimachinery/pkg/api/resource"
)

// * Test
//     * Storage Volume
//         * source
//             * can not specify multiple source
//             * one source has to be specified
//             * Non pv
//                 * can be updated — rolling restart…
//             * pv
//                 * can  not be updated
//                 * can not give wrong volumeMode
//                 * can not give wrong accessMode
//         * Attachments
//             * container name should be valid
//             * sidecar, initcontainer, aerospike all 3 can not be empty
//             * all attachments can be added, removed, updated — rolling restart
//             * container can not mount multiple volume in same path
//         * Volume can be added removed, if it is not PV — rolling restart
//     * PodSpec
//         * Affinity can be updated — rolling restart
//         * Sidecar/initcontainer can be added removed — rolling restart

var _ = Describe(
	"StorageVolumes", func() {
		ctx := goctx.Background()

		clusterName := "storage"
		clusterNamespacedName := getClusterNamespacedName(
			clusterName, namespace,
		)

		Context(
			"When adding cluster", func() {
				Context(
					"When using volume", func() {
						It(
							"Should not allow same name volumes", func() {
								aeroCluster := createDummyAerospikeCluster(
									clusterNamespacedName, 2,
								)

								aeroCluster.Spec.Storage.Volumes = append(
									aeroCluster.Spec.Storage.Volumes,
									aeroCluster.Spec.Storage.Volumes[0],
								)

								err := deployCluster(
									k8sClient, ctx, aeroCluster,
								)
								Expect(err).Should(HaveOccurred())
							},
						)
					},
				)
				Context(
					"When using volume source", func() {
						It(
							"Should not specify multiple source", func() {
								aeroCluster := createDummyAerospikeCluster(
									clusterNamespacedName, 2,
								)

								aeroCluster.Spec.Storage.Volumes[0].Source.EmptyDir = &v1.EmptyDirVolumeSource{}
								aeroCluster.Spec.Storage.Volumes[0].Source.Secret = &v1.SecretVolumeSource{
									SecretName: "secret",
								}

								err := deployCluster(
									k8sClient, ctx, aeroCluster,
								)
								Expect(err).Should(HaveOccurred())
							},
						)

						It(
							"Should specify one source", func() {
								aeroCluster := createDummyAerospikeCluster(
									clusterNamespacedName, 2,
								)

								aeroCluster.Spec.Storage.Volumes[0].Source = asdbv1beta1.VolumeSource{}

								err := deployCluster(
									k8sClient, ctx, aeroCluster,
								)
								Expect(err).Should(HaveOccurred())
							},
						)

						It(
							"Should specify valid volumeMode for PV source",
							func() {
								aeroCluster := createDummyAerospikeCluster(
									clusterNamespacedName, 2,
								)

								volumeMode := v1.PersistentVolumeMode("invalid")
								aeroCluster.Spec.Storage.Volumes[0].Source.PersistentVolume.VolumeMode = volumeMode

								err := deployCluster(
									k8sClient, ctx, aeroCluster,
								)
								Expect(err).Should(HaveOccurred())
							},
						)

						It(
							"Should specify valid accessMode for PV source",
							func() {
								aeroCluster := createDummyAerospikeCluster(
									clusterNamespacedName, 2,
								)

								accessMode := v1.PersistentVolumeAccessMode("invalid")
								aeroCluster.Spec.Storage.Volumes[0].Source.PersistentVolume.AccessModes = []v1.PersistentVolumeAccessMode{accessMode}

								err := deployCluster(
									k8sClient, ctx, aeroCluster,
								)
								Expect(err).Should(HaveOccurred())
							},
						)

						It(
							"Should allow setting labels and annotation in PVC",
							func() {
								aeroCluster := createDummyAerospikeCluster(
									clusterNamespacedName, 2,
								)
								labels := map[string]string{
									"pvc": "labels",
								}
								annotations := map[string]string{
									"pvc": "annotations",
								}
								for i, volume := range aeroCluster.Spec.Storage.Volumes {
									if volume.Source.PersistentVolume != nil {
										aeroCluster.Spec.Storage.Volumes[i].Source.PersistentVolume.Labels = labels
										aeroCluster.Spec.Storage.Volumes[i].Source.PersistentVolume.Annotations = annotations
									}
								}
								err := deployCluster(
									k8sClient, ctx, aeroCluster,
								)
								Expect(err).ShouldNot(HaveOccurred())

								pvcs, err := getAeroClusterPVCList(
									aeroCluster, k8sClient,
								)
								Expect(err).ShouldNot(HaveOccurred())
								Expect(len(pvcs)).ShouldNot(BeZero())

								for _, pvc := range pvcs {
									// Match annotations
									annot, ok := pvc.Annotations["pvc"]
									Expect(ok).To(BeTrue())
									Expect(annot).To(Equal("annotations"))

									// Match label
									lab, ok := pvc.Labels["pvc"]
									Expect(ok).To(BeTrue())
									Expect(lab).To(Equal("labels"))
								}
								Expect(err).ShouldNot(HaveOccurred())

								err = deleteCluster(k8sClient, ctx, aeroCluster)
								Expect(err).ShouldNot(HaveOccurred())
							},
						)
					},
				)
				Context(
					"When using volume attachment", func() {

						It(
							"Should not use invalid container name", func() {
								aeroCluster := createDummyAerospikeCluster(
									clusterNamespacedName, 2,
								)

								aeroCluster.Spec.Storage.Volumes[0].Sidecars = []asdbv1beta1.VolumeAttachment{
									{
										ContainerName: "invalid",
										Path:          "/opt/aerospike",
									},
								}

								err := deployCluster(
									k8sClient, ctx, aeroCluster,
								)
								Expect(err).Should(HaveOccurred())
							},
						)

						It(
							"Should give at least one of the following -> sidecar, initcontainer, aerospike",
							func() {
								aeroCluster := createDummyAerospikeCluster(
									clusterNamespacedName, 2,
								)

								aeroCluster.Spec.Storage.Volumes[0].Sidecars = []asdbv1beta1.VolumeAttachment{}
								aeroCluster.Spec.Storage.Volumes[0].InitContainers = []asdbv1beta1.VolumeAttachment{}
								aeroCluster.Spec.Storage.Volumes[0].Aerospike = nil

								err := deployCluster(
									k8sClient, ctx, aeroCluster,
								)
								Expect(err).Should(HaveOccurred())
							},
						)

						It(
							"Should not allow mounting same volume at multiple path in a container",
							func() {
								aeroCluster := createDummyAerospikeCluster(
									clusterNamespacedName, 2,
								)
								containerName := "container"
								aeroCluster.Spec.PodSpec = asdbv1beta1.AerospikePodSpec{
									Sidecars: []v1.Container{
										{
											Name: containerName,
										},
									},
								}
								aeroCluster.Spec.Storage.Volumes[0].Sidecars = []asdbv1beta1.VolumeAttachment{
									{
										ContainerName: containerName,
										Path:          "/opt/aerospike",
									},
									{
										ContainerName: containerName,
										Path:          "/opt/aerospike/data",
									},
								}

								err := deployCluster(
									k8sClient, ctx, aeroCluster,
								)
								Expect(err).Should(HaveOccurred())
							},
						)

						It(
							"Should not allow mounting multiple volumes at same path in a container",
							func() {
								aeroCluster := createDummyAerospikeCluster(
									clusterNamespacedName, 2,
								)
								containerName := "container"
								aeroCluster.Spec.PodSpec = asdbv1beta1.AerospikePodSpec{
									Sidecars: []v1.Container{
										{
											Name: containerName,
										},
									},
								}
								aeroCluster.Spec.Storage.Volumes[0].Sidecars = []asdbv1beta1.VolumeAttachment{
									{
										ContainerName: containerName,
										Path:          "/opt/aerospike",
									},
								}
								aeroCluster.Spec.Storage.Volumes[1].Sidecars = []asdbv1beta1.VolumeAttachment{
									{
										ContainerName: containerName,
										Path:          "/opt/aerospike",
									},
								}
								err := deployCluster(
									k8sClient, ctx, aeroCluster,
								)
								Expect(err).Should(HaveOccurred())
							},
						)

						It(
							"Should not use aerospike-server container name in sidecars",
							func() {
								aeroCluster := createDummyAerospikeCluster(
									clusterNamespacedName, 2,
								)
								aeroCluster.Spec.Storage.Volumes[0].Sidecars = []asdbv1beta1.VolumeAttachment{
									{
										ContainerName: asdbv1beta1.AerospikeServerContainerName,
										Path:          "/opt/aerospike/newpath",
									},
								}

								err := deployCluster(
									k8sClient, ctx, aeroCluster,
								)
								Expect(err).Should(HaveOccurred())
							},
						)

						It(
							"Should not use aerospike-init container name in initcontainers",
							func() {
								aeroCluster := createDummyAerospikeCluster(
									clusterNamespacedName, 2,
								)
								aeroCluster.Spec.Storage.Volumes[0].InitContainers = []asdbv1beta1.VolumeAttachment{
									{
										ContainerName: asdbv1beta1.AerospikeInitContainerName,
										Path:          "/opt/aerospike/newpath",
									},
								}

								err := deployCluster(
									k8sClient, ctx, aeroCluster,
								)
								Expect(err).Should(HaveOccurred())
							},
						)

					},
				)

			},
		)

		Context(
			"When cluster is already deployed", func() {
				BeforeEach(
					func() {
						aeroCluster := createDummyAerospikeCluster(
							clusterNamespacedName, 2,
						)
						err := deployCluster(k8sClient, ctx, aeroCluster)
						Expect(err).ToNot(HaveOccurred())
					},
				)

				AfterEach(
					func() {
						aeroCluster, err := getCluster(
							k8sClient, ctx, clusterNamespacedName,
						)
						Expect(err).ToNot(HaveOccurred())

						err = deleteCluster(k8sClient, ctx, aeroCluster)
						Expect(err).ToNot(HaveOccurred())
					},
				)

				Context(
					"When using volume", func() {
						It(
							"Should not allow adding PV volume", func() {
								aeroCluster, err := getCluster(
									k8sClient, ctx, clusterNamespacedName,
								)
								Expect(err).ToNot(HaveOccurred())

								volume := asdbv1beta1.VolumeSpec{
									Name: "newvolume",
									Source: asdbv1beta1.VolumeSource{
										PersistentVolume: &asdbv1beta1.PersistentVolumeSpec{
											Size:         resource.MustParse("1Gi"),
											StorageClass: storageClass,
											VolumeMode:   v1.PersistentVolumeFilesystem,
										},
									},
									Aerospike: &asdbv1beta1.AerospikeServerVolumeAttachment{
										Path: "/newvolume",
									},
								}
								aeroCluster.Spec.Storage.Volumes = append(
									aeroCluster.Spec.Storage.Volumes, volume,
								)

								err = k8sClient.Update(ctx, aeroCluster)
								Expect(err).Should(HaveOccurred())
							},
						)
						It(
							"Should not allow deleting PV volume", func() {
								aeroCluster, err := getCluster(
									k8sClient, ctx, clusterNamespacedName,
								)
								Expect(err).ToNot(HaveOccurred())

								aeroCluster.Spec.Storage.Volumes = []asdbv1beta1.VolumeSpec{}

								err = k8sClient.Update(ctx, aeroCluster)
								Expect(err).Should(HaveOccurred())
							},
						)
						It(
							"Should allow adding/deleting Non PV volume",
							func() {
								// Add
								aeroCluster, err := getCluster(
									k8sClient, ctx, clusterNamespacedName,
								)
								Expect(err).ToNot(HaveOccurred())

								volume := asdbv1beta1.VolumeSpec{
									Name: "newvolume",
									Source: asdbv1beta1.VolumeSource{
										EmptyDir: &v1.EmptyDirVolumeSource{},
									},
									Aerospike: &asdbv1beta1.AerospikeServerVolumeAttachment{
										Path: "/newvolume",
									},
								}

								aeroCluster.Spec.Storage.Volumes = append(
									aeroCluster.Spec.Storage.Volumes, volume,
								)
								err = updateAndWait(k8sClient, ctx, aeroCluster)
								Expect(err).ToNot(HaveOccurred())

								// Delete
								aeroCluster, err = getCluster(
									k8sClient, ctx, clusterNamespacedName,
								)
								Expect(err).ToNot(HaveOccurred())

								newAeroCluster := createDummyAerospikeCluster(
									clusterNamespacedName, 2,
								)
								aeroCluster.Spec = newAeroCluster.Spec

								err = updateAndWait(k8sClient, ctx, aeroCluster)
								Expect(err).ToNot(HaveOccurred())
							},
						)
					},
<<<<<<< HEAD
				}

				err = updateAndWait(k8sClient, ctx, aeroCluster)
				Expect(err).ToNot(HaveOccurred())

				aeroCluster, err = getCluster(k8sClient, ctx, clusterNamespacedName)
				Expect(err).ToNot(HaveOccurred())

				va := asdbv1beta1.VolumeAttachment{
					ContainerName: containerName,
					Path:          "/newpath",
				}
				aeroCluster.Spec.Storage.Volumes[0].Sidecars = append(aeroCluster.Spec.Storage.Volumes[0].Sidecars, va)
				err = updateAndWait(k8sClient, ctx, aeroCluster)
				Expect(err).ToNot(HaveOccurred())

				// Update
				aeroCluster, err = getCluster(k8sClient, ctx, clusterNamespacedName)
				Expect(err).ToNot(HaveOccurred())

				aeroCluster.Spec.Storage.Volumes[0].Sidecars[0].Path = "/newpath2"
				err = updateAndWait(k8sClient, ctx, aeroCluster)
				Expect(err).ToNot(HaveOccurred())

				// Delete
				aeroCluster, err = getCluster(k8sClient, ctx, clusterNamespacedName)
				Expect(err).ToNot(HaveOccurred())

				aeroCluster.Spec.Storage.Volumes[0].Sidecars = []asdbv1beta1.VolumeAttachment{}
				err = updateAndWait(k8sClient, ctx, aeroCluster)
				Expect(err).ToNot(HaveOccurred())
			})
		})
	})

	Context("When cluster is already deployed with rack specific storage", func() {
		BeforeEach(func() {
			aeroCluster := createDummyRackAwareWithStorageAerospikeCluster(clusterNamespacedName, 2)
			err := deployCluster(k8sClient, ctx, aeroCluster)
			Expect(err).ToNot(HaveOccurred())
		})

		AfterEach(func() {
			aeroCluster, err := getCluster(k8sClient, ctx, clusterNamespacedName)
			Expect(err).ToNot(HaveOccurred())

			err = deleteCluster(k8sClient, ctx, aeroCluster)
			Expect(err).ToNot(HaveOccurred())
		})

		Context("When using volume", func() {
			It("Should allow adding PV volume", func() {
				aeroCluster, err := getCluster(k8sClient, ctx, clusterNamespacedName)
				Expect(err).ToNot(HaveOccurred())

				volume := asdbv1beta1.VolumeSpec{
					Name: "newvolume",
					Source: asdbv1beta1.VolumeSource{
						PersistentVolume: &asdbv1beta1.PersistentVolumeSpec{
							Size:         resource.MustParse("1Gi"),
							StorageClass: storageClass,
							VolumeMode:   v1.PersistentVolumeFilesystem,
						},
					},
					Aerospike: &asdbv1beta1.AerospikeServerVolumeAttachment{
						Path: "/newvolume",
					},
				}
				aeroCluster.Spec.Storage.Volumes = append(aeroCluster.Spec.Storage.Volumes, volume)

				err = k8sClient.Update(ctx, aeroCluster)
				Expect(err).ShouldNot(HaveOccurred())
			})
			It("Should allow deleting PV volume", func() {
				aeroCluster, err := getCluster(k8sClient, ctx, clusterNamespacedName)
				Expect(err).ToNot(HaveOccurred())

				aeroCluster.Spec.Storage.Volumes = []asdbv1beta1.VolumeSpec{}

				err = k8sClient.Update(ctx, aeroCluster)
				Expect(err).ShouldNot(HaveOccurred())
			})
		})

		Context("When using volume source", func() {
			It("Should allow update of PV source", func() {
				aeroCluster, err := getCluster(k8sClient, ctx, clusterNamespacedName)
				Expect(err).ToNot(HaveOccurred())

				aeroCluster.Spec.Storage.Volumes[0].Source = asdbv1beta1.VolumeSource{
					EmptyDir: &v1.EmptyDirVolumeSource{},
				}

				err = k8sClient.Update(ctx, aeroCluster)
				Expect(err).ShouldNot(HaveOccurred())
			})
			It("Should allow updating PVC", func() {
				aeroCluster, err := getCluster(k8sClient, ctx, clusterNamespacedName)
				Expect(err).ToNot(HaveOccurred())

				aeroCluster.Spec.Storage.Volumes[0].Source.PersistentVolume.
					Labels = map[string]string{"pvc": "labels"}

				err = k8sClient.Update(ctx, aeroCluster)
				Expect(err).ShouldNot(HaveOccurred())
			})

		})
	})

	Context("When cluster is already deployed with rack specific storage", func() {
		BeforeEach(func() {
			aeroCluster := createDummyRackAwareWithStorageAerospikeCluster(clusterNamespacedName, 2)
			err := deployCluster(k8sClient, ctx, aeroCluster)
			Expect(err).ToNot(HaveOccurred())
		})

		AfterEach(func() {
			aeroCluster, err := getCluster(k8sClient, ctx, clusterNamespacedName)
			Expect(err).ToNot(HaveOccurred())

			err = deleteCluster(k8sClient, ctx, aeroCluster)
			Expect(err).ToNot(HaveOccurred())
		})

		Context("When using volume", func() {
			It("Should allow adding PV volume", func() {
				aeroCluster, err := getCluster(k8sClient, ctx, clusterNamespacedName)
				Expect(err).ToNot(HaveOccurred())

				volume := asdbv1beta1.VolumeSpec{
					Name: "newvolume",
					Source: asdbv1beta1.VolumeSource{
						PersistentVolume: &asdbv1beta1.PersistentVolumeSpec{
							Size:         resource.MustParse("1Gi"),
							StorageClass: storageClass,
							VolumeMode:   v1.PersistentVolumeFilesystem,
						},
					},
					Aerospike: &asdbv1beta1.AerospikeServerVolumeAttachment{
						Path: "/newvolume",
					},
				}
				aeroCluster.Spec.Storage.Volumes = append(aeroCluster.Spec.Storage.Volumes, volume)

				err = k8sClient.Update(ctx, aeroCluster)
				Expect(err).ShouldNot(HaveOccurred())
			})
			It("Should allow deleting PV volume", func() {
				aeroCluster, err := getCluster(k8sClient, ctx, clusterNamespacedName)
				Expect(err).ToNot(HaveOccurred())

				aeroCluster.Spec.Storage.Volumes = []asdbv1beta1.VolumeSpec{}

				err = k8sClient.Update(ctx, aeroCluster)
				Expect(err).ShouldNot(HaveOccurred())
			})
		})

		Context("When using volume source", func() {
			It("Should allow update of PV source", func() {
				aeroCluster, err := getCluster(k8sClient, ctx, clusterNamespacedName)
				Expect(err).ToNot(HaveOccurred())

				aeroCluster.Spec.Storage.Volumes[0].Source = asdbv1beta1.VolumeSource{
					EmptyDir: &v1.EmptyDirVolumeSource{},
				}

				err = k8sClient.Update(ctx, aeroCluster)
				Expect(err).ShouldNot(HaveOccurred())
			})
			It("Should allow updating PVC", func() {
				aeroCluster, err := getCluster(k8sClient, ctx, clusterNamespacedName)
				Expect(err).ToNot(HaveOccurred())

				aeroCluster.Spec.Storage.Volumes[0].Source.PersistentVolume.
					Labels = map[string]string{"pvc": "labels"}

				err = k8sClient.Update(ctx, aeroCluster)
				Expect(err).ShouldNot(HaveOccurred())
			})

		})
	})

	Context("When cluster is already deployed with rack specific storage", func() {
		BeforeEach(func() {
			aeroCluster := createDummyRackAwareWithStorageAerospikeCluster(clusterNamespacedName, 2)
			err := deployCluster(k8sClient, ctx, aeroCluster)
			Expect(err).ToNot(HaveOccurred())
		})

		AfterEach(func() {
			aeroCluster, err := getCluster(k8sClient, ctx, clusterNamespacedName)
			Expect(err).ToNot(HaveOccurred())

			err = deleteCluster(k8sClient, ctx, aeroCluster)
			Expect(err).ToNot(HaveOccurred())
		})

		Context("When using volume", func() {
			It("Should allow adding PV volume", func() {
				aeroCluster, err := getCluster(k8sClient, ctx, clusterNamespacedName)
				Expect(err).ToNot(HaveOccurred())

				volume := asdbv1beta1.VolumeSpec{
					Name: "newvolume",
					Source: asdbv1beta1.VolumeSource{
						PersistentVolume: &asdbv1beta1.PersistentVolumeSpec{
							Size:         resource.MustParse("1Gi"),
							StorageClass: storageClass,
							VolumeMode:   v1.PersistentVolumeFilesystem,
						},
					},
					Aerospike: &asdbv1beta1.AerospikeServerVolumeAttachment{
						Path: "/newvolume",
					},
				}
				aeroCluster.Spec.Storage.Volumes = append(aeroCluster.Spec.Storage.Volumes, volume)

				err = k8sClient.Update(ctx, aeroCluster)
				Expect(err).ShouldNot(HaveOccurred())
			})
			It("Should allow deleting PV volume", func() {
				aeroCluster, err := getCluster(k8sClient, ctx, clusterNamespacedName)
				Expect(err).ToNot(HaveOccurred())

				aeroCluster.Spec.Storage.Volumes = []asdbv1beta1.VolumeSpec{}

				err = k8sClient.Update(ctx, aeroCluster)
				Expect(err).ShouldNot(HaveOccurred())
			})
		})

		Context("When using volume source", func() {
			It("Should allow update of PV source", func() {
				aeroCluster, err := getCluster(k8sClient, ctx, clusterNamespacedName)
				Expect(err).ToNot(HaveOccurred())

				aeroCluster.Spec.Storage.Volumes[0].Source = asdbv1beta1.VolumeSource{
					EmptyDir: &v1.EmptyDirVolumeSource{},
				}

				err = k8sClient.Update(ctx, aeroCluster)
				Expect(err).ShouldNot(HaveOccurred())
			})
			It("Should allow updating PVC", func() {
				aeroCluster, err := getCluster(k8sClient, ctx, clusterNamespacedName)
				Expect(err).ToNot(HaveOccurred())

				aeroCluster.Spec.Storage.Volumes[0].Source.PersistentVolume.
					Labels = map[string]string{"pvc": "labels"}

				err = k8sClient.Update(ctx, aeroCluster)
				Expect(err).ShouldNot(HaveOccurred())
			})

		})
	})
})
=======
				)

				Context(
					"When using volume source", func() {
						It(
							"Should not allow update of PV source", func() {
								aeroCluster, err := getCluster(
									k8sClient, ctx, clusterNamespacedName,
								)
								Expect(err).ToNot(HaveOccurred())

								aeroCluster.Spec.Storage.Volumes[0].Source = asdbv1beta1.VolumeSource{
									EmptyDir: &v1.EmptyDirVolumeSource{},
								}

								err = k8sClient.Update(ctx, aeroCluster)
								Expect(err).Should(HaveOccurred())
							},
						)
						It(
							"Should not allow updating PVC", func() {
								aeroCluster, err := getCluster(
									k8sClient, ctx, clusterNamespacedName,
								)
								Expect(err).ToNot(HaveOccurred())

								aeroCluster.Spec.Storage.Volumes[0].Source.PersistentVolume.
									Labels = map[string]string{"pvc": "labels"}

								err = k8sClient.Update(ctx, aeroCluster)
								Expect(err).Should(HaveOccurred())
							},
						)

						It(
							"Should allow update of Non-PV source", func() {
								// Add volume
								aeroCluster, err := getCluster(
									k8sClient, ctx, clusterNamespacedName,
								)
								Expect(err).ToNot(HaveOccurred())

								volume := asdbv1beta1.VolumeSpec{
									Name: "newvolume",
									Source: asdbv1beta1.VolumeSource{
										EmptyDir: &v1.EmptyDirVolumeSource{},
									},
									Aerospike: &asdbv1beta1.AerospikeServerVolumeAttachment{
										Path: "/newvolume",
									},
								}

								aeroCluster.Spec.Storage.Volumes = append(
									aeroCluster.Spec.Storage.Volumes, volume,
								)
								err = updateAndWait(k8sClient, ctx, aeroCluster)
								Expect(err).ToNot(HaveOccurred())

								// Update
								aeroCluster, err = getCluster(
									k8sClient, ctx, clusterNamespacedName,
								)
								Expect(err).ToNot(HaveOccurred())

								volumes := aeroCluster.Spec.Storage.Volumes
								aeroCluster.Spec.Storage.Volumes[len(volumes)-1].Source = asdbv1beta1.VolumeSource{
									Secret: &v1.SecretVolumeSource{
										SecretName: authSecretName,
									},
								}

								err = updateAndWait(k8sClient, ctx, aeroCluster)
								Expect(err).ToNot(HaveOccurred())
							},
						)
					},
				)
				Context(
					"When using volume attachment", func() {
						It(
							"Should allow adding/deleting volume attachments",
							func() {
								// Add
								aeroCluster, err := getCluster(
									k8sClient, ctx, clusterNamespacedName,
								)
								Expect(err).ToNot(HaveOccurred())

								containerName := "tomcat"
								aeroCluster.Spec.PodSpec.Sidecars = []v1.Container{
									{
										Name:  containerName,
										Image: "tomcat:8.0",
										Ports: []v1.ContainerPort{
											{
												ContainerPort: 7500,
											},
										},
									},
								}

								err = updateAndWait(k8sClient, ctx, aeroCluster)
								Expect(err).ToNot(HaveOccurred())

								aeroCluster, err = getCluster(
									k8sClient, ctx, clusterNamespacedName,
								)
								Expect(err).ToNot(HaveOccurred())

								va := asdbv1beta1.VolumeAttachment{
									ContainerName: containerName,
									Path:          "/newpath",
								}
								aeroCluster.Spec.Storage.Volumes[0].Sidecars = append(
									aeroCluster.Spec.Storage.Volumes[0].Sidecars,
									va,
								)
								err = updateAndWait(k8sClient, ctx, aeroCluster)
								Expect(err).ToNot(HaveOccurred())

								// Update
								aeroCluster, err = getCluster(
									k8sClient, ctx, clusterNamespacedName,
								)
								Expect(err).ToNot(HaveOccurred())

								aeroCluster.Spec.Storage.Volumes[0].Sidecars[0].Path = "/newpath2"
								err = updateAndWait(k8sClient, ctx, aeroCluster)
								Expect(err).ToNot(HaveOccurred())

								// Delete
								aeroCluster, err = getCluster(
									k8sClient, ctx, clusterNamespacedName,
								)
								Expect(err).ToNot(HaveOccurred())

								aeroCluster.Spec.Storage.Volumes[0].Sidecars = []asdbv1beta1.VolumeAttachment{}
								err = updateAndWait(k8sClient, ctx, aeroCluster)
								Expect(err).ToNot(HaveOccurred())
							},
						)
					},
				)
			},
		)

	},
)
>>>>>>> d34a7ac8
<|MERGE_RESOLUTION|>--- conflicted
+++ resolved
@@ -440,268 +440,6 @@
 							},
 						)
 					},
-<<<<<<< HEAD
-				}
-
-				err = updateAndWait(k8sClient, ctx, aeroCluster)
-				Expect(err).ToNot(HaveOccurred())
-
-				aeroCluster, err = getCluster(k8sClient, ctx, clusterNamespacedName)
-				Expect(err).ToNot(HaveOccurred())
-
-				va := asdbv1beta1.VolumeAttachment{
-					ContainerName: containerName,
-					Path:          "/newpath",
-				}
-				aeroCluster.Spec.Storage.Volumes[0].Sidecars = append(aeroCluster.Spec.Storage.Volumes[0].Sidecars, va)
-				err = updateAndWait(k8sClient, ctx, aeroCluster)
-				Expect(err).ToNot(HaveOccurred())
-
-				// Update
-				aeroCluster, err = getCluster(k8sClient, ctx, clusterNamespacedName)
-				Expect(err).ToNot(HaveOccurred())
-
-				aeroCluster.Spec.Storage.Volumes[0].Sidecars[0].Path = "/newpath2"
-				err = updateAndWait(k8sClient, ctx, aeroCluster)
-				Expect(err).ToNot(HaveOccurred())
-
-				// Delete
-				aeroCluster, err = getCluster(k8sClient, ctx, clusterNamespacedName)
-				Expect(err).ToNot(HaveOccurred())
-
-				aeroCluster.Spec.Storage.Volumes[0].Sidecars = []asdbv1beta1.VolumeAttachment{}
-				err = updateAndWait(k8sClient, ctx, aeroCluster)
-				Expect(err).ToNot(HaveOccurred())
-			})
-		})
-	})
-
-	Context("When cluster is already deployed with rack specific storage", func() {
-		BeforeEach(func() {
-			aeroCluster := createDummyRackAwareWithStorageAerospikeCluster(clusterNamespacedName, 2)
-			err := deployCluster(k8sClient, ctx, aeroCluster)
-			Expect(err).ToNot(HaveOccurred())
-		})
-
-		AfterEach(func() {
-			aeroCluster, err := getCluster(k8sClient, ctx, clusterNamespacedName)
-			Expect(err).ToNot(HaveOccurred())
-
-			err = deleteCluster(k8sClient, ctx, aeroCluster)
-			Expect(err).ToNot(HaveOccurred())
-		})
-
-		Context("When using volume", func() {
-			It("Should allow adding PV volume", func() {
-				aeroCluster, err := getCluster(k8sClient, ctx, clusterNamespacedName)
-				Expect(err).ToNot(HaveOccurred())
-
-				volume := asdbv1beta1.VolumeSpec{
-					Name: "newvolume",
-					Source: asdbv1beta1.VolumeSource{
-						PersistentVolume: &asdbv1beta1.PersistentVolumeSpec{
-							Size:         resource.MustParse("1Gi"),
-							StorageClass: storageClass,
-							VolumeMode:   v1.PersistentVolumeFilesystem,
-						},
-					},
-					Aerospike: &asdbv1beta1.AerospikeServerVolumeAttachment{
-						Path: "/newvolume",
-					},
-				}
-				aeroCluster.Spec.Storage.Volumes = append(aeroCluster.Spec.Storage.Volumes, volume)
-
-				err = k8sClient.Update(ctx, aeroCluster)
-				Expect(err).ShouldNot(HaveOccurred())
-			})
-			It("Should allow deleting PV volume", func() {
-				aeroCluster, err := getCluster(k8sClient, ctx, clusterNamespacedName)
-				Expect(err).ToNot(HaveOccurred())
-
-				aeroCluster.Spec.Storage.Volumes = []asdbv1beta1.VolumeSpec{}
-
-				err = k8sClient.Update(ctx, aeroCluster)
-				Expect(err).ShouldNot(HaveOccurred())
-			})
-		})
-
-		Context("When using volume source", func() {
-			It("Should allow update of PV source", func() {
-				aeroCluster, err := getCluster(k8sClient, ctx, clusterNamespacedName)
-				Expect(err).ToNot(HaveOccurred())
-
-				aeroCluster.Spec.Storage.Volumes[0].Source = asdbv1beta1.VolumeSource{
-					EmptyDir: &v1.EmptyDirVolumeSource{},
-				}
-
-				err = k8sClient.Update(ctx, aeroCluster)
-				Expect(err).ShouldNot(HaveOccurred())
-			})
-			It("Should allow updating PVC", func() {
-				aeroCluster, err := getCluster(k8sClient, ctx, clusterNamespacedName)
-				Expect(err).ToNot(HaveOccurred())
-
-				aeroCluster.Spec.Storage.Volumes[0].Source.PersistentVolume.
-					Labels = map[string]string{"pvc": "labels"}
-
-				err = k8sClient.Update(ctx, aeroCluster)
-				Expect(err).ShouldNot(HaveOccurred())
-			})
-
-		})
-	})
-
-	Context("When cluster is already deployed with rack specific storage", func() {
-		BeforeEach(func() {
-			aeroCluster := createDummyRackAwareWithStorageAerospikeCluster(clusterNamespacedName, 2)
-			err := deployCluster(k8sClient, ctx, aeroCluster)
-			Expect(err).ToNot(HaveOccurred())
-		})
-
-		AfterEach(func() {
-			aeroCluster, err := getCluster(k8sClient, ctx, clusterNamespacedName)
-			Expect(err).ToNot(HaveOccurred())
-
-			err = deleteCluster(k8sClient, ctx, aeroCluster)
-			Expect(err).ToNot(HaveOccurred())
-		})
-
-		Context("When using volume", func() {
-			It("Should allow adding PV volume", func() {
-				aeroCluster, err := getCluster(k8sClient, ctx, clusterNamespacedName)
-				Expect(err).ToNot(HaveOccurred())
-
-				volume := asdbv1beta1.VolumeSpec{
-					Name: "newvolume",
-					Source: asdbv1beta1.VolumeSource{
-						PersistentVolume: &asdbv1beta1.PersistentVolumeSpec{
-							Size:         resource.MustParse("1Gi"),
-							StorageClass: storageClass,
-							VolumeMode:   v1.PersistentVolumeFilesystem,
-						},
-					},
-					Aerospike: &asdbv1beta1.AerospikeServerVolumeAttachment{
-						Path: "/newvolume",
-					},
-				}
-				aeroCluster.Spec.Storage.Volumes = append(aeroCluster.Spec.Storage.Volumes, volume)
-
-				err = k8sClient.Update(ctx, aeroCluster)
-				Expect(err).ShouldNot(HaveOccurred())
-			})
-			It("Should allow deleting PV volume", func() {
-				aeroCluster, err := getCluster(k8sClient, ctx, clusterNamespacedName)
-				Expect(err).ToNot(HaveOccurred())
-
-				aeroCluster.Spec.Storage.Volumes = []asdbv1beta1.VolumeSpec{}
-
-				err = k8sClient.Update(ctx, aeroCluster)
-				Expect(err).ShouldNot(HaveOccurred())
-			})
-		})
-
-		Context("When using volume source", func() {
-			It("Should allow update of PV source", func() {
-				aeroCluster, err := getCluster(k8sClient, ctx, clusterNamespacedName)
-				Expect(err).ToNot(HaveOccurred())
-
-				aeroCluster.Spec.Storage.Volumes[0].Source = asdbv1beta1.VolumeSource{
-					EmptyDir: &v1.EmptyDirVolumeSource{},
-				}
-
-				err = k8sClient.Update(ctx, aeroCluster)
-				Expect(err).ShouldNot(HaveOccurred())
-			})
-			It("Should allow updating PVC", func() {
-				aeroCluster, err := getCluster(k8sClient, ctx, clusterNamespacedName)
-				Expect(err).ToNot(HaveOccurred())
-
-				aeroCluster.Spec.Storage.Volumes[0].Source.PersistentVolume.
-					Labels = map[string]string{"pvc": "labels"}
-
-				err = k8sClient.Update(ctx, aeroCluster)
-				Expect(err).ShouldNot(HaveOccurred())
-			})
-
-		})
-	})
-
-	Context("When cluster is already deployed with rack specific storage", func() {
-		BeforeEach(func() {
-			aeroCluster := createDummyRackAwareWithStorageAerospikeCluster(clusterNamespacedName, 2)
-			err := deployCluster(k8sClient, ctx, aeroCluster)
-			Expect(err).ToNot(HaveOccurred())
-		})
-
-		AfterEach(func() {
-			aeroCluster, err := getCluster(k8sClient, ctx, clusterNamespacedName)
-			Expect(err).ToNot(HaveOccurred())
-
-			err = deleteCluster(k8sClient, ctx, aeroCluster)
-			Expect(err).ToNot(HaveOccurred())
-		})
-
-		Context("When using volume", func() {
-			It("Should allow adding PV volume", func() {
-				aeroCluster, err := getCluster(k8sClient, ctx, clusterNamespacedName)
-				Expect(err).ToNot(HaveOccurred())
-
-				volume := asdbv1beta1.VolumeSpec{
-					Name: "newvolume",
-					Source: asdbv1beta1.VolumeSource{
-						PersistentVolume: &asdbv1beta1.PersistentVolumeSpec{
-							Size:         resource.MustParse("1Gi"),
-							StorageClass: storageClass,
-							VolumeMode:   v1.PersistentVolumeFilesystem,
-						},
-					},
-					Aerospike: &asdbv1beta1.AerospikeServerVolumeAttachment{
-						Path: "/newvolume",
-					},
-				}
-				aeroCluster.Spec.Storage.Volumes = append(aeroCluster.Spec.Storage.Volumes, volume)
-
-				err = k8sClient.Update(ctx, aeroCluster)
-				Expect(err).ShouldNot(HaveOccurred())
-			})
-			It("Should allow deleting PV volume", func() {
-				aeroCluster, err := getCluster(k8sClient, ctx, clusterNamespacedName)
-				Expect(err).ToNot(HaveOccurred())
-
-				aeroCluster.Spec.Storage.Volumes = []asdbv1beta1.VolumeSpec{}
-
-				err = k8sClient.Update(ctx, aeroCluster)
-				Expect(err).ShouldNot(HaveOccurred())
-			})
-		})
-
-		Context("When using volume source", func() {
-			It("Should allow update of PV source", func() {
-				aeroCluster, err := getCluster(k8sClient, ctx, clusterNamespacedName)
-				Expect(err).ToNot(HaveOccurred())
-
-				aeroCluster.Spec.Storage.Volumes[0].Source = asdbv1beta1.VolumeSource{
-					EmptyDir: &v1.EmptyDirVolumeSource{},
-				}
-
-				err = k8sClient.Update(ctx, aeroCluster)
-				Expect(err).ShouldNot(HaveOccurred())
-			})
-			It("Should allow updating PVC", func() {
-				aeroCluster, err := getCluster(k8sClient, ctx, clusterNamespacedName)
-				Expect(err).ToNot(HaveOccurred())
-
-				aeroCluster.Spec.Storage.Volumes[0].Source.PersistentVolume.
-					Labels = map[string]string{"pvc": "labels"}
-
-				err = k8sClient.Update(ctx, aeroCluster)
-				Expect(err).ShouldNot(HaveOccurred())
-			})
-
-		})
-	})
-})
-=======
 				)
 
 				Context(
@@ -848,6 +586,97 @@
 			},
 		)
 
+		Context(
+			"When cluster is already deployed with rack specific storage", func() {
+ 				BeforeEach(
+					func() {
+			 			aeroCluster := createDummyRackAwareWithStorageAerospikeCluster(clusterNamespacedName, 2)
+			 			err := deployCluster(k8sClient, ctx, aeroCluster)
+			 			Expect(err).ToNot(HaveOccurred())
+			 		},
+				)
+
+		 		AfterEach(
+					func() {
+ 						aeroCluster, err := getCluster(k8sClient, ctx, clusterNamespacedName)
+ 						Expect(err).ToNot(HaveOccurred())
+
+ 						err = deleteCluster(k8sClient, ctx, aeroCluster)
+ 						Expect(err).ToNot(HaveOccurred())
+ 					},
+				)
+
+		 		Context(
+					"When using volume", func() {
+ 						It(
+							"Should allow adding PV volume", func() {
+				 				aeroCluster, err := getCluster(k8sClient, ctx, clusterNamespacedName)
+				 				Expect(err).ToNot(HaveOccurred())
+
+				 				volume := asdbv1beta1.VolumeSpec{
+				 					Name: "newvolume",
+				 					Source: asdbv1beta1.VolumeSource{
+				 						PersistentVolume: &asdbv1beta1.PersistentVolumeSpec{
+				 							Size:         resource.MustParse("1Gi"),
+				 							StorageClass: storageClass,
+				 							VolumeMode:   v1.PersistentVolumeFilesystem,
+				 						},
+				 					},
+				 					Aerospike: &asdbv1beta1.AerospikeServerVolumeAttachment{
+				 						Path: "/newvolume",
+				 					},
+				 				}
+				 				aeroCluster.Spec.Storage.Volumes = append(aeroCluster.Spec.Storage.Volumes, volume)
+
+				 				err = k8sClient.Update(ctx, aeroCluster)
+				 				Expect(err).ShouldNot(HaveOccurred())
+				 			},
+						)
+			 			It(
+							"Should allow deleting PV volume", func() {
+				 				aeroCluster, err := getCluster(k8sClient, ctx, clusterNamespacedName)
+				 				Expect(err).ToNot(HaveOccurred())
+
+				 				aeroCluster.Spec.Storage.Volumes = []asdbv1beta1.VolumeSpec{}
+
+				 				err = k8sClient.Update(ctx, aeroCluster)
+				 				Expect(err).ShouldNot(HaveOccurred())
+				 			},
+						)
+			 		},
+				)
+
+ 				Context(
+					"When using volume source", func() {
+			 			It(
+							"Should allow update of PV source", func() {
+				 				aeroCluster, err := getCluster(k8sClient, ctx, clusterNamespacedName)
+				 				Expect(err).ToNot(HaveOccurred())
+
+				 				aeroCluster.Spec.Storage.Volumes[0].Source = asdbv1beta1.VolumeSource{
+				 					EmptyDir: &v1.EmptyDirVolumeSource{},
+				 				}
+
+				 				err = k8sClient.Update(ctx, aeroCluster)
+				 				Expect(err).ShouldNot(HaveOccurred())
+				 			},
+						)
+			 			It(
+							"Should allow updating PVC", func() {
+ 								aeroCluster, err := getCluster(k8sClient, ctx, clusterNamespacedName)
+ 								Expect(err).ToNot(HaveOccurred())
+
+ 								aeroCluster.Spec.Storage.Volumes[0].Source.PersistentVolume.
+ 									Labels = map[string]string{"pvc": "labels"}
+
+				 				err = k8sClient.Update(ctx, aeroCluster)
+ 								Expect(err).ShouldNot(HaveOccurred())
+ 							},
+						)
+
+ 					},
+				)
+		 	},
+		)
 	},
-)
->>>>>>> d34a7ac8
+)