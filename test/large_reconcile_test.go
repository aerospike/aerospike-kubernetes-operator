--- conflicted
+++ resolved
@@ -116,16 +116,10 @@
 							)
 							Expect(err).ToNot(HaveOccurred())
 
-<<<<<<< HEAD
-						aeroCluster.Spec.AerospikeConfig.Value["service"].(map[string]interface{})["auto-pin"] = "none"
-						err = k8sClient.Update(goctx.TODO(), aeroCluster)
-						Expect(err).ToNot(HaveOccurred())
-=======
-							aeroCluster.Spec.AerospikeConfig.Value["service"].(map[string]interface{})["proto-fd-max"] = defaultProtofdmax
+							aeroCluster.Spec.AerospikeConfig.Value["service"].(map[string]interface{})["auto-pin"] = "none"
 
 							return k8sClient.Update(goctx.TODO(), aeroCluster)
 						}, 1*time.Minute).ShouldNot(HaveOccurred())
->>>>>>> be63a71d
 
 						// Cluster status should never get updated with old conf "tempConf"
 						err = waitForClusterRollingRestart(
