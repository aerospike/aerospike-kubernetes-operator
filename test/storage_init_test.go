--- conflicted
+++ resolved
@@ -41,7 +41,7 @@
 		trueVar := true
 
 		containerName := "tomcat"
-		podSpec := asdbv1alpha1.AerospikePodSpec{
+		podSpec := asdbv1beta1.AerospikePodSpec{
 			Sidecars: []corev1.Container{
 				{
 					Name:  containerName,
@@ -69,129 +69,91 @@
 			FileSystemVolumePolicy: asdbv1beta1.AerospikePersistentVolumePolicySpec{
 				InputCascadeDelete: &falseVar,
 			},
-<<<<<<< HEAD
-			Volumes: []asdbv1alpha1.VolumeSpec{
+			Volumes: []asdbv1beta1.VolumeSpec{
 				{
 					Name: "file-noinit",
-					Source: asdbv1alpha1.VolumeSource{
-						PersistentVolume: &asdbv1alpha1.PersistentVolumeSpec{
+					Source: asdbv1beta1.VolumeSource{
+						PersistentVolume: &asdbv1beta1.PersistentVolumeSpec{
 							Size:         resource.MustParse("1Gi"),
 							StorageClass: storageClass,
 							VolumeMode:   corev1.PersistentVolumeFilesystem,
 						},
 					},
-					Aerospike: &asdbv1alpha1.AerospikeServerVolumeAttachment{
+					Aerospike: &asdbv1beta1.AerospikeServerVolumeAttachment{
 						Path: "/opt/aerospike/filesystem-noinit",
 					},
 				},
 				{
 					Name: "file-init",
-					AerospikePersistentVolumePolicySpec: asdbv1alpha1.AerospikePersistentVolumePolicySpec{
-=======
-			Volumes: []asdbv1beta1.AerospikePersistentVolumeSpec{
-				{
-					Path:         "/opt/aerospike/filesystem-noinit",
-					SizeInGB:     1,
-					StorageClass: storageClass,
-					VolumeMode:   asdbv1beta1.AerospikeVolumeModeFilesystem,
-				},
-				{
-					Path:         "/opt/aerospike/filesystem-init",
-					SizeInGB:     1,
-					StorageClass: storageClass,
-					VolumeMode:   asdbv1beta1.AerospikeVolumeModeFilesystem,
 					AerospikePersistentVolumePolicySpec: asdbv1beta1.AerospikePersistentVolumePolicySpec{
->>>>>>> ce4eedd5
 						InputInitMethod: &fileDeleteInitMethod,
 					},
-					Source: asdbv1alpha1.VolumeSource{
-						PersistentVolume: &asdbv1alpha1.PersistentVolumeSpec{
+					Source: asdbv1beta1.VolumeSource{
+						PersistentVolume: &asdbv1beta1.PersistentVolumeSpec{
 							Size:         resource.MustParse("1Gi"),
 							StorageClass: storageClass,
 							VolumeMode:   corev1.PersistentVolumeFilesystem,
 						},
 					},
-					Aerospike: &asdbv1alpha1.AerospikeServerVolumeAttachment{
+					Aerospike: &asdbv1beta1.AerospikeServerVolumeAttachment{
 						Path: "/opt/aerospike/filesystem-init",
 					},
 				},
 				{
-<<<<<<< HEAD
 					Name: "device-noinit",
-					Source: asdbv1alpha1.VolumeSource{
-						PersistentVolume: &asdbv1alpha1.PersistentVolumeSpec{
+					Source: asdbv1beta1.VolumeSource{
+						PersistentVolume: &asdbv1beta1.PersistentVolumeSpec{
 							Size:         resource.MustParse("1Gi"),
 							StorageClass: storageClass,
 							VolumeMode:   corev1.PersistentVolumeBlock,
 						},
 					},
-					Aerospike: &asdbv1alpha1.AerospikeServerVolumeAttachment{
+					Aerospike: &asdbv1beta1.AerospikeServerVolumeAttachment{
 						Path: "/opt/aerospike/blockdevice-noinit",
 					},
 				},
 				{
 					Name: "device-dd",
-					AerospikePersistentVolumePolicySpec: asdbv1alpha1.AerospikePersistentVolumePolicySpec{
-=======
-					Path:         "/opt/aerospike/blockdevice-noinit",
-					SizeInGB:     1,
-					StorageClass: storageClass,
-					VolumeMode:   asdbv1beta1.AerospikeVolumeModeBlock,
-				},
-				{
-					Path:         "/opt/aerospike/blockdevice-init-dd",
-					SizeInGB:     1,
-					StorageClass: storageClass,
-					VolumeMode:   asdbv1beta1.AerospikeVolumeModeBlock,
 					AerospikePersistentVolumePolicySpec: asdbv1beta1.AerospikePersistentVolumePolicySpec{
->>>>>>> ce4eedd5
 						InputInitMethod: &ddInitMethod,
 					},
-					Source: asdbv1alpha1.VolumeSource{
-						PersistentVolume: &asdbv1alpha1.PersistentVolumeSpec{
+					Source: asdbv1beta1.VolumeSource{
+						PersistentVolume: &asdbv1beta1.PersistentVolumeSpec{
 							Size:         resource.MustParse("1Gi"),
 							StorageClass: storageClass,
 							VolumeMode:   corev1.PersistentVolumeBlock,
 						},
 					},
-					Aerospike: &asdbv1alpha1.AerospikeServerVolumeAttachment{
+					Aerospike: &asdbv1beta1.AerospikeServerVolumeAttachment{
 						Path: "/opt/aerospike/blockdevice-init-dd",
 					},
 				},
 				{
-<<<<<<< HEAD
 					Name: "device-blkdiscard",
-					AerospikePersistentVolumePolicySpec: asdbv1alpha1.AerospikePersistentVolumePolicySpec{
-=======
-					Path:         "/opt/aerospike/blockdevice-init-blkdiscard",
-					SizeInGB:     1,
-					StorageClass: storageClass,
-					VolumeMode:   asdbv1beta1.AerospikeVolumeModeBlock,
 					AerospikePersistentVolumePolicySpec: asdbv1beta1.AerospikePersistentVolumePolicySpec{
->>>>>>> ce4eedd5
 						InputInitMethod: &blkDiscardInitMethod,
 					},
-					Source: asdbv1alpha1.VolumeSource{
-						PersistentVolume: &asdbv1alpha1.PersistentVolumeSpec{
+					Source: asdbv1beta1.VolumeSource{
+						PersistentVolume: &asdbv1beta1.PersistentVolumeSpec{
 							Size:         resource.MustParse("1Gi"),
 							StorageClass: storageClass,
 							VolumeMode:   corev1.PersistentVolumeBlock,
 						},
 					},
-					Aerospike: &asdbv1alpha1.AerospikeServerVolumeAttachment{
+					Aerospike: &asdbv1beta1.AerospikeServerVolumeAttachment{
 						Path: "/opt/aerospike/blockdevice-init-blkdiscard",
 					},
 				},
 				{
 					Name: "file-noinit-1",
-					Source: asdbv1alpha1.VolumeSource{
-						PersistentVolume: &asdbv1alpha1.PersistentVolumeSpec{
+					Source: asdbv1beta1.VolumeSource{
+						PersistentVolume: &asdbv1beta1.PersistentVolumeSpec{
 							Size:         resource.MustParse("1Gi"),
 							StorageClass: storageClass,
 							VolumeMode:   corev1.PersistentVolumeFilesystem,
 						},
 					},
-					Sidecars: []asdbv1alpha1.VolumeAttachment{
+					Sidecars: []asdbv1beta1.VolumeAttachment{
 						{
 							ContainerName: containerName,
 							Path:          "/opt/aerospike/filesystem-noinit",
@@ -200,17 +162,17 @@
 				},
 				// {
 				// 	Name: "file-init-1",
-				// 	AerospikePersistentVolumePolicySpec: asdbv1alpha1.AerospikePersistentVolumePolicySpec{
+				// 	AerospikePersistentVolumePolicySpec: asdbv1beta1.AerospikePersistentVolumePolicySpec{
 				// 		InputInitMethod: &fileDeleteInitMethod,
 				// 	},
-				// 	Source: asdbv1alpha1.VolumeSource{
-				// 		PersistentVolume: &asdbv1alpha1.PersistentVolumeSpec{
+				// 	Source: asdbv1beta1.VolumeSource{
+				// 		PersistentVolume: &asdbv1beta1.PersistentVolumeSpec{
 				// 			Size:         resource.MustParse("1Gi"),
 				// 			StorageClass: storageClass,
 				// 			VolumeMode:   corev1.PersistentVolumeFilesystem,
 				// 		},
 				// 	},
-				// 	Sidecars: []asdbv1alpha1.VolumeAttachment{
+				// 	Sidecars: []asdbv1beta1.VolumeAttachment{
 				// 		{
 				// 			ContainerName: containerName,
 				// 			Path:          "/opt/aerospike/filesystem-init",
@@ -219,14 +181,14 @@
 				// },
 				// {
 				// 	Name: "device-noinit-1",
-				// 	Source: asdbv1alpha1.VolumeSource{
-				// 		PersistentVolume: &asdbv1alpha1.PersistentVolumeSpec{
+				// 	Source: asdbv1beta1.VolumeSource{
+				// 		PersistentVolume: &asdbv1beta1.PersistentVolumeSpec{
 				// 			Size:         resource.MustParse("1Gi"),
 				// 			StorageClass: storageClass,
 				// 			VolumeMode:   corev1.PersistentVolumeBlock,
 				// 		},
 				// 	},
-				// 	Sidecars: []asdbv1alpha1.VolumeAttachment{
+				// 	Sidecars: []asdbv1beta1.VolumeAttachment{
 				// 		{
 				// 			ContainerName: containerName,
 				// 			Path:          "/opt/aerospike/blockdevice-noinit",
@@ -235,17 +197,17 @@
 				// },
 				{
 					Name: "device-dd-1",
-					AerospikePersistentVolumePolicySpec: asdbv1alpha1.AerospikePersistentVolumePolicySpec{
+					AerospikePersistentVolumePolicySpec: asdbv1beta1.AerospikePersistentVolumePolicySpec{
 						InputInitMethod: &ddInitMethod,
 					},
-					Source: asdbv1alpha1.VolumeSource{
-						PersistentVolume: &asdbv1alpha1.PersistentVolumeSpec{
+					Source: asdbv1beta1.VolumeSource{
+						PersistentVolume: &asdbv1beta1.PersistentVolumeSpec{
 							Size:         resource.MustParse("1Gi"),
 							StorageClass: storageClass,
 							VolumeMode:   corev1.PersistentVolumeBlock,
 						},
 					},
-					Sidecars: []asdbv1alpha1.VolumeAttachment{
+					Sidecars: []asdbv1beta1.VolumeAttachment{
 						{
 							ContainerName: containerName,
 							Path:          "/opt/aerospike/blockdevice-init-dd",
@@ -254,17 +216,17 @@
 				},
 				// {
 				// 	Name: "device-blkdiscard-1",
-				// 	AerospikePersistentVolumePolicySpec: asdbv1alpha1.AerospikePersistentVolumePolicySpec{
+				// 	AerospikePersistentVolumePolicySpec: asdbv1beta1.AerospikePersistentVolumePolicySpec{
 				// 		InputInitMethod: &blkDiscardInitMethod,
 				// 	},
-				// 	Source: asdbv1alpha1.VolumeSource{
-				// 		PersistentVolume: &asdbv1alpha1.PersistentVolumeSpec{
+				// 	Source: asdbv1beta1.VolumeSource{
+				// 		PersistentVolume: &asdbv1beta1.PersistentVolumeSpec{
 				// 			Size:         resource.MustParse("1Gi"),
 				// 			StorageClass: storageClass,
 				// 			VolumeMode:   corev1.PersistentVolumeBlock,
 				// 		},
 				// 	},
-				// 	Sidecars: []asdbv1alpha1.VolumeAttachment{
+				// 	Sidecars: []asdbv1beta1.VolumeAttachment{
 				// 		{
 				// 			ContainerName: containerName,
 				// 			Path:          "/opt/aerospike/blockdevice-init-blkdiscard",
@@ -273,12 +235,12 @@
 				// },
 				{
 					Name: aerospikeConfigSecret,
-					Source: asdbv1alpha1.VolumeSource{
+					Source: asdbv1beta1.VolumeSource{
 						Secret: &corev1.SecretVolumeSource{
 							SecretName: tlsSecretName,
 						},
 					},
-					Aerospike: &asdbv1alpha1.AerospikeServerVolumeAttachment{
+					Aerospike: &asdbv1beta1.AerospikeServerVolumeAttachment{
 						Path: "/etc/aerospike/secret",
 					},
 				},
@@ -397,11 +359,7 @@
 			}
 			// t.Logf("Check data for volume %v", volume.Path)
 			var volumeHasData bool
-<<<<<<< HEAD
 			if volume.Source.PersistentVolume.VolumeMode == corev1.PersistentVolumeBlock {
-=======
-			if volume.VolumeMode == asdbv1beta1.AerospikeVolumeModeBlock {
->>>>>>> ce4eedd5
 				volumeHasData = hasDataBlock(&pod, volume)
 			} else {
 				volumeHasData = hasDataFilesystem(&pod, volume)
@@ -448,14 +406,10 @@
 
 func writeDataToPodVolumes(storage asdbv1beta1.AerospikeStorageSpec, pod *corev1.Pod) error {
 	for _, volume := range storage.Volumes {
-<<<<<<< HEAD
 		if volume.Source.PersistentVolume == nil {
 			continue
 		}
 		if volume.Source.PersistentVolume.VolumeMode == corev1.PersistentVolumeBlock {
-=======
-		if volume.VolumeMode == asdbv1beta1.AerospikeVolumeModeBlock {
->>>>>>> ce4eedd5
 			err := writeDataToVolumeBlock(pod, volume)
 			if err != nil {
 				return err
@@ -469,24 +423,19 @@
 	}
 	return nil
 }
-func getContainerNameAndPath(volume asdbv1alpha1.VolumeSpec) (string, string) {
+func getContainerNameAndPath(volume asdbv1beta1.VolumeSpec) (string, string) {
 	if volume.Aerospike != nil {
-		return asdbv1alpha1.AerospikeServerContainerName, volume.Aerospike.Path
+		return asdbv1beta1.AerospikeServerContainerName, volume.Aerospike.Path
 	}
 
 	return volume.Sidecars[0].ContainerName, volume.Sidecars[0].Path
 }
 
-func writeDataToVolumeBlock(pod *corev1.Pod, volume asdbv1alpha1.VolumeSpec) error {
+func writeDataToVolumeBlock(pod *corev1.Pod, volume asdbv1beta1.VolumeSpec) error {
 	cName, path := getContainerNameAndPath(volume)
 
-<<<<<<< HEAD
 	cmd := []string{"bash", "-c", fmt.Sprintf("echo %s > /tmp/magic.txt && dd if=/tmp/magic.txt of=%s", magicBytes, path)}
 	_, _, err := utils.Exec(pod, cName, cmd, k8sClientset, cfg)
-=======
-func writeDataToVolumeBlock(pod *corev1.Pod, volume asdbv1beta1.AerospikePersistentVolumeSpec) error {
-	_, _, err := ExecuteCommandOnPod(cfg, pod, asdbv1beta1.AerospikeServerContainerName, "bash", "-c", fmt.Sprintf("echo %s > /tmp/magic.txt && dd if=/tmp/magic.txt of=%s", magicBytes, volume.Path))
->>>>>>> ce4eedd5
 
 	if err != nil {
 		return fmt.Errorf("error creating file %v", err)
@@ -494,16 +443,11 @@
 	return nil
 }
 
-<<<<<<< HEAD
-func writeDataToVolumeFileSystem(pod *corev1.Pod, volume asdbv1alpha1.VolumeSpec) error {
+func writeDataToVolumeFileSystem(pod *corev1.Pod, volume asdbv1beta1.VolumeSpec) error {
 	cName, path := getContainerNameAndPath(volume)
 
 	cmd := []string{"bash", "-c", fmt.Sprintf("echo %s > %s/magic.txt", magicBytes, path)}
 	_, _, err := utils.Exec(pod, cName, cmd, k8sClientset, cfg)
-=======
-func writeDataToVolumeFileSystem(pod *corev1.Pod, volume asdbv1beta1.AerospikePersistentVolumeSpec) error {
-	_, _, err := ExecuteCommandOnPod(cfg, pod, asdbv1beta1.AerospikeServerContainerName, "bash", "-c", fmt.Sprintf("echo %s > %s/magic.txt", magicBytes, volume.Path))
->>>>>>> ce4eedd5
 
 	if err != nil {
 		return fmt.Errorf("error creating file %v", err)
@@ -511,8 +455,7 @@
 	return nil
 }
 
-<<<<<<< HEAD
-func hasDataBlock(pod *corev1.Pod, volume asdbv1alpha1.VolumeSpec) bool {
+func hasDataBlock(pod *corev1.Pod, volume asdbv1beta1.VolumeSpec) bool {
 	cName, path := getContainerNameAndPath(volume)
 
 	cmd := []string{"bash", "-c", fmt.Sprintf("dd if=%s count=1 status=none", path)}
@@ -521,21 +464,12 @@
 	return strings.HasPrefix(stdout, magicBytes)
 }
 
-func hasDataFilesystem(pod *corev1.Pod, volume asdbv1alpha1.VolumeSpec) bool {
+func hasDataFilesystem(pod *corev1.Pod, volume asdbv1beta1.VolumeSpec) bool {
 	cName, path := getContainerNameAndPath(volume)
 
 	cmd := []string{"bash", "-c", fmt.Sprintf("cat %s/magic.txt", path)}
 	stdout, _, _ := utils.Exec(pod, cName, cmd, k8sClientset, cfg)
 
-=======
-func hasDataBlock(pod *corev1.Pod, volume asdbv1beta1.AerospikePersistentVolumeSpec) bool {
-	stdout, _, _ := ExecuteCommandOnPod(cfg, pod, asdbv1beta1.AerospikeServerContainerName, "bash", "-c", fmt.Sprintf("dd if=%s count=1 status=none", volume.Path))
-	return strings.HasPrefix(stdout, magicBytes)
-}
-
-func hasDataFilesystem(pod *corev1.Pod, volume asdbv1beta1.AerospikePersistentVolumeSpec) bool {
-	stdout, _, _ := ExecuteCommandOnPod(cfg, pod, asdbv1beta1.AerospikeServerContainerName, "bash", "-c", fmt.Sprintf("cat %s/magic.txt", volume.Path))
->>>>>>> ce4eedd5
 	return strings.HasPrefix(stdout, magicBytes)
 }
 
@@ -558,17 +492,8 @@
 				Namespaces: []string{"test"},
 				Racks:      racks,
 			},
-<<<<<<< HEAD
-			AerospikeAccessControl: &asdbv1alpha1.AerospikeAccessControlSpec{
-				Users: []asdbv1alpha1.AerospikeUserSpec{
-=======
-			AerospikeConfigSecret: asdbv1beta1.AerospikeConfigSecretSpec{
-				SecretName: tlsSecretName,
-				MountPath:  "/etc/aerospike/secret",
-			},
 			AerospikeAccessControl: &asdbv1beta1.AerospikeAccessControlSpec{
 				Users: []asdbv1beta1.AerospikeUserSpec{
->>>>>>> ce4eedd5
 					{
 						Name:       "admin",
 						SecretName: authSecretName,
@@ -583,7 +508,7 @@
 				SkipWorkDirValidate:     true,
 				SkipXdrDlogFileValidate: true,
 			},
-			PodSpec: asdbv1alpha1.AerospikePodSpec{
+			PodSpec: asdbv1beta1.AerospikePodSpec{
 				MultiPodPerHost: true,
 			},
 			Resources: &corev1.ResourceRequirements{
