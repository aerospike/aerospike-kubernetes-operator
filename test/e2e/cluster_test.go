--- conflicted
+++ resolved
@@ -28,29 +28,6 @@
 
 	initializeOperator(t, f, ctx)
 
-<<<<<<< HEAD
-	// // Cluster lifecycle related
-	// t.Run("DeployClusterPost460", func(t *testing.T) {
-	// 	DeployClusterForAllBuildsPost460(t, f, ctx)
-	// })
-	// t.Run("DeployClusterDiffStorageMultiPodPerHost", func(t *testing.T) {
-	// 	DeployClusterForDiffStorageTest(t, f, ctx, 2, true)
-	// })
-	// t.Run("DeployClusterDiffStorageSinglePodPerHost", func(t *testing.T) {
-	// 	DeployClusterForDiffStorageTest(t, f, ctx, 2, false)
-	// })
-	// t.Run("CommonNegativeClusterValidationTest", func(t *testing.T) {
-	// 	NegativeClusterValidationTest(t, f, ctx)
-	// })
-	// t.Run("UpdateCluster", func(t *testing.T) {
-	// 	UpdateClusterTest(t, f, ctx)
-	// })
-
-	// // CPU, Mem resource related
-	// t.Run("ClusterResources", func(t *testing.T) {
-	// 	ClusterResourceTest(t, f, ctx)
-	// })
-=======
 	// Cluster lifecycle related
 	t.Run("DeployClusterPost460", func(t *testing.T) {
 		DeployClusterForAllImagesPost460(t, f, ctx)
@@ -72,7 +49,6 @@
 	t.Run("ClusterResources", func(t *testing.T) {
 		ClusterResourceTest(t, f, ctx)
 	})
->>>>>>> 2375a078
 
 	// Rack related
 	// t.Run("RackEnabledCluster", func(t *testing.T) {
