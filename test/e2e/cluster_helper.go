package e2e

import (
	"context"
	goctx "context"
	"fmt"
	"testing"
	"time"

	aerospikev1alpha1 "github.com/aerospike/aerospike-kubernetes-operator/pkg/apis/aerospike/v1alpha1"
	"github.com/aerospike/aerospike-kubernetes-operator/pkg/controller/utils"
	framework "github.com/operator-framework/operator-sdk/pkg/test"
	corev1 "k8s.io/api/core/v1"
	"k8s.io/apimachinery/pkg/api/errors"
	"k8s.io/apimachinery/pkg/api/resource"
	metav1 "k8s.io/apimachinery/pkg/apis/meta/v1"
	"k8s.io/apimachinery/pkg/labels"
	"k8s.io/apimachinery/pkg/types"
	"sigs.k8s.io/controller-runtime/pkg/client"

	lib "github.com/aerospike/aerospike-management-lib"
)

const (
	latestClusterImage = "aerospike/aerospike-server-enterprise:4.8.0.6"
	imageToUpgrade     = "aerospike/aerospike-server-enterprise:4.8.0.1"
)

var (
	retryInterval = time.Second * 5
	timeout       = time.Second * 120

	cascadeDeleteFalse = false
	cascadeDeleteTrue  = true
)

func getCluster(t *testing.T, f *framework.Framework, ctx *framework.TestCtx, clusterNamespacedName types.NamespacedName) *aerospikev1alpha1.AerospikeCluster {
	aeroCluster := &aerospikev1alpha1.AerospikeCluster{}
	err := f.Client.Get(goctx.TODO(), clusterNamespacedName, aeroCluster)
	if err != nil {
		t.Fatal(err)
	}
	return aeroCluster
}

func getClusterIfExists(t *testing.T, f *framework.Framework, ctx *framework.TestCtx, clusterNamespacedName types.NamespacedName) *aerospikev1alpha1.AerospikeCluster {
	aeroCluster := &aerospikev1alpha1.AerospikeCluster{}
	err := f.Client.Get(goctx.TODO(), clusterNamespacedName, aeroCluster)
	if err != nil {
		if errors.IsNotFound(err) {
			return nil
		}

		t.Fatalf("Error getting cluster: %v", err)
	}

	return aeroCluster
}

func deleteCluster(t *testing.T, f *framework.Framework, ctx *framework.TestCtx, aeroCluster *aerospikev1alpha1.AerospikeCluster) error {
	if err := f.Client.Delete(goctx.TODO(), aeroCluster); err != nil {
		return err
	}

	// Wait for all pod to get deleted.
	// TODO: Maybe add these checks in cluster delete itself.
	//time.Sleep(time.Second * 12)

	clusterNamespacedName := getClusterNamespacedName(aeroCluster.Name, aeroCluster.Namespace)
	for {
		t.Logf("Waiting for cluster %v to be deleted", aeroCluster.Name)
		existing := getClusterIfExists(t, f, ctx, clusterNamespacedName)
		if existing == nil {
			break
		}
		time.Sleep(time.Second)
	}

	// Wait for all rmoved PVCs to be terminated.
	for {
		newPVCList, err := getAeroClusterPVCList(aeroCluster, &f.Client.Client)

		if err != nil {
			t.Fatalf("Error getting PVCs: %v", err)
		}

		pending := false
		for _, pvc := range newPVCList {
			if utils.IsPVCTerminating(&pvc) {
				t.Logf("Waiting for PVC %v to terminate", pvc.Name)
				pending = true
				break
			}
		}

		if !pending {
			break
		}

		time.Sleep(time.Second)
	}

	return nil
}

func deployCluster(t *testing.T, f *framework.Framework, ctx *framework.TestCtx, aeroCluster *aerospikev1alpha1.AerospikeCluster) error {
	return deployClusterWithTO(t, f, ctx, aeroCluster, retryInterval, getTimeout(aeroCluster.Spec.Size))
}

func deployClusterWithTO(t *testing.T, f *framework.Framework, ctx *framework.TestCtx, aeroCluster *aerospikev1alpha1.AerospikeCluster, retryInterval, timeout time.Duration) error {
	// Use TestCtx's create helper to create the object and add a cleanup function for the new object
	err := f.Client.Create(goctx.TODO(), aeroCluster, cleanupOption(ctx))
	if err != nil {
		return err
	}
	// Wait for aerocluster to reach desired cluster size.
	return waitForAerospikeCluster(t, f, aeroCluster, int(aeroCluster.Spec.Size), retryInterval, timeout)
}

func updateCluster(t *testing.T, f *framework.Framework, ctx *framework.TestCtx, aeroCluster *aerospikev1alpha1.AerospikeCluster) error {
	err := f.Client.Update(goctx.TODO(), aeroCluster)
	if err != nil {
		return err
	}

	return waitForAerospikeCluster(t, f, aeroCluster, int(aeroCluster.Spec.Size), retryInterval, getTimeout(aeroCluster.Spec.Size))
}

// TODO: remove it
func updateAndWait(t *testing.T, f *framework.Framework, ctx *framework.TestCtx, aeroCluster *aerospikev1alpha1.AerospikeCluster) error {
	err := f.Client.Update(goctx.TODO(), aeroCluster)
	if err != nil {
		return err
	}
	// Currently waitForAerospikeCluster doesn't check for config update
	// How to validate if its old cluster or new cluster with new config
	// Hence sleep.
	// TODO: find another way or validate config also
	time.Sleep(5 * time.Second)

	return waitForAerospikeCluster(t, f, aeroCluster, int(aeroCluster.Spec.Size), retryInterval, getTimeout(aeroCluster.Spec.Size))
}

func getClusterPodList(f *framework.Framework, aeroCluster *aerospikev1alpha1.AerospikeCluster) (*corev1.PodList, error) {
	// List the pods for this aeroCluster's statefulset
	podList := &corev1.PodList{}
	labelSelector := labels.SelectorFromSet(utils.LabelsForAerospikeCluster(aeroCluster.Name))
	listOps := &client.ListOptions{Namespace: aeroCluster.Namespace, LabelSelector: labelSelector}

	// TODO: Should we add check to get only non-terminating pod? What if it is rolling restart
	if err := f.Client.List(context.TODO(), podList, listOps); err != nil {
		return nil, err
	}
	return podList, nil
}

func validateResource(t *testing.T, f *framework.Framework, ctx *framework.TestCtx, aeroCluster *aerospikev1alpha1.AerospikeCluster) {
	podList, err := getClusterPodList(f, aeroCluster)
	if err != nil {
		t.Fatal(err)
	}

	mem := aeroCluster.Spec.Resources.Requests.Memory()
	cpu := aeroCluster.Spec.Resources.Requests.Cpu()

	for _, p := range podList.Items {
		for _, cnt := range p.Spec.Containers {
			stMem := cnt.Resources.Requests.Memory()
			if !mem.Equal(*stMem) {
				t.Fatal(fmt.Errorf("resource memory not matching. want %v, got %v", mem.String(), stMem.String()))
			}
			limitMem := cnt.Resources.Limits.Memory()
			if !mem.Equal(*limitMem) {
				t.Fatal(fmt.Errorf("limit memory not matching. want %v, got %v", mem.String(), limitMem.String()))
			}

			stCPU := cnt.Resources.Requests.Cpu()
			if !cpu.Equal(*stCPU) {
				t.Fatal(fmt.Errorf("resource cpu not matching. want %v, got %v", cpu.String(), stCPU.String()))
			}
			limitCPU := cnt.Resources.Limits.Cpu()
			if !cpu.Equal(*limitCPU) {
				t.Fatal(fmt.Errorf("resource cpu not matching. want %v, got %v", cpu.String(), limitCPU.String()))
			}
		}
	}
}

// CreateBasicCluster deploy a basic dummy cluster with 2 nodes
func CreateBasicCluster(t *testing.T, f *framework.Framework, ctx *framework.TestCtx) {
	// get namespace
	namespace, err := ctx.GetNamespace()
	if err != nil {
		t.Fatal(err)
	}
	clusterName := "aerocluster"
	clusterNamespacedName := getClusterNamespacedName(clusterName, namespace)

	aeroCluster := createDummyAerospikeCluster(clusterNamespacedName, 2)
	t.Run("Positive", func(t *testing.T) {
		if err := deployCluster(t, f, ctx, aeroCluster); err != nil {
			t.Fatal(err)
		}
	})
}

// feature-key file needed
func createAerospikeClusterPost460(clusterNamespacedName types.NamespacedName, size int32, image string) *aerospikev1alpha1.AerospikeCluster {
	// create Aerospike custom resource
	mem := resource.MustParse("2Gi")
	cpu := resource.MustParse("200m")
	aeroCluster := &aerospikev1alpha1.AerospikeCluster{
		ObjectMeta: metav1.ObjectMeta{
			Name:      clusterNamespacedName.Name,
			Namespace: clusterNamespacedName.Namespace,
		},
		Spec: aerospikev1alpha1.AerospikeClusterSpec{
			Size:  size,
			Image: image,
			Storage: aerospikev1alpha1.AerospikeStorageSpec{
<<<<<<< HEAD
				BlockVolumePolicy: aerospikev1alpha1.AerospikePersistentVolumePolicySpec{
					InputCascadeDelete: &cascadeDeleteTrue,
				},
				FileSystemVolumePolicy: aerospikev1alpha1.AerospikePersistentVolumePolicySpec{
					InputInitMethod:    &aerospikeVolumeInitMethodDeleteFiles,
					InputCascadeDelete: &cascadeDeleteTrue,
=======
				FileSystemVolumePolicy: aerospikev1alpha1.AerospikePersistentVolumePolicySpec{
					InputInitMethod: &aerospikeVolumeInitMethodDeleteFiles,
>>>>>>> 79a79f34
				},
				Volumes: []aerospikev1alpha1.AerospikePersistentVolumeSpec{
					{
						Path:         "/test/dev/xvdf",
						SizeInGB:     1,
						StorageClass: "ssd",
						VolumeMode:   aerospikev1alpha1.AerospikeVolumeModeBlock,
					},
					{
						Path:         "/opt/aerospike",
						SizeInGB:     1,
						StorageClass: "ssd",
						VolumeMode:   aerospikev1alpha1.AerospikeVolumeModeFilesystem,
					},
				},
			},
			AerospikeAccessControl: &aerospikev1alpha1.AerospikeAccessControlSpec{
				Users: []aerospikev1alpha1.AerospikeUserSpec{
					{
						Name:       "admin",
						SecretName: authSecretName,
						Roles: []string{
							"sys-admin",
							"user-admin",
						},
					},
				},
			},
			AerospikeConfigSecret: aerospikev1alpha1.AerospikeConfigSecretSpec{
				SecretName: tlsSecretName,
				MountPath:  "/etc/aerospike/secret",
			},
			MultiPodPerHost: true,
			Resources: &corev1.ResourceRequirements{
				Requests: corev1.ResourceList{
					corev1.ResourceCPU:    cpu,
					corev1.ResourceMemory: mem,
				},
				Limits: corev1.ResourceList{
					corev1.ResourceCPU:    cpu,
					corev1.ResourceMemory: mem,
				},
			},
			AerospikeConfig: aerospikev1alpha1.Values{
				"service": map[string]interface{}{
					"feature-key-file": "/etc/aerospike/secret/features.conf",
				},
				"security": map[string]interface{}{
					"enable-security": true,
				},
				"network": map[string]interface{}{
					"service": map[string]interface{}{
						"tls-name":                "bob-cluster-a",
						"tls-authenticate-client": "any",
					},
					"heartbeat": map[string]interface{}{
						"tls-name": "bob-cluster-b",
					},
					"fabric": map[string]interface{}{
						"tls-name": "bob-cluster-c",
					},
					"tls": []map[string]interface{}{
						{
							"name":      "bob-cluster-a",
							"cert-file": "/etc/aerospike/secret/svc_cluster_chain.pem",
							"key-file":  "/etc/aerospike/secret/svc_key.pem",
							"ca-file":   "/etc/aerospike/secret/cacert.pem",
						},
						{
							"name":      "bob-cluster-b",
							"cert-file": "/etc/aerospike/secret/hb_cluster_chain.pem",
							"key-file":  "/etc/aerospike/secret/hb_key.pem",
							"ca-file":   "/etc/aerospike/secret/cacert.pem",
						},
						{
							"name":      "bob-cluster-c",
							"cert-file": "/etc/aerospike/secret/fb_cluster_chain.pem",
							"key-file":  "/etc/aerospike/secret/fb_key.pem",
							"ca-file":   "/etc/aerospike/secret/cacert.pem",
						},
					},
				},
				"namespaces": []interface{}{
					map[string]interface{}{
						"name":               "test",
						"memory-size":        1000955200,
						"replication-factor": 2,
						"storage-engine": map[string]interface{}{
							"devices": []interface{}{"/test/dev/xvdf"},
						},
					},
				},
			},
		},
	}
	return aeroCluster
}

func createDummyRackAwareAerospikeCluster(clusterNamespacedName types.NamespacedName, size int32) *aerospikev1alpha1.AerospikeCluster {
	// Will be used in Update also
	aeroCluster := createDummyAerospikeCluster(clusterNamespacedName, 2)
	// This needs to be changed based on setup. update zone, region, nodeName according to setup
	racks := []aerospikev1alpha1.Rack{{ID: 1}}
	rackConf := aerospikev1alpha1.RackConfig{Racks: racks}
	aeroCluster.Spec.RackConfig = rackConf
	return aeroCluster
}

func createDummyAerospikeCluster(clusterNamespacedName types.NamespacedName, size int32) *aerospikev1alpha1.AerospikeCluster {
	return createDummyAerospikeClusterWithOption(clusterNamespacedName, size, true)
}

func createDummyAerospikeClusterWithOption(clusterNamespacedName types.NamespacedName, size int32, cascadeDelete bool) *aerospikev1alpha1.AerospikeCluster {
	mem := resource.MustParse("2Gi")
	cpu := resource.MustParse("200m")

	// create Aerospike custom resource
	aeroCluster := &aerospikev1alpha1.AerospikeCluster{
		ObjectMeta: metav1.ObjectMeta{
			Name:      clusterNamespacedName.Name,
			Namespace: clusterNamespacedName.Namespace,
		},
		Spec: aerospikev1alpha1.AerospikeClusterSpec{
			Size:  size,
			Image: latestClusterImage,
			Storage: aerospikev1alpha1.AerospikeStorageSpec{
				BlockVolumePolicy: aerospikev1alpha1.AerospikePersistentVolumePolicySpec{
					InputCascadeDelete: &cascadeDeleteFalse,
				},
				FileSystemVolumePolicy: aerospikev1alpha1.AerospikePersistentVolumePolicySpec{
					InputInitMethod:    &aerospikeVolumeInitMethodDeleteFiles,
					InputCascadeDelete: &cascadeDeleteFalse,
				},
				Volumes: []aerospikev1alpha1.AerospikePersistentVolumeSpec{
					{
						Path:         "/test/dev/xvdf",
						SizeInGB:     1,
						StorageClass: "ssd",
						VolumeMode:   aerospikev1alpha1.AerospikeVolumeModeBlock,
					},
					{
						Path:         "/opt/aerospike",
						SizeInGB:     1,
						StorageClass: "ssd",
						VolumeMode:   aerospikev1alpha1.AerospikeVolumeModeFilesystem,
					},
				},
			},
			AerospikeAccessControl: &aerospikev1alpha1.AerospikeAccessControlSpec{
				Users: []aerospikev1alpha1.AerospikeUserSpec{
					{
						Name:       "admin",
						SecretName: authSecretName,
						Roles: []string{
							"sys-admin",
							"user-admin",
						},
					},
				},
			},
			AerospikeConfigSecret: aerospikev1alpha1.AerospikeConfigSecretSpec{
				SecretName: tlsSecretName,
				MountPath:  "/etc/aerospike/secret",
			},
			MultiPodPerHost: true,
			Resources: &corev1.ResourceRequirements{
				Requests: corev1.ResourceList{
					corev1.ResourceCPU:    cpu,
					corev1.ResourceMemory: mem,
				},
				Limits: corev1.ResourceList{
					corev1.ResourceCPU:    cpu,
					corev1.ResourceMemory: mem,
				},
			},
			AerospikeConfig: aerospikev1alpha1.Values{
				"service": map[string]interface{}{
					"feature-key-file": "/etc/aerospike/secret/features.conf",
				},
				"security": map[string]interface{}{
					"enable-security": true,
				},
				"namespaces": []interface{}{
					map[string]interface{}{
						"name":               "test",
						"memory-size":        1000955200,
						"replication-factor": 1,
						"storage-engine": map[string]interface{}{
							"devices": []interface{}{"/test/dev/xvdf"},
						},
					},
				},
			},
		},
	}
	return aeroCluster
}

// feature-key file needed
func createBasicTLSCluster(clusterNamespacedName types.NamespacedName, size int32) *aerospikev1alpha1.AerospikeCluster {
	mem := resource.MustParse("2Gi")
	cpu := resource.MustParse("200m")
	// create Aerospike custom resource
	aeroCluster := &aerospikev1alpha1.AerospikeCluster{
		ObjectMeta: metav1.ObjectMeta{
			Name:      clusterNamespacedName.Name,
			Namespace: clusterNamespacedName.Namespace,
		},
		Spec: aerospikev1alpha1.AerospikeClusterSpec{
			Size:  size,
			Image: latestClusterImage,
			Storage: aerospikev1alpha1.AerospikeStorageSpec{
<<<<<<< HEAD
				BlockVolumePolicy: aerospikev1alpha1.AerospikePersistentVolumePolicySpec{
					InputCascadeDelete: &cascadeDeleteTrue,
				},
				FileSystemVolumePolicy: aerospikev1alpha1.AerospikePersistentVolumePolicySpec{
					InputInitMethod:    &aerospikeVolumeInitMethodDeleteFiles,
					InputCascadeDelete: &cascadeDeleteTrue,
=======
				FileSystemVolumePolicy: aerospikev1alpha1.AerospikePersistentVolumePolicySpec{
					InputInitMethod: &aerospikeVolumeInitMethodDeleteFiles,
>>>>>>> 79a79f34
				},
			},
			AerospikeAccessControl: &aerospikev1alpha1.AerospikeAccessControlSpec{
				Users: []aerospikev1alpha1.AerospikeUserSpec{
					{
						Name:       "admin",
						SecretName: authSecretName,
						Roles: []string{
							"sys-admin",
							"user-admin",
						},
					},
				},
			},
			AerospikeConfigSecret: aerospikev1alpha1.AerospikeConfigSecretSpec{
				SecretName: tlsSecretName,
				MountPath:  "/etc/aerospike/secret",
			},
			MultiPodPerHost: true,
			Resources: &corev1.ResourceRequirements{
				Requests: corev1.ResourceList{
					corev1.ResourceCPU:    cpu,
					corev1.ResourceMemory: mem,
				},
				Limits: corev1.ResourceList{
					corev1.ResourceCPU:    cpu,
					corev1.ResourceMemory: mem,
				},
			},
			AerospikeConfig: aerospikev1alpha1.Values{
				"service": map[string]interface{}{
					"feature-key-file": "/etc/aerospike/secret/features.conf",
				},
				"security": map[string]interface{}{
					"enable-security": true,
				},
				"network": map[string]interface{}{
					"service": map[string]interface{}{
						"tls-name":                "bob-cluster-a",
						"tls-authenticate-client": "any",
					},
					"heartbeat": map[string]interface{}{
						"tls-name": "bob-cluster-b",
					},
					"fabric": map[string]interface{}{
						"tls-name": "bob-cluster-c",
					},
					"tls": []map[string]interface{}{
						{
							"name":      "bob-cluster-a",
							"cert-file": "/etc/aerospike/secret/svc_cluster_chain.pem",
							"key-file":  "/etc/aerospike/secret/svc_key.pem",
							"ca-file":   "/etc/aerospike/secret/cacert.pem",
						},
						{
							"name":      "bob-cluster-b",
							"cert-file": "/etc/aerospike/secret/hb_cluster_chain.pem",
							"key-file":  "/etc/aerospike/secret/hb_key.pem",
							"ca-file":   "/etc/aerospike/secret/cacert.pem",
						},
						{
							"name":      "bob-cluster-c",
							"cert-file": "/etc/aerospike/secret/fb_cluster_chain.pem",
							"key-file":  "/etc/aerospike/secret/fb_key.pem",
							"ca-file":   "/etc/aerospike/secret/cacert.pem",
						},
					},
				},
			},
		},
	}
	return aeroCluster
}

func createSSDStorageCluster(clusterNamespacedName types.NamespacedName, size int32, repFact int32, multiPodPerHost bool) *aerospikev1alpha1.AerospikeCluster {
	aeroCluster := createBasicTLSCluster(clusterNamespacedName, size)
	aeroCluster.Spec.MultiPodPerHost = multiPodPerHost
	aeroCluster.Spec.Storage.Volumes = []aerospikev1alpha1.AerospikePersistentVolumeSpec{
		{
			Path:         "/test/dev/xvdf",
			SizeInGB:     1,
			StorageClass: "ssd",
			VolumeMode:   aerospikev1alpha1.AerospikeVolumeModeBlock,
		},
		{
			Path:         "/opt/aerospike",
			SizeInGB:     1,
			StorageClass: "ssd",
			VolumeMode:   aerospikev1alpha1.AerospikeVolumeModeFilesystem,
		},
	}

	aeroCluster.Spec.AerospikeConfig["namespaces"] = []interface{}{
		map[string]interface{}{
			"name":               "test",
			"memory-size":        2000955200,
			"replication-factor": repFact,
			"storage-engine": map[string]interface{}{
				"devices": []interface{}{"/test/dev/xvdf"},
			},
		},
	}
	return aeroCluster
}

func createHDDAndDataInMemStorageCluster(clusterNamespacedName types.NamespacedName, size int32, repFact int32, multiPodPerHost bool) *aerospikev1alpha1.AerospikeCluster {
	aeroCluster := createBasicTLSCluster(clusterNamespacedName, size)
	aeroCluster.Spec.MultiPodPerHost = multiPodPerHost
	aeroCluster.Spec.Storage.Volumes = []aerospikev1alpha1.AerospikePersistentVolumeSpec{
		{
			Path:         "/opt/aerospike",
			SizeInGB:     1,
			StorageClass: "ssd",
			VolumeMode:   aerospikev1alpha1.AerospikeVolumeModeFilesystem,
		},
	}

	aeroCluster.Spec.AerospikeConfig["namespaces"] = []interface{}{
		map[string]interface{}{
			"name":               "test",
			"memory-size":        2000955200,
			"replication-factor": repFact,
			"storage-engine": map[string]interface{}{
				"files":          []interface{}{"/opt/aerospike/data/test.dat"},
				"filesize":       2000955200,
				"data-in-memory": true,
			},
		},
	}
	return aeroCluster
}

func createHDDAndDataInIndexStorageCluster(clusterNamespacedName types.NamespacedName, size int32, repFact int32, multiPodPerHost bool) *aerospikev1alpha1.AerospikeCluster {
	aeroCluster := createBasicTLSCluster(clusterNamespacedName, size)
	aeroCluster.Spec.MultiPodPerHost = multiPodPerHost
	aeroCluster.Spec.Storage.Volumes = []aerospikev1alpha1.AerospikePersistentVolumeSpec{
		{
			Path:         "/dev/xvdf1",
			SizeInGB:     1,
			StorageClass: "ssd",
			VolumeMode:   aerospikev1alpha1.AerospikeVolumeModeBlock,
		},
		{
			Path:         "/opt/aerospike",
			SizeInGB:     1,
			StorageClass: "ssd",
			VolumeMode:   aerospikev1alpha1.AerospikeVolumeModeFilesystem,
		},
		{
			Path:         "/opt/aerospike/data",
			SizeInGB:     1,
			StorageClass: "ssd",
			VolumeMode:   aerospikev1alpha1.AerospikeVolumeModeFilesystem,
		},
	}
	aeroCluster.Spec.AerospikeConfig["namespaces"] = []interface{}{
		map[string]interface{}{
			"name":               "test",
			"memory-size":        2000955200,
			"single-bin":         true,
			"data-in-index":      true,
			"replication-factor": repFact,
			"storage-engine": map[string]interface{}{
				"files":          []interface{}{"/opt/aerospike/data/test.dat"},
				"filesize":       2000955200,
				"data-in-memory": true,
			},
		},
	}
	return aeroCluster
}

func createDataInMemWithoutPersistentStorageCluster(clusterNamespacedName types.NamespacedName, size int32, repFact int32, multiPodPerHost bool) *aerospikev1alpha1.AerospikeCluster {
	aeroCluster := createBasicTLSCluster(clusterNamespacedName, size)
	aeroCluster.Spec.MultiPodPerHost = multiPodPerHost
	aeroCluster.Spec.Storage.Volumes = []aerospikev1alpha1.AerospikePersistentVolumeSpec{
		{
			Path:         "/opt/aerospike",
			SizeInGB:     1,
			StorageClass: "ssd",
			VolumeMode:   aerospikev1alpha1.AerospikeVolumeModeFilesystem,
		},
	}
	aeroCluster.Spec.AerospikeConfig["namespaces"] = []interface{}{
		map[string]interface{}{
			"name":               "test",
			"memory-size":        2000955200,
			"replication-factor": repFact,
			"storage-engine":     "memory",
		},
	}

	return aeroCluster
}

func createShadowDeviceStorageCluster(clusterNamespacedName types.NamespacedName, size int32, repFact int32, multiPodPerHost bool) *aerospikev1alpha1.AerospikeCluster {
	aeroCluster := createBasicTLSCluster(clusterNamespacedName, size)
	aeroCluster.Spec.MultiPodPerHost = multiPodPerHost
	aeroCluster.Spec.Storage.Volumes = []aerospikev1alpha1.AerospikePersistentVolumeSpec{
		{
			Path:         "/test/dev/xvdf",
			SizeInGB:     1,
			StorageClass: "ssd",
			VolumeMode:   aerospikev1alpha1.AerospikeVolumeModeBlock,
		},
		{
			Path:         "/dev/nvme0n1",
			SizeInGB:     1,
			StorageClass: "local-ssd",
			VolumeMode:   aerospikev1alpha1.AerospikeVolumeModeBlock,
		},
		{
			Path:         "/opt/aerospike",
			SizeInGB:     1,
			StorageClass: "ssd",
			VolumeMode:   aerospikev1alpha1.AerospikeVolumeModeFilesystem,
		},
	}

	aeroCluster.Spec.AerospikeConfig["namespaces"] = []interface{}{
		map[string]interface{}{
			"name":               "test",
			"memory-size":        2000955200,
			"replication-factor": repFact,
			"storage-engine": map[string]interface{}{
				"devices": []interface{}{"/dev/nvme0n1	/test/dev/xvdf"},
			},
		},
	}
	return aeroCluster
}

func createPMEMStorageCluster(clusterNamespacedName types.NamespacedName, size int32, repFact int32, multiPodPerHost bool) *aerospikev1alpha1.AerospikeCluster {
	return nil
}

func aerospikeClusterCreateUpdateWithTO(desired *aerospikev1alpha1.AerospikeCluster, ctx *framework.TestCtx, retryInterval, timeout time.Duration, t *testing.T) error {
	current := &aerospikev1alpha1.AerospikeCluster{}
	err := framework.Global.Client.Get(context.TODO(), types.NamespacedName{Name: desired.Name, Namespace: desired.Namespace}, current)
	if err != nil {
		// Deploy the cluster.
		t.Logf("Deploying cluster at %v", time.Now().Format(time.RFC850))
		if err := deployClusterWithTO(t, framework.Global, ctx, desired, retryInterval, timeout); err != nil {
			return err
		}
		t.Logf("Deployed cluster at %v", time.Now().Format(time.RFC850))
		return nil
	}
	// Apply the update.
	if desired.Spec.AerospikeAccessControl != nil {
		current.Spec.AerospikeAccessControl = &aerospikev1alpha1.AerospikeAccessControlSpec{}
		lib.DeepCopy(&current.Spec, &desired.Spec)
	} else {
		current.Spec.AerospikeAccessControl = nil
	}
	lib.DeepCopy(&current.Spec.AerospikeConfig, &desired.Spec.AerospikeConfig)

	err = framework.Global.Client.Update(context.TODO(), current)
	if err != nil {
		return err
	}

	waitForAerospikeCluster(t, framework.Global, desired, int(desired.Spec.Size), retryInterval, timeout)
	return nil
}

func aerospikeClusterCreateUpdate(desired *aerospikev1alpha1.AerospikeCluster, ctx *framework.TestCtx, t *testing.T) error {
	return aerospikeClusterCreateUpdateWithTO(desired, ctx, retryInterval, getTimeout(1), t)
}<|MERGE_RESOLUTION|>--- conflicted
+++ resolved
@@ -218,17 +218,12 @@
 			Size:  size,
 			Image: image,
 			Storage: aerospikev1alpha1.AerospikeStorageSpec{
-<<<<<<< HEAD
 				BlockVolumePolicy: aerospikev1alpha1.AerospikePersistentVolumePolicySpec{
 					InputCascadeDelete: &cascadeDeleteTrue,
 				},
 				FileSystemVolumePolicy: aerospikev1alpha1.AerospikePersistentVolumePolicySpec{
 					InputInitMethod:    &aerospikeVolumeInitMethodDeleteFiles,
 					InputCascadeDelete: &cascadeDeleteTrue,
-=======
-				FileSystemVolumePolicy: aerospikev1alpha1.AerospikePersistentVolumePolicySpec{
-					InputInitMethod: &aerospikeVolumeInitMethodDeleteFiles,
->>>>>>> 79a79f34
 				},
 				Volumes: []aerospikev1alpha1.AerospikePersistentVolumeSpec{
 					{
@@ -441,17 +436,12 @@
 			Size:  size,
 			Image: latestClusterImage,
 			Storage: aerospikev1alpha1.AerospikeStorageSpec{
-<<<<<<< HEAD
 				BlockVolumePolicy: aerospikev1alpha1.AerospikePersistentVolumePolicySpec{
 					InputCascadeDelete: &cascadeDeleteTrue,
 				},
 				FileSystemVolumePolicy: aerospikev1alpha1.AerospikePersistentVolumePolicySpec{
 					InputInitMethod:    &aerospikeVolumeInitMethodDeleteFiles,
 					InputCascadeDelete: &cascadeDeleteTrue,
-=======
-				FileSystemVolumePolicy: aerospikev1alpha1.AerospikePersistentVolumePolicySpec{
-					InputInitMethod: &aerospikeVolumeInitMethodDeleteFiles,
->>>>>>> 79a79f34
 				},
 			},
 			AerospikeAccessControl: &aerospikev1alpha1.AerospikeAccessControlSpec{
