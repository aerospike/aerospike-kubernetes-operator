package test

import (
	goctx "context"
	"fmt"
	"time"

	. "github.com/onsi/ginkgo/v2"
	. "github.com/onsi/gomega"
	v1 "k8s.io/api/core/v1"
	"k8s.io/apimachinery/pkg/api/resource"
	"k8s.io/apimachinery/pkg/types"
	"k8s.io/apimachinery/pkg/util/intstr"
	"k8s.io/utils/ptr"

	asdbv1 "github.com/aerospike/aerospike-kubernetes-operator/api/v1"
	"github.com/aerospike/aerospike-kubernetes-operator/pkg/utils"
)

var _ = Describe(
	"AerospikeCluster", func() {

		ctx := goctx.TODO()

		// Cluster lifecycle related
		Context(
			"DeployClusterPost490", func() {
				DeployClusterForAllImagesPost490(ctx)
			},
		)
		Context(
			"DeployClusterDiffStorageMultiPodPerHost", func() {
				DeployClusterForDiffStorageTest(ctx, 2, true)
			},
		)
		Context(
			"DeployClusterDiffStorageSinglePodPerHost", func() {
				DeployClusterForDiffStorageTest(ctx, 2, false)
			},
		)
		Context(
			"DeployClusterWithDNSConfiguration", func() {
				DeployClusterWithDNSConfiguration(ctx)
			},
		)
		// Need to setup some syslog related things for this
		// Context(
		// 	"DeployClusterWithSyslog", func() {
		// 		DeployClusterWithSyslog(ctx)
		// 	},
		// )
		Context(
			"DeployClusterWithMaxIgnorablePod", func() {
				clusterWithMaxIgnorablePod(ctx)
			},
		)
		Context(
			"CommonNegativeClusterValidationTest", func() {
				NegativeClusterValidationTest(ctx)
			},
		)
		Context(
			"UpdateTLSCluster", func() {
				UpdateTLSClusterTest(ctx)
			},
		)
		Context(
			"UpdateCluster", func() {
				UpdateClusterTest(ctx)
			},
		)
		Context(
			"RunScaleDownWithMigrateFillDelay", func() {
				ScaleDownWithMigrateFillDelay(ctx)
			},
		)
	},
)

func ScaleDownWithMigrateFillDelay(ctx goctx.Context) {
	Context(
		"ScaleDownWithMigrateFillDelay", func() {
			clusterNamespacedName := getNamespacedName(
				"migrate-fill-delay-cluster", namespace,
			)
			migrateFillDelay := int64(120)
			BeforeEach(
				func() {
					aeroCluster := createDummyAerospikeCluster(clusterNamespacedName, 4)
					aeroCluster.Spec.AerospikeConfig.Value["service"].(map[string]interface{})["migrate-fill-delay"] =
						migrateFillDelay
					err := deployCluster(k8sClient, ctx, aeroCluster)
					Expect(err).ToNot(HaveOccurred())
				},
			)

			AfterEach(
				func() {
					aeroCluster, err := getCluster(
						k8sClient, ctx, clusterNamespacedName,
					)
					Expect(err).ToNot(HaveOccurred())

					_ = deleteCluster(k8sClient, ctx, aeroCluster)
				},
			)

			It(
				"Should ignore migrate-fill-delay while scaling down", func() {
					aeroCluster, err := getCluster(k8sClient, ctx, clusterNamespacedName)
					Expect(err).ToNot(HaveOccurred())

					aeroCluster.Spec.Size -= 2
					err = k8sClient.Update(ctx, aeroCluster)
					Expect(err).ToNot(HaveOccurred())

					// verify that migrate-fill-delay is set to 0 while scaling down
					err = validateMigrateFillDelay(ctx, k8sClient, logger, clusterNamespacedName, 0)
					Expect(err).ToNot(HaveOccurred())

					err = waitForAerospikeCluster(
						k8sClient, ctx, aeroCluster, int(aeroCluster.Spec.Size), retryInterval,
						getTimeout(2),
					)
					Expect(err).ToNot(HaveOccurred())

					// verify that migrate-fill-delay is reverted to original value after scaling down
					err = validateMigrateFillDelay(ctx, k8sClient, logger, clusterNamespacedName, migrateFillDelay)
					Expect(err).ToNot(HaveOccurred())
				},
			)
		},
	)
}

func clusterWithMaxIgnorablePod(ctx goctx.Context) {
	var (
		aeroCluster *asdbv1.AerospikeCluster
		err         error
		nodeList    = &v1.NodeList{}
		podList     = &v1.PodList{}
	)

	clusterNamespacedName := getNamespacedName(
		"ignore-pod-cluster", namespace,
	)

	AfterEach(
		func() {
			err = deleteCluster(k8sClient, ctx, aeroCluster)
			Expect(err).ToNot(HaveOccurred())
		},
	)

	Context(
		"UpdateClusterWithMaxIgnorablePodAndPendingPod", func() {
			BeforeEach(
				func() {
					nodeList, err = getNodeList(ctx, k8sClient)
					Expect(err).ToNot(HaveOccurred())
					size := len(nodeList.Items)

					deployClusterForMaxIgnorablePods(ctx, clusterNamespacedName, size)

					By("Scale up 1 pod to make that pod pending due to lack of k8s nodes")
					aeroCluster, err = getCluster(k8sClient, ctx, clusterNamespacedName)
					Expect(err).ToNot(HaveOccurred())
					aeroCluster.Spec.Size++
					err = k8sClient.Update(ctx, aeroCluster)
					Expect(err).ToNot(HaveOccurred())
				},
			)

			It(
				"Should allow cluster operations with pending pod", func() {
					By("Set MaxIgnorablePod and Rolling restart cluster")
<<<<<<< HEAD
					aeroCluster, err = getCluster(k8sClient, ctx, clusterNamespacedName)
					Expect(err).ToNot(HaveOccurred())
					val := intstr.FromInt32(1)
					aeroCluster.Spec.RackConfig.MaxIgnorablePods = &val
					aeroCluster.Spec.AerospikeConfig.Value["service"].(map[string]interface{})["proto-fd-max"] = int64(18000)
					err = updateCluster(k8sClient, ctx, aeroCluster)
					Expect(err).ToNot(HaveOccurred())
=======

					// As pod is in pending state, CR object will be updated continuously
					// This is put in eventually to retry Object Conflict error
					Eventually(func() error {
						aeroCluster, err = getCluster(k8sClient, ctx, clusterNamespacedName)
						Expect(err).ToNot(HaveOccurred())
						val := intstr.FromInt(1)
						aeroCluster.Spec.RackConfig.MaxIgnorablePods = &val
						aeroCluster.Spec.AerospikeConfig.Value["service"].(map[string]interface{})["proto-fd-max"] =
							int64(18000)

						return updateCluster(k8sClient, ctx, aeroCluster)
					}, 1*time.Minute).ShouldNot(HaveOccurred())
>>>>>>> be63a71d

					By("Upgrade version")
					aeroCluster, err = getCluster(k8sClient, ctx, clusterNamespacedName)
					Expect(err).ToNot(HaveOccurred())
					newImage := baseImage + ":7.0.0.0_2"
					aeroCluster.Spec.Image = newImage
					err = updateCluster(k8sClient, ctx, aeroCluster)
					Expect(err).ToNot(HaveOccurred())

					By("Verify pending pod")
					podList, err = getPodList(aeroCluster, k8sClient)

					var counter int

					for idx := range podList.Items {
						if podList.Items[idx].Status.Phase == v1.PodPending {
							counter++
						}
					}
					// There should be only one pending pod
					Expect(counter).To(Equal(1))

					By("Scale down 1 pod")
					aeroCluster, err = getCluster(k8sClient, ctx, clusterNamespacedName)
					Expect(err).ToNot(HaveOccurred())
					aeroCluster.Spec.Size--
					err = updateCluster(k8sClient, ctx, aeroCluster)
					Expect(err).ToNot(HaveOccurred())

					By("Verify if all pods are running")
					podList, err = getPodList(aeroCluster, k8sClient)
					Expect(err).ToNot(HaveOccurred())

					for idx := range podList.Items {
						Expect(utils.IsPodRunningAndReady(&podList.Items[idx])).To(BeTrue())
					}
				},
			)
		},
	)

	Context(
		"UpdateClusterWithMaxIgnorablePodAndFailedPod", func() {
			clusterNamespacedName := getNamespacedName(
				"ignore-pod-cluster", namespace,
			)

			BeforeEach(
				func() {
					deployClusterForMaxIgnorablePods(ctx, clusterNamespacedName, 4)
				},
			)

			It(
				"Should allow rack deletion with failed pods in different rack", func() {
					By("Fail 1-1 aerospike pod")
					ignorePodName := clusterNamespacedName.Name + "-1-1"
					pod := &v1.Pod{}

					err := k8sClient.Get(ctx, types.NamespacedName{Name: ignorePodName,
						Namespace: clusterNamespacedName.Namespace}, pod)
					Expect(err).ToNot(HaveOccurred())

					pod.Spec.Containers[0].Image = wrongImage
					err = k8sClient.Update(ctx, pod)
					Expect(err).ToNot(HaveOccurred())

					By("Delete rack with id 2")
					aeroCluster, err = getCluster(k8sClient, ctx, clusterNamespacedName)
					Expect(err).ToNot(HaveOccurred())
					val := intstr.FromInt32(1)
					aeroCluster.Spec.RackConfig.MaxIgnorablePods = &val
					aeroCluster.Spec.RackConfig.Racks = getDummyRackConf(1)
					err = updateCluster(k8sClient, ctx, aeroCluster)
					Expect(err).ToNot(HaveOccurred())

					By(fmt.Sprintf("Verify if failed pod %s is automatically recovered", ignorePodName))
					Eventually(func() bool {
						err = k8sClient.Get(ctx, types.NamespacedName{Name: ignorePodName,
							Namespace: clusterNamespacedName.Namespace}, pod)

						return len(pod.Status.ContainerStatuses) != 0 && *pod.Status.ContainerStatuses[0].Started &&
							pod.Status.ContainerStatuses[0].Ready
					}, 1*time.Minute).Should(BeTrue())

					Eventually(func() error {
						return InterceptGomegaFailure(func() {
							validateRoster(k8sClient, ctx, clusterNamespacedName, scNamespace)
						})
					}, 4*time.Minute).Should(BeNil())
				},
			)

			It(
				"Should allow namespace addition and removal with failed pod", func() {
					By("Fail 1-1 aerospike pod")
					ignorePodName := clusterNamespacedName.Name + "-1-1"
					pod := &v1.Pod{}

					err := k8sClient.Get(ctx, types.NamespacedName{Name: ignorePodName,
						Namespace: clusterNamespacedName.Namespace}, pod)
					Expect(err).ToNot(HaveOccurred())

					pod.Spec.Containers[0].Image = wrongImage
					err = k8sClient.Update(ctx, pod)
					Expect(err).ToNot(HaveOccurred())

					By("Set MaxIgnorablePod and Rolling restart by removing namespace")
					aeroCluster, err = getCluster(k8sClient, ctx, clusterNamespacedName)
					Expect(err).ToNot(HaveOccurred())
					val := intstr.FromInt32(1)
					aeroCluster.Spec.RackConfig.MaxIgnorablePods = &val
					nsList := aeroCluster.Spec.AerospikeConfig.Value["namespaces"].([]interface{})
					nsList = nsList[:len(nsList)-1]
					aeroCluster.Spec.AerospikeConfig.Value["namespaces"] = nsList
					err = updateCluster(k8sClient, ctx, aeroCluster)
					Expect(err).ToNot(HaveOccurred())

					err = validateDirtyVolumes(ctx, k8sClient, clusterNamespacedName, []string{"bar"})
					Expect(err).ToNot(HaveOccurred())

					By("RollingRestart by re-using previously removed namespace storage")
					aeroCluster, err = getCluster(k8sClient, ctx, clusterNamespacedName)
					Expect(err).ToNot(HaveOccurred())
					nsList = aeroCluster.Spec.AerospikeConfig.Value["namespaces"].([]interface{})
					nsList = append(nsList, getNonSCNamespaceConfig("barnew", "/test/dev/xvdf1"))
					aeroCluster.Spec.AerospikeConfig.Value["namespaces"] = nsList

					err = updateCluster(k8sClient, ctx, aeroCluster)
					Expect(err).ToNot(HaveOccurred())
				},
			)
		},
	)
}

func deployClusterForMaxIgnorablePods(ctx goctx.Context, clusterNamespacedName types.NamespacedName, size int) {
	By("Deploying cluster")

	aeroCluster := createDummyAerospikeCluster(clusterNamespacedName, int32(size))

	// Add a nonsc namespace. This will be used to test dirty volumes
	nsList := aeroCluster.Spec.AerospikeConfig.Value["namespaces"].([]interface{})
	nsList = append(nsList, getNonSCNamespaceConfig("bar", "/test/dev/xvdf1"))
	aeroCluster.Spec.AerospikeConfig.Value["namespaces"] = nsList

	aeroCluster.Spec.Storage.Volumes = append(aeroCluster.Spec.Storage.Volumes,
		asdbv1.VolumeSpec{
			Name: "bar",
			Source: asdbv1.VolumeSource{
				PersistentVolume: &asdbv1.PersistentVolumeSpec{
					Size:         resource.MustParse("1Gi"),
					StorageClass: storageClass,
					VolumeMode:   v1.PersistentVolumeBlock,
				},
			},
			Aerospike: &asdbv1.AerospikeServerVolumeAttachment{
				Path: "/test/dev/xvdf1",
			},
		},
	)
	racks := getDummyRackConf(1, 2)
	aeroCluster.Spec.RackConfig = asdbv1.RackConfig{
		Namespaces: []string{scNamespace}, Racks: racks}
	aeroCluster.Spec.PodSpec.MultiPodPerHost = ptr.To(false)
	err := deployCluster(k8sClient, ctx, aeroCluster)
	Expect(err).ToNot(HaveOccurred())
}

// Test cluster deployment with all image post 4.9.0
func DeployClusterForAllImagesPost490(ctx goctx.Context) {
	// post 4.9.0, need feature-key file
	versions := []string{
		"6.4.0.7", "6.3.0.13", "6.2.0.9", "6.1.0.14", "6.0.0.16", "5.7.0.8", "5.6.0.7", "5.5.0.3", "5.4.0.5",
	}

	for _, v := range versions {
		It(
			fmt.Sprintf("Deploy-%s", v), func() {
				clusterName := "deploy-cluster"
				clusterNamespacedName := getNamespacedName(
					clusterName, namespace,
				)

				image := fmt.Sprintf(
					"aerospike/aerospike-server-enterprise:%s", v,
				)
				aeroCluster, err := getAeroClusterConfig(
					clusterNamespacedName, image,
				)
				Expect(err).ToNot(HaveOccurred())

				err = deployCluster(k8sClient, ctx, aeroCluster)
				Expect(err).ToNot(HaveOccurred())

				aeroCluster, err = getCluster(k8sClient, ctx, clusterNamespacedName)
				Expect(err).ToNot(HaveOccurred())

				By("Validating Readiness probe")
				err = validateReadinessProbe(ctx, k8sClient, aeroCluster, serviceTLSPort)
				Expect(err).ToNot(HaveOccurred())

				_ = deleteCluster(k8sClient, ctx, aeroCluster)
			},
		)
	}
}

// Test cluster deployment with different namespace storage
func DeployClusterForDiffStorageTest(
	ctx goctx.Context, nHosts int32, multiPodPerHost bool,
) {
	clusterSz := nHosts
	if multiPodPerHost {
		clusterSz++
	}

	repFact := nHosts

	Context(
		"Positive", func() {
			// Cluster with n nodes, enterprise can be more than 8
			// Cluster with resources
			// Verify: Connect with cluster

			// Namespace storage configs
			//
			// SSD Storage Engine
			It(
				"SSDStorageCluster", func() {
					clusterNamespacedName := getNamespacedName(
						"ssdstoragecluster", namespace,
					)
					aeroCluster := createSSDStorageCluster(
						clusterNamespacedName, clusterSz, repFact,
						multiPodPerHost,
					)

					err := deployCluster(k8sClient, ctx, aeroCluster)
					Expect(err).ToNot(HaveOccurred())
					_ = deleteCluster(k8sClient, ctx, aeroCluster)
				},
			)

			// HDD Storage Engine with Data in Memory
			It(
				"HDDAndDataInMemStorageCluster", func() {
					clusterNamespacedName := getNamespacedName(
						"inmemstoragecluster", namespace,
					)

					aeroCluster := createHDDAndDataInMemStorageCluster(
						clusterNamespacedName, clusterSz, repFact,
						multiPodPerHost,
					)

					err := deployCluster(k8sClient, ctx, aeroCluster)
					Expect(err).ToNot(HaveOccurred())
					err = deleteCluster(k8sClient, ctx, aeroCluster)
					Expect(err).ToNot(HaveOccurred())
				},
			)
			// Data in Memory Without Persistence
			It(
				"DataInMemWithoutPersistentStorageCluster", func() {
					clusterNamespacedName := getNamespacedName(
						"nopersistentcluster", namespace,
					)

					aeroCluster := createDataInMemWithoutPersistentStorageCluster(
						clusterNamespacedName, clusterSz, repFact,
						multiPodPerHost,
					)

					err := deployCluster(k8sClient, ctx, aeroCluster)
					Expect(err).ToNot(HaveOccurred())
					err = deleteCluster(k8sClient, ctx, aeroCluster)
					Expect(err).ToNot(HaveOccurred())
				},
			)
			// Shadow Device
			// It("ShadowDeviceStorageCluster", func() {
			// 	aeroCluster := createShadowDeviceStorageCluster(clusterNamespacedName, clusterSz, repFact, multiPodPerHost)
			// 	if err := deployCluster(k8sClient, ctx, aeroCluster); err != nil {
			// 		t.Fatal(err)
			// 	}
			// 	// make info call

			// 	deleteCluster(k8sClient, ctx, aeroCluster)
			// })

			// Persistent Memory (pmem) Storage Engine
		},
	)
}

func DeployClusterWithDNSConfiguration(ctx goctx.Context) {
	var aeroCluster *asdbv1.AerospikeCluster

	It(
		"deploy with dnsPolicy 'None' and dnsConfig given",
		func() {
			clusterNamespacedName := getNamespacedName(
				"dns-config-cluster", namespace,
			)
			aeroCluster = createDummyAerospikeCluster(clusterNamespacedName, 2)
			noneDNS := v1.DNSNone
			aeroCluster.Spec.PodSpec.InputDNSPolicy = &noneDNS

			var kubeDNSSvc v1.Service

			// fetch kube-dns service to get the DNS server IP for DNS lookup
			// This service name is same for both kube-dns and coreDNS DNS servers
			Expect(
				k8sClient.Get(
					ctx, types.NamespacedName{
						Namespace: "kube-system",
						Name:      "kube-dns",
					}, &kubeDNSSvc,
				),
			).ShouldNot(HaveOccurred())

			dnsConfig := &v1.PodDNSConfig{
				Nameservers: kubeDNSSvc.Spec.ClusterIPs,
				Searches:    []string{"svc.cluster.local", "cluster.local"},
				Options: []v1.PodDNSConfigOption{
					{
						Name:  "ndots",
						Value: func(input string) *string { return &input }("5"),
					},
				},
			}
			aeroCluster.Spec.PodSpec.DNSConfig = dnsConfig

			err := deployCluster(k8sClient, ctx, aeroCluster)
			Expect(err).ShouldNot(HaveOccurred())

			sts, err := getSTSFromRackID(aeroCluster, 0)
			Expect(err).ShouldNot(HaveOccurred())
			Expect(sts.Spec.Template.Spec.DNSConfig).To(Equal(dnsConfig))
		},
	)

	AfterEach(
		func() {
			_ = deleteCluster(k8sClient, ctx, aeroCluster)
		},
	)
}

func DeployClusterWithSyslog(ctx goctx.Context) {
	It(
		"deploy with syslog logging config", func() {
			clusterNamespacedName := getNamespacedName(
				"logging-config-cluster", namespace,
			)
			aeroCluster := createDummyAerospikeCluster(clusterNamespacedName, 2)

			loggingConf := []interface{}{
				map[string]interface{}{
					"name":     "syslog",
					"any":      "INFO",
					"path":     "/dev/log",
					"tag":      "asd",
					"facility": "local0",
				},
			}

			aeroCluster.Spec.AerospikeConfig.Value["logging"] = loggingConf
			err := deployCluster(k8sClient, ctx, aeroCluster)
			Expect(err).ShouldNot(HaveOccurred())

			_ = deleteCluster(k8sClient, ctx, aeroCluster)
		},
	)
}

func UpdateTLSClusterTest(ctx goctx.Context) {
	clusterName := "update-tls-cluster"
	clusterNamespacedName := getNamespacedName(clusterName, namespace)

	BeforeEach(
		func() {
			aeroCluster := createBasicTLSCluster(clusterNamespacedName, 3)
			aeroCluster.Spec.AerospikeConfig.Value["namespaces"] = []interface{}{
				getSCNamespaceConfig("test", "/test/dev/xvdf"),
			}
			aeroCluster.Spec.Storage = getBasicStorageSpecObject()

			err := deployCluster(k8sClient, ctx, aeroCluster)
			Expect(err).ToNot(HaveOccurred())
		},
	)

	AfterEach(
		func() {
			aeroCluster, err := getCluster(
				k8sClient, ctx, clusterNamespacedName,
			)
			Expect(err).ToNot(HaveOccurred())

			_ = deleteCluster(k8sClient, ctx, aeroCluster)
		},
	)

	Context(
		"When doing valid operations", func() {
			It(
				"Try update operations", func() {
					By("Adding new TLS configuration")

					aeroCluster, err := getCluster(
						k8sClient, ctx, clusterNamespacedName,
					)
					Expect(err).ToNot(HaveOccurred())

					network := aeroCluster.Spec.AerospikeConfig.Value["network"].(map[string]interface{})
					tlsList := network["tls"].([]interface{})
					tlsList = append(tlsList, map[string]interface{}{
						"name":      "aerospike-a-0.test-runner1",
						"cert-file": "/etc/aerospike/secret/svc_cluster_chain.pem",
						"key-file":  "/etc/aerospike/secret/svc_key.pem",
						"ca-file":   "/etc/aerospike/secret/cacert.pem",
					})
					network["tls"] = tlsList
					aeroCluster.Spec.AerospikeConfig.Value["network"] = network
					err = updateCluster(k8sClient, ctx, aeroCluster)
					Expect(err).ToNot(HaveOccurred())

					By("Modifying unused TLS configuration")
					aeroCluster, err = getCluster(
						k8sClient, ctx, clusterNamespacedName,
					)
					Expect(err).ToNot(HaveOccurred())

					network = aeroCluster.Spec.AerospikeConfig.Value["network"].(map[string]interface{})
					tlsList = network["tls"].([]interface{})
					unusedTLS := tlsList[1].(map[string]interface{})
					unusedTLS["name"] = "aerospike-a-0.test-runner2"
					unusedTLS["ca-file"] = "/etc/aerospike/secret/fb_cert.pem"
					tlsList[1] = unusedTLS
					network["tls"] = tlsList
					aeroCluster.Spec.AerospikeConfig.Value["network"] = network
					err = updateCluster(k8sClient, ctx, aeroCluster)
					Expect(err).ToNot(HaveOccurred())

					By("Removing unused TLS configuration")
					aeroCluster, err = getCluster(
						k8sClient, ctx, clusterNamespacedName,
					)
					Expect(err).ToNot(HaveOccurred())

					network = aeroCluster.Spec.AerospikeConfig.Value["network"].(map[string]interface{})
					tlsList = network["tls"].([]interface{})
					network["tls"] = tlsList[:1]
					aeroCluster.Spec.AerospikeConfig.Value["network"] = network
					err = updateCluster(k8sClient, ctx, aeroCluster)
					Expect(err).ToNot(HaveOccurred())

					By("Changing ca-file to ca-path in TLS configuration")
					aeroCluster, err = getCluster(
						k8sClient, ctx, clusterNamespacedName,
					)
					Expect(err).ToNot(HaveOccurred())

					network = aeroCluster.Spec.AerospikeConfig.Value["network"].(map[string]interface{})
					tlsList = network["tls"].([]interface{})
					usedTLS := tlsList[0].(map[string]interface{})
					usedTLS["ca-path"] = "/etc/aerospike/secret/cacerts"
					delete(usedTLS, "ca-file")
					tlsList[0] = usedTLS
					network["tls"] = tlsList
					aeroCluster.Spec.AerospikeConfig.Value["network"] = network
					secretVolume := asdbv1.VolumeSpec{
						Name: tlsCacertSecretName,
						Source: asdbv1.VolumeSource{
							Secret: &v1.SecretVolumeSource{
								SecretName: tlsCacertSecretName,
							},
						},
						Aerospike: &asdbv1.AerospikeServerVolumeAttachment{
							Path: "/etc/aerospike/secret/cacerts",
						},
					}
					aeroCluster.Spec.Storage.Volumes = append(aeroCluster.Spec.Storage.Volumes, secretVolume)
					operatorClientCertSpec := getOperatorCert()
					operatorClientCertSpec.AerospikeOperatorCertSource.SecretCertSource.CaCertsFilename = ""
					cacertPath := &asdbv1.CaCertsSource{
						SecretName: tlsCacertSecretName,
					}
					operatorClientCertSpec.AerospikeOperatorCertSource.SecretCertSource.CaCertsSource = cacertPath
					aeroCluster.Spec.OperatorClientCertSpec = operatorClientCertSpec
					err = updateCluster(k8sClient, ctx, aeroCluster)
					Expect(err).ToNot(HaveOccurred())
				},
			)
		},
	)

	Context(
		"When doing invalid operations", func() {
			It(
				"Try update operations", func() {
					By("Modifying name of used TLS configuration")
					aeroCluster, err := getCluster(
						k8sClient, ctx, clusterNamespacedName,
					)
					Expect(err).ToNot(HaveOccurred())

					network := aeroCluster.Spec.AerospikeConfig.Value["network"].(map[string]interface{})
					tlsList := network["tls"].([]interface{})
					usedTLS := tlsList[0].(map[string]interface{})
					usedTLS["name"] = "aerospike-a-0.test-runner2"
					tlsList[0] = usedTLS
					network["tls"] = tlsList
					aeroCluster.Spec.AerospikeConfig.Value["network"] = network
					err = updateCluster(k8sClient, ctx, aeroCluster)
					Expect(err).Should(HaveOccurred())

					By("Modifying ca-file of used TLS configuration")
					aeroCluster, err = getCluster(
						k8sClient, ctx, clusterNamespacedName,
					)
					Expect(err).ToNot(HaveOccurred())

					network = aeroCluster.Spec.AerospikeConfig.Value["network"].(map[string]interface{})
					tlsList = network["tls"].([]interface{})
					usedTLS = tlsList[0].(map[string]interface{})
					usedTLS["ca-file"] = "/etc/aerospike/secret/fb_cert.pem"
					tlsList[0] = usedTLS
					network["tls"] = tlsList
					aeroCluster.Spec.AerospikeConfig.Value["network"] = network
					err = updateCluster(k8sClient, ctx, aeroCluster)
					Expect(err).Should(HaveOccurred())

					By("Updating both ca-file and ca-path in TLS configuration")
					aeroCluster, err = getCluster(
						k8sClient, ctx, clusterNamespacedName,
					)
					Expect(err).ToNot(HaveOccurred())

					network = aeroCluster.Spec.AerospikeConfig.Value["network"].(map[string]interface{})
					tlsList = network["tls"].([]interface{})
					usedTLS = tlsList[0].(map[string]interface{})
					usedTLS["ca-path"] = "/etc/aerospike/secret/cacerts"
					tlsList[0] = usedTLS
					network["tls"] = tlsList
					aeroCluster.Spec.AerospikeConfig.Value["network"] = network
					err = updateCluster(k8sClient, ctx, aeroCluster)
					Expect(err).Should(HaveOccurred())

					By("Updating tls-name in service network config")
					aeroCluster, err = getCluster(
						k8sClient, ctx, clusterNamespacedName,
					)
					Expect(err).ToNot(HaveOccurred())

					network = aeroCluster.Spec.AerospikeConfig.Value["network"].(map[string]interface{})
					serviceNetwork := network[asdbv1.ServicePortName].(map[string]interface{})
					serviceNetwork["tls-name"] = "unknown-tls"
					network[asdbv1.ServicePortName] = serviceNetwork
					aeroCluster.Spec.AerospikeConfig.Value["network"] = network
					err = updateCluster(k8sClient, ctx, aeroCluster)
					Expect(err).Should(HaveOccurred())

					By("Updating tls-port in service network config")
					aeroCluster, err = getCluster(
						k8sClient, ctx, clusterNamespacedName,
					)
					Expect(err).ToNot(HaveOccurred())

					network = aeroCluster.Spec.AerospikeConfig.Value["network"].(map[string]interface{})
					serviceNetwork = network[asdbv1.ServicePortName].(map[string]interface{})
					serviceNetwork["tls-port"] = float64(4000)
					network[asdbv1.ServicePortName] = serviceNetwork
					aeroCluster.Spec.AerospikeConfig.Value["network"] = network
					err = updateCluster(k8sClient, ctx, aeroCluster)
					Expect(err).Should(HaveOccurred())

					// Should fail when changing network config from tls to non-tls in a single step.
					// Ideally first tls and non-tls config both has to set and then remove tls config.
					By("Updating tls to non-tls in single step in service network config")
					aeroCluster, err = getCluster(
						k8sClient, ctx, clusterNamespacedName,
					)
					Expect(err).ToNot(HaveOccurred())

					network = aeroCluster.Spec.AerospikeConfig.Value["network"].(map[string]interface{})
					serviceNetwork = network[asdbv1.ServicePortName].(map[string]interface{})
					delete(serviceNetwork, "port")
					network[asdbv1.ServicePortName] = serviceNetwork
					aeroCluster.Spec.AerospikeConfig.Value["network"] = network
					err = updateCluster(k8sClient, ctx, aeroCluster)
					Expect(err).ToNot(HaveOccurred())

					aeroCluster, err = getCluster(
						k8sClient, ctx, clusterNamespacedName,
					)
					Expect(err).ToNot(HaveOccurred())

					network = aeroCluster.Spec.AerospikeConfig.Value["network"].(map[string]interface{})
					serviceNetwork = network[asdbv1.ServicePortName].(map[string]interface{})
					delete(serviceNetwork, "tls-port")
					delete(serviceNetwork, "tls-name")
					delete(serviceNetwork, "tls-authenticate-client")
					serviceNetwork["port"] = float64(serviceNonTLSPort)
					network[asdbv1.ServicePortName] = serviceNetwork
					aeroCluster.Spec.AerospikeConfig.Value["network"] = network
					err = updateCluster(k8sClient, ctx, aeroCluster)
					Expect(err).Should(HaveOccurred())
				},
			)
		},
	)
}

// Test cluster cr update
func UpdateClusterTest(ctx goctx.Context) {
	clusterName := "update-cluster"
	clusterNamespacedName := getNamespacedName(clusterName, namespace)

	// Note: this storage will be used by dynamically added namespace after deployment of cluster
	dynamicNsPath := "/test/dev/dynamicns"
	dynamicNsVolume := asdbv1.VolumeSpec{
		Name: "dynamicns",
		Source: asdbv1.VolumeSource{
			PersistentVolume: &asdbv1.PersistentVolumeSpec{
				Size:         resource.MustParse("1Gi"),
				StorageClass: storageClass,
				VolumeMode:   v1.PersistentVolumeBlock,
			},
		},
		Aerospike: &asdbv1.AerospikeServerVolumeAttachment{
			Path: dynamicNsPath,
		},
	}
	dynamicNsPath1 := "/test/dev/dynamicns1"
	dynamicNsVolume1 := asdbv1.VolumeSpec{
		Name: "dynamicns1",
		Source: asdbv1.VolumeSource{
			PersistentVolume: &asdbv1.PersistentVolumeSpec{
				Size:         resource.MustParse("1Gi"),
				StorageClass: storageClass,
				VolumeMode:   v1.PersistentVolumeBlock,
			},
		},
		Aerospike: &asdbv1.AerospikeServerVolumeAttachment{
			Path: dynamicNsPath1,
		},
	}
	dynamicNs := map[string]interface{}{
		"name":               "dynamicns",
		"replication-factor": 2,
		"storage-engine": map[string]interface{}{
			"type":    "device",
			"devices": []interface{}{dynamicNsPath, dynamicNsPath1},
		},
	}

	BeforeEach(
		func() {
			aeroCluster := createDummyAerospikeCluster(clusterNamespacedName, 3)
			aeroCluster.Spec.Storage.Volumes = append(
				aeroCluster.Spec.Storage.Volumes, dynamicNsVolume, dynamicNsVolume1,
			)

			err := deployCluster(k8sClient, ctx, aeroCluster)
			Expect(err).ToNot(HaveOccurred())
		},
	)

	AfterEach(
		func() {
			aeroCluster, err := getCluster(
				k8sClient, ctx, clusterNamespacedName,
			)
			Expect(err).ToNot(HaveOccurred())

			_ = deleteCluster(k8sClient, ctx, aeroCluster)
		},
	)

	Context(
		"When doing valid operations", func() {
			It(
				"Try update operations", func() {
					By("ScaleUp")

					err := scaleUpClusterTest(
						k8sClient, ctx, clusterNamespacedName, 1,
					)
					Expect(err).ToNot(HaveOccurred())

					By("ScaleDown")

					// TODO:
					// How to check if it is checking cluster stability before killing node
					// Check if tip-clear, alumni-reset is done or not
					err = scaleDownClusterTest(
						k8sClient, ctx, clusterNamespacedName, 1,
					)
					Expect(err).ToNot(HaveOccurred())

					By("RollingRestart")

					// TODO: How to check if it is checking cluster stability before killing node
					err = rollingRestartClusterTest(
						logger, k8sClient, ctx, clusterNamespacedName,
					)
					Expect(err).ToNot(HaveOccurred())

					By("RollingRestart By Updating NamespaceStorage")

					err = rollingRestartClusterByUpdatingNamespaceStorageTest(
						k8sClient, ctx, clusterNamespacedName,
					)
					Expect(err).ToNot(HaveOccurred())

					By("RollingRestart By Adding Namespace Dynamically")

					err = rollingRestartClusterByAddingNamespaceDynamicallyTest(
						k8sClient, ctx, dynamicNs, clusterNamespacedName,
					)
					Expect(err).ToNot(HaveOccurred())

					By("Scaling up along with modifying Namespace storage Dynamically")

					err = scaleUpClusterTestWithNSDeviceHandling(
						k8sClient, ctx, clusterNamespacedName, 1,
					)
					Expect(err).ToNot(HaveOccurred())

					By("Scaling down along with modifying Namespace storage Dynamically")

					err = scaleDownClusterTestWithNSDeviceHandling(
						k8sClient, ctx, clusterNamespacedName, 1,
					)
					Expect(err).ToNot(HaveOccurred())

					By("RollingRestart By Removing Namespace Dynamically")

					err = rollingRestartClusterByRemovingNamespaceDynamicallyTest(
						k8sClient, ctx, clusterNamespacedName,
					)
					Expect(err).ToNot(HaveOccurred())

					By("RollingRestart By Re-using Previously Removed Namespace Storage")

					err = rollingRestartClusterByAddingNamespaceDynamicallyTest(
						k8sClient, ctx, dynamicNs, clusterNamespacedName,
					)
					Expect(err).ToNot(HaveOccurred())

					By("RollingRestart By changing non-tls to tls")

					err = rollingRestartClusterByEnablingTLS(
						k8sClient, ctx, clusterNamespacedName,
					)
					Expect(err).ToNot(HaveOccurred())

					err = validateServiceUpdate(k8sClient, ctx, clusterNamespacedName, []int32{serviceTLSPort})
					Expect(err).ToNot(HaveOccurred())

					By("RollingRestart By changing tls to non-tls")

					err = rollingRestartClusterByDisablingTLS(
						k8sClient, ctx, clusterNamespacedName,
					)
					Expect(err).ToNot(HaveOccurred())

					err = validateServiceUpdate(k8sClient, ctx, clusterNamespacedName, []int32{serviceNonTLSPort})
					Expect(err).ToNot(HaveOccurred())

					By("Upgrade/Downgrade")

					// TODO: How to check if it is checking cluster stability before killing node
					// dont change image, it upgrade, check old version
					err = upgradeClusterTest(
						k8sClient, ctx, clusterNamespacedName, prevImage,
					)
					Expect(err).ToNot(HaveOccurred())
				},
			)
		},
	)

	Context(
		"When doing invalid operations", func() {
			Context(
				"ValidateUpdate", func() {
					// TODO: No jump version yet but will be used
					// It("Image", func() {
					// 	old := aeroCluster.Spec.Image
					// 	aeroCluster.Spec.Image = "aerospike/aerospike-server-enterprise:4.0.0.5"
					// 	err = k8sClient.Update(ctx, aeroCluster)
					// 	validateError(err, "should fail for upgrading to jump version")
					// 	aeroCluster.Spec.Image = old
					// })
					It(
						"MultiPodPerHost: should fail for updating MultiPodPerHost. Cannot be updated",
						func() {
							aeroCluster, err := getCluster(
								k8sClient, ctx, clusterNamespacedName,
							)
							Expect(err).ToNot(HaveOccurred())

							multiPodPerHost := !*aeroCluster.Spec.PodSpec.MultiPodPerHost
							aeroCluster.Spec.PodSpec.MultiPodPerHost = &multiPodPerHost

							err = k8sClient.Update(ctx, aeroCluster)
							Expect(err).Should(HaveOccurred())
						},
					)

					It(
						"Should fail for Re-using Namespace Storage Dynamically",
						func() {
							err := rollingRestartClusterByReusingNamespaceStorageTest(
								k8sClient, ctx, clusterNamespacedName, dynamicNs,
							)
							Expect(err).Should(HaveOccurred())
						},
					)

					It(
						"StorageValidation: should fail for updating Storage. Cannot be updated",
						func() {
							aeroCluster, err := getCluster(
								k8sClient, ctx, clusterNamespacedName,
							)
							Expect(err).ToNot(HaveOccurred())

							newVolumeSpec := []asdbv1.VolumeSpec{
								{
									Name: "ns",
									Source: asdbv1.VolumeSource{
										PersistentVolume: &asdbv1.PersistentVolumeSpec{
											StorageClass: storageClass,
											VolumeMode:   v1.PersistentVolumeBlock,
											Size:         resource.MustParse("1Gi"),
										},
									},
									Aerospike: &asdbv1.AerospikeServerVolumeAttachment{
										Path: "/dev/xvdf2",
									},
								},
								{
									Name: "workdir",
									Source: asdbv1.VolumeSource{
										PersistentVolume: &asdbv1.PersistentVolumeSpec{
											StorageClass: storageClass,
											VolumeMode:   v1.PersistentVolumeFilesystem,
											Size:         resource.MustParse("1Gi"),
										},
									},
									Aerospike: &asdbv1.AerospikeServerVolumeAttachment{
										Path: "/opt/aeropsike/ns1",
									},
								},
							}
							aeroCluster.Spec.Storage.Volumes = newVolumeSpec

							err = k8sClient.Update(ctx, aeroCluster)
							Expect(err).Should(HaveOccurred())
						},
					)

					Context(
						"AerospikeConfig", func() {
							Context(
								"Namespace", func() {
									It(
										"UpdateReplicationFactor: should fail for updating namespace replication-factor. Cannot be updated",
										func() {
											aeroCluster, err := getCluster(
												k8sClient, ctx,
												clusterNamespacedName,
											)
											Expect(err).ToNot(HaveOccurred())

											namespaceConfig :=
												aeroCluster.Spec.AerospikeConfig.Value["namespaces"].([]interface{})[0].(map[string]interface{})
											namespaceConfig["replication-factor"] = 5
											aeroCluster.Spec.AerospikeConfig.Value["namespaces"].([]interface{})[0] = namespaceConfig

											err = k8sClient.Update(
												ctx, aeroCluster,
											)
											Expect(err).Should(HaveOccurred())
										},
									)
								},
							)

							Context(
								"Network", func() {
									// Should fail when changing network config from non-tls to tls in a single step.
									// Ideally first tls and non-tls config both has to set and then remove non-tls config.
									It(
										"UpdateService: should fail for updating non-tls to tls in single step. Cannot be updated",
										func() {
											aeroCluster, err := getCluster(
												k8sClient, ctx, clusterNamespacedName,
											)
											Expect(err).ToNot(HaveOccurred())

											network := getNetworkTLSConfig()
											serviceNetwork := network[asdbv1.ServicePortName].(map[string]interface{})
											delete(serviceNetwork, "port")
											network[asdbv1.ServicePortName] = serviceNetwork
											aeroCluster.Spec.AerospikeConfig.Value["network"] = network
											aeroCluster.Spec.OperatorClientCertSpec = &asdbv1.AerospikeOperatorClientCertSpec{
												AerospikeOperatorCertSource: asdbv1.AerospikeOperatorCertSource{
													SecretCertSource: &asdbv1.AerospikeSecretCertSource{
														SecretName:         tlsSecretName,
														CaCertsFilename:    "cacert.pem",
														ClientCertFilename: "svc_cluster_chain.pem",
														ClientKeyFilename:  "svc_key.pem",
													},
												},
											}
											err = updateCluster(k8sClient, ctx, aeroCluster)
											Expect(err).Should(HaveOccurred())
										},
									)
								},
							)
						},
					)
				},
			)
		},
	)
}

// Test cluster validation Common for deployment and update both
func NegativeClusterValidationTest(ctx goctx.Context) {
	clusterName := "invalid-cluster"
	clusterNamespacedName := getNamespacedName(clusterName, namespace)

	Context(
		"NegativeDeployClusterValidationTest", func() {
			negativeDeployClusterValidationTest(ctx, clusterNamespacedName)
		},
	)

	Context(
		"NegativeUpdateClusterValidationTest", func() {
			negativeUpdateClusterValidationTest(ctx, clusterNamespacedName)
		},
	)
}

func negativeDeployClusterValidationTest(
	ctx goctx.Context, clusterNamespacedName types.NamespacedName,
) {
	Context(
		"Validation", func() {
			It(
				"EmptyClusterName: should fail for EmptyClusterName", func() {
					cName := getNamespacedName(
						"", clusterNamespacedName.Namespace,
					)

					aeroCluster := createDummyAerospikeCluster(cName, 1)
					err := deployCluster(k8sClient, ctx, aeroCluster)
					Expect(err).Should(HaveOccurred())
				},
			)

			It(
				"EmptyNamespaceName: should fail for EmptyNamespaceName",
				func() {
					cName := getNamespacedName("validclustername", "")

					aeroCluster := createDummyAerospikeCluster(cName, 1)
					err := deployCluster(k8sClient, ctx, aeroCluster)
					Expect(err).Should(HaveOccurred())
				},
			)

			It(
				"InvalidImage: should fail for InvalidImage", func() {
					aeroCluster := createDummyAerospikeCluster(
						clusterNamespacedName, 1,
					)
					aeroCluster.Spec.Image = "InvalidImage"
					err := deployCluster(k8sClient, ctx, aeroCluster)
					Expect(err).Should(HaveOccurred())

					aeroCluster.Spec.Image = invalidImage
					err = deployCluster(k8sClient, ctx, aeroCluster)
					Expect(err).Should(HaveOccurred())
				},
			)

			It(
				"InvalidSize: should fail for zero size", func() {
					aeroCluster := createDummyAerospikeCluster(
						clusterNamespacedName, 0,
					)
					err := deployCluster(k8sClient, ctx, aeroCluster)
					Expect(err).Should(HaveOccurred())
				},
			)

			Context(
				"InvalidOperatorClientCertSpec: should fail for invalid OperatorClientCertSpec", func() {
					It(
						"MultipleCertSource: should fail if both SecretCertSource and CertPathInOperator is set",
						func() {
							aeroCluster := createAerospikeClusterPost640(
								clusterNamespacedName, 1, latestImage,
							)
							aeroCluster.Spec.OperatorClientCertSpec.CertPathInOperator = &asdbv1.AerospikeCertPathInOperatorSource{}
							err := deployCluster(
								k8sClient, ctx, aeroCluster,
							)
							Expect(err).Should(HaveOccurred())
						},
					)

					It(
						"MissingClientKeyFilename: should fail if ClientKeyFilename is missing",
						func() {
							aeroCluster := createAerospikeClusterPost640(
								clusterNamespacedName, 1, latestImage,
							)
							aeroCluster.Spec.OperatorClientCertSpec.SecretCertSource.ClientKeyFilename = ""

							err := deployCluster(
								k8sClient, ctx, aeroCluster,
							)
							Expect(err).Should(HaveOccurred())
						},
					)

					It(
						"Should fail if both CaCertsFilename and CaCertsSource is set",
						func() {
							aeroCluster := createAerospikeClusterPost640(
								clusterNamespacedName, 1, latestImage,
							)
							aeroCluster.Spec.OperatorClientCertSpec.SecretCertSource.CaCertsSource = &asdbv1.CaCertsSource{}

							err := deployCluster(
								k8sClient, ctx, aeroCluster,
							)
							Expect(err).Should(HaveOccurred())
						},
					)

					It(
						"MissingClientCertPath: should fail if clientCertPath is missing",
						func() {
							aeroCluster := createAerospikeClusterPost640(
								clusterNamespacedName, 1, latestImage,
							)
							aeroCluster.Spec.OperatorClientCertSpec.SecretCertSource = nil
							aeroCluster.Spec.OperatorClientCertSpec.CertPathInOperator =
								&asdbv1.AerospikeCertPathInOperatorSource{
									CaCertsPath:    "cacert.pem",
									ClientKeyPath:  "svc_key.pem",
									ClientCertPath: "",
								}

							err := deployCluster(
								k8sClient, ctx, aeroCluster,
							)
							Expect(err).Should(HaveOccurred())
						},
					)
				},
			)

			Context(
				"InvalidAerospikeConfig: should fail for empty/invalid aerospikeConfig",
				func() {
					It(
						"should fail for empty/invalid aerospikeConfig",
						func() {
							aeroCluster := createDummyAerospikeCluster(
								clusterNamespacedName, 1,
							)
							aeroCluster.Spec.AerospikeConfig = &asdbv1.AerospikeConfigSpec{}
							err := deployCluster(k8sClient, ctx, aeroCluster)
							Expect(err).Should(HaveOccurred())

							aeroCluster = createDummyAerospikeCluster(
								clusterNamespacedName, 1,
							)
							aeroCluster.Spec.AerospikeConfig = &asdbv1.AerospikeConfigSpec{
								Value: map[string]interface{}{
									"namespaces": "invalidConf",
								},
							}
							err = deployCluster(k8sClient, ctx, aeroCluster)
							Expect(err).Should(HaveOccurred())
						},
					)

					Context(
						"InvalidNamespace", func() {
							It(
								"NilAerospikeNamespace: should fail for nil aerospikeConfig.namespace",
								func() {
									aeroCluster := createDummyAerospikeCluster(
										clusterNamespacedName, 1,
									)
									aeroCluster.Spec.AerospikeConfig.Value["namespaces"] = nil
									err := deployCluster(
										k8sClient, ctx, aeroCluster,
									)
									Expect(err).Should(HaveOccurred())
								},
							)

							// Should we test for overridden fields
							Context(
								"InvalidStorage", func() {
									It(
										"NilStorageEngine: should fail for nil storage-engine",
										func() {
											aeroCluster := createDummyAerospikeCluster(
												clusterNamespacedName, 1,
											)
											namespaceConfig :=
												aeroCluster.Spec.AerospikeConfig.Value["namespaces"].([]interface{})[0].(map[string]interface{})
											namespaceConfig["storage-engine"] = nil
											aeroCluster.Spec.AerospikeConfig.Value["namespaces"].([]interface{})[0] = namespaceConfig
											err := deployCluster(
												k8sClient, ctx, aeroCluster,
											)
											Expect(err).Should(HaveOccurred())
										},
									)

									It(
										"NilStorageEngineDevice: should fail for nil storage-engine.device",
										func() {
											aeroCluster := createDummyAerospikeCluster(
												clusterNamespacedName, 1,
											)
											namespaceConfig :=
												aeroCluster.Spec.AerospikeConfig.Value["namespaces"].([]interface{})[0].(map[string]interface{})
											if _, ok :=
												namespaceConfig["storage-engine"].(map[string]interface{})["devices"]; ok {
												namespaceConfig["storage-engine"].(map[string]interface{})["devices"] = nil
												aeroCluster.Spec.AerospikeConfig.Value["namespaces"].([]interface{})[0] = namespaceConfig
												err := deployCluster(
													k8sClient, ctx, aeroCluster,
												)
												Expect(err).Should(HaveOccurred())
											}
										},
									)

									It(
										"InvalidStorageEngineDevice: should fail for invalid storage-engine.device,"+
											" cannot have 3 devices in single device string",
										func() {
											aeroCluster := createDummyAerospikeCluster(
												clusterNamespacedName, 1,
											)
											namespaceConfig :=
												aeroCluster.Spec.AerospikeConfig.Value["namespaces"].([]interface{})[0].(map[string]interface{})
											if _, ok :=
												namespaceConfig["storage-engine"].(map[string]interface{})["devices"]; ok {
												aeroCluster.Spec.Storage.Volumes = []asdbv1.VolumeSpec{
													{
														Name: "nsvol1",
														Source: asdbv1.VolumeSource{
															PersistentVolume: &asdbv1.PersistentVolumeSpec{
																Size:         resource.MustParse("1Gi"),
																StorageClass: storageClass,
																VolumeMode:   v1.PersistentVolumeBlock,
															},
														},
														Aerospike: &asdbv1.AerospikeServerVolumeAttachment{
															Path: "/dev/xvdf1",
														},
													},
													{
														Name: "nsvol2",
														Source: asdbv1.VolumeSource{
															PersistentVolume: &asdbv1.PersistentVolumeSpec{
																Size:         resource.MustParse("1Gi"),
																StorageClass: storageClass,
																VolumeMode:   v1.PersistentVolumeBlock,
															},
														},
														Aerospike: &asdbv1.AerospikeServerVolumeAttachment{
															Path: "/dev/xvdf2",
														},
													},
													{
														Name: "nsvol3",
														Source: asdbv1.VolumeSource{
															PersistentVolume: &asdbv1.PersistentVolumeSpec{
																Size:         resource.MustParse("1Gi"),
																StorageClass: storageClass,
																VolumeMode:   v1.PersistentVolumeBlock,
															},
														},
														Aerospike: &asdbv1.AerospikeServerVolumeAttachment{
															Path: "/dev/xvdf3",
														},
													},
												}

												namespaceConfig :=
													aeroCluster.Spec.AerospikeConfig.Value["namespaces"].([]interface{})[0].(map[string]interface{})
												namespaceConfig["storage-engine"].(map[string]interface{})["devices"] =
													[]string{"/dev/xvdf1 /dev/xvdf2 /dev/xvdf3"}
												aeroCluster.Spec.AerospikeConfig.Value["namespaces"].([]interface{})[0] = namespaceConfig
												err := deployCluster(
													k8sClient, ctx, aeroCluster,
												)
												Expect(err).Should(HaveOccurred())
											}
										},
									)

									It(
										"NilStorageEngineFile: should fail for nil storage-engine.file",
										func() {
											aeroCluster := createDummyAerospikeCluster(
												clusterNamespacedName, 1,
											)
											namespaceConfig :=
												aeroCluster.Spec.AerospikeConfig.Value["namespaces"].([]interface{})[0].(map[string]interface{})
											if _, ok := namespaceConfig["storage-engine"].(map[string]interface{})["files"]; ok {
												namespaceConfig["storage-engine"].(map[string]interface{})["files"] = nil
												aeroCluster.Spec.AerospikeConfig.Value["namespaces"].([]interface{})[0] = namespaceConfig
												err := deployCluster(
													k8sClient, ctx, aeroCluster,
												)
												Expect(err).Should(HaveOccurred())
											}
										},
									)

									It(
										"ExtraStorageEngineDevice: should fail for invalid storage-engine.device,"+
											" cannot use a device which doesn't exist in storage",
										func() {
											aeroCluster := createDummyAerospikeCluster(
												clusterNamespacedName, 1,
											)
											namespaceConfig :=
												aeroCluster.Spec.AerospikeConfig.Value["namespaces"].([]interface{})[0].(map[string]interface{})
											if _, ok := namespaceConfig["storage-engine"].(map[string]interface{})["devices"]; ok {
												devList := namespaceConfig["storage-engine"].(map[string]interface{})["devices"].([]interface{})
												devList = append(
													devList, "andRandomDevice",
												)
												namespaceConfig["storage-engine"].(map[string]interface{})["devices"] = devList
												aeroCluster.Spec.AerospikeConfig.Value["namespaces"].([]interface{})[0] = namespaceConfig
												err := deployCluster(
													k8sClient, ctx, aeroCluster,
												)
												Expect(err).Should(HaveOccurred())
											}
										},
									)

									It(
										"DuplicateStorageEngineDevice: should fail for invalid storage-engine.device,"+
											" cannot use a device which already exist in another namespace",
										func() {
											aeroCluster := createDummyAerospikeCluster(
												clusterNamespacedName, 1,
											)
											secondNs := map[string]interface{}{
												"name":               "ns1",
												"replication-factor": 2,
												"storage-engine": map[string]interface{}{
													"type":    "device",
													"devices": []interface{}{"/test/dev/xvdf"},
												},
											}

											nsList := aeroCluster.Spec.AerospikeConfig.Value["namespaces"].([]interface{})
											nsList = append(nsList, secondNs)
											aeroCluster.Spec.AerospikeConfig.Value["namespaces"] = nsList
											err := deployCluster(
												k8sClient, ctx, aeroCluster,
											)
											Expect(err).Should(HaveOccurred())
										},
									)

									It(
										"InvalidxdrConfig: should fail for invalid xdr config. mountPath for digestlog not present in storage",
										func() {
											aeroCluster := createDummyAerospikeCluster(
												clusterNamespacedName, 1,
											)
											namespaceConfig :=
												aeroCluster.Spec.AerospikeConfig.Value["namespaces"].([]interface{})[0].(map[string]interface{})
											if _, ok := namespaceConfig["storage-engine"].(map[string]interface{})["devices"]; ok {
												aeroCluster.Spec.Storage = asdbv1.AerospikeStorageSpec{}
												aeroCluster.Spec.AerospikeConfig.Value["xdr"] = map[string]interface{}{
													"enable-xdr":         false,
													"xdr-digestlog-path": "/opt/aerospike/xdr/digestlog 100G",
												}
												err := deployCluster(
													k8sClient, ctx, aeroCluster,
												)
												Expect(err).Should(HaveOccurred())
											}
										},
									)
								},
							)
						},
					)

					Context(
						"ChangeDefaultConfig", func() {
							It(
								"NsConf", func() {
									// Ns conf
									// Rack-id
									// aeroCluster := createDummyAerospikeCluster(clusterNamespacedName, 1)
									// aeroCluster.Spec.AerospikeConfig.Value["namespaces"].
									// ([]interface{})[0].(map[string]interface{})["rack-id"] = 1
									// aeroCluster.Spec.RackConfig.Namespaces = []string{"test"}
									// err := deployCluster(k8sClient, ctx, aeroCluster)
									// validateError(err, "should fail for setting rack-id")
								},
							)

							It(
								"ServiceConf: should fail for setting node-id/cluster-name",
								func() {
									// Service conf
									// 	"node-id"
									// 	"cluster-name"
									aeroCluster := createDummyAerospikeCluster(
										clusterNamespacedName, 1,
									)
									aeroCluster.Spec.AerospikeConfig.Value["service"].(map[string]interface{})["node-id"] = "a1"
									err := deployCluster(
										k8sClient, ctx, aeroCluster,
									)
									Expect(err).Should(HaveOccurred())

									aeroCluster = createDummyAerospikeCluster(
										clusterNamespacedName, 1,
									)
									aeroCluster.Spec.AerospikeConfig.Value["service"].(map[string]interface{})["cluster-name"] = "cluster-name"
									err = deployCluster(
										k8sClient, ctx, aeroCluster,
									)
									Expect(err).Should(HaveOccurred())
								},
							)

							It(
								"NetworkConf: should fail for setting network conf/tls network conf",
								func() {
									// Network conf
									// "port"
									// "access-port"
									// "access-addresses"
									// "alternate-access-port"
									// "alternate-access-addresses"
									aeroCluster := createDummyAerospikeCluster(
										clusterNamespacedName, 1,
									)
									networkConf := map[string]interface{}{
										"service": map[string]interface{}{
											"port":             serviceNonTLSPort,
											"access-addresses": []string{"<access_addresses>"},
										},
									}
									aeroCluster.Spec.AerospikeConfig.Value["network"] = networkConf
									err := deployCluster(
										k8sClient, ctx, aeroCluster,
									)
									Expect(err).Should(HaveOccurred())

									// if "tls-name" in conf
									// "tls-port"
									// "tls-access-port"
									// "tls-access-addresses"
									// "tls-alternate-access-port"
									// "tls-alternate-access-addresses"
									aeroCluster = createDummyAerospikeCluster(
										clusterNamespacedName, 1,
									)
									networkConf = map[string]interface{}{
										"service": map[string]interface{}{
											"tls-name":             "aerospike-a-0.test-runner",
											"tls-port":             3001,
											"tls-access-addresses": []string{"<tls-access-addresses>"},
										},
									}
									aeroCluster.Spec.AerospikeConfig.Value["network"] = networkConf
									err = deployCluster(
										k8sClient, ctx, aeroCluster,
									)
									Expect(err).Should(HaveOccurred())
								},
							)

							// Logging conf
							// XDR conf
						},
					)
				},
			)

			Context(
				"InvalidAerospikeConfigSecret", func() {
					It(
						"WhenFeatureKeyExist: should fail for no feature-key-file path in storage volume",
						func() {
							aeroCluster := createAerospikeClusterPost640(
								clusterNamespacedName, 1, latestImage,
							)
							aeroCluster.Spec.AerospikeConfig.Value["service"] = map[string]interface{}{
								"feature-key-file": "/randompath/features.conf",
							}
							err := deployCluster(k8sClient, ctx, aeroCluster)
							Expect(err).Should(HaveOccurred())
						},
					)

					It(
						"WhenTLSExist: should fail for no tls path in storage volume",
						func() {
							aeroCluster := createAerospikeClusterPost640(
								clusterNamespacedName, 1, latestImage,
							)
							aeroCluster.Spec.AerospikeConfig.Value["network"] = map[string]interface{}{
								"tls": []interface{}{
									map[string]interface{}{
										"name":      "aerospike-a-0.test-runner",
										"cert-file": "/randompath/svc_cluster_chain.pem",
									},
								},
							}
							err := deployCluster(k8sClient, ctx, aeroCluster)
							Expect(err).Should(HaveOccurred())
						},
					)

					It(
						"WhenTLSExist: should fail for both ca-file and ca-path in tls",
						func() {
							aeroCluster := createAerospikeClusterPost640(
								clusterNamespacedName, 1, latestImage,
							)
							aeroCluster.Spec.AerospikeConfig.Value["network"] = map[string]interface{}{
								"tls": []interface{}{
									map[string]interface{}{
										"name":      "aerospike-a-0.test-runner",
										"cert-file": "/etc/aerospike/secret/svc_cluster_chain.pem",
										"key-file":  "/etc/aerospike/secret/svc_key.pem",
										"ca-file":   "/etc/aerospike/secret/cacert.pem",
										"ca-path":   "/etc/aerospike/secret/cacerts",
									},
								},
							}
							err := deployCluster(k8sClient, ctx, aeroCluster)
							Expect(err).Should(HaveOccurred())
						},
					)

					It(
						"WhenTLSExist: should fail for ca-file path pointing to Secret Manager",
						func() {
							aeroCluster := createAerospikeClusterPost640(
								clusterNamespacedName, 1, latestImage,
							)
							aeroCluster.Spec.AerospikeConfig.Value["network"] = map[string]interface{}{
								"tls": []interface{}{
									map[string]interface{}{
										"name":      "aerospike-a-0.test-runner",
										"cert-file": "/etc/aerospike/secret/svc_cluster_chain.pem",
										"key-file":  "/etc/aerospike/secret/svc_key.pem",
										"ca-file":   "secrets:Test-secret:Key",
									},
								},
							}
							err := deployCluster(k8sClient, ctx, aeroCluster)
							Expect(err).Should(HaveOccurred())
						},
					)

					It(
						"WhenTLSExist: should fail for ca-path pointing to Secret Manager",
						func() {
							aeroCluster := createAerospikeClusterPost640(
								clusterNamespacedName, 1, latestImage,
							)
							aeroCluster.Spec.AerospikeConfig.Value["network"] = map[string]interface{}{
								"tls": []interface{}{
									map[string]interface{}{
										"name":      "aerospike-a-0.test-runner",
										"cert-file": "/etc/aerospike/secret/svc_cluster_chain.pem",
										"key-file":  "/etc/aerospike/secret/svc_key.pem",
										"ca-path":   "secrets:Test-secret:Key",
									},
								},
							}
							err := deployCluster(k8sClient, ctx, aeroCluster)
							Expect(err).Should(HaveOccurred())
						},
					)
				},
			)

			Context(
				"InvalidDNSConfiguration", func() {
					It(
						"InvalidDnsPolicy: should fail when dnsPolicy is set to 'Default'",
						func() {
							aeroCluster := createDummyAerospikeCluster(clusterNamespacedName, 2)
							defaultDNS := v1.DNSDefault
							aeroCluster.Spec.PodSpec.InputDNSPolicy = &defaultDNS
							err := deployCluster(k8sClient, ctx, aeroCluster)

							Expect(err).Should(HaveOccurred())
						},
					)

					It(
						"MissingDnsConfig: should fail when dnsPolicy is set to 'None' and no dnsConfig given",
						func() {
							aeroCluster := createDummyAerospikeCluster(clusterNamespacedName, 2)
							noneDNS := v1.DNSNone
							aeroCluster.Spec.PodSpec.InputDNSPolicy = &noneDNS
							err := deployCluster(k8sClient, ctx, aeroCluster)
							Expect(err).Should(HaveOccurred())
						},
					)
				},
			)

			It(
				"InvalidLogging: should fail for using syslog param with file or console logging", func() {
					aeroCluster := createDummyAerospikeCluster(
						clusterNamespacedName, 1,
					)
					loggingConf := []interface{}{
						map[string]interface{}{
							"name":     "anyFileName",
							"path":     "/dev/log",
							"tag":      "asd",
							"facility": "local0",
						},
					}

					aeroCluster.Spec.AerospikeConfig.Value["logging"] = loggingConf
					err := k8sClient.Create(ctx, aeroCluster)
					Expect(err).Should(HaveOccurred())
				},
			)
		},
	)
}

func negativeUpdateClusterValidationTest(
	ctx goctx.Context, clusterNamespacedName types.NamespacedName,
) {
	// Will be used in Update
	Context(
		"Validation", func() {
			BeforeEach(
				func() {
					aeroCluster := createDummyAerospikeCluster(
						clusterNamespacedName, 3,
					)

					err := deployCluster(k8sClient, ctx, aeroCluster)
					Expect(err).ToNot(HaveOccurred())
				},
			)

			AfterEach(
				func() {
					aeroCluster, err := getCluster(
						k8sClient, ctx, clusterNamespacedName,
					)
					Expect(err).ToNot(HaveOccurred())

					_ = deleteCluster(k8sClient, ctx, aeroCluster)
				},
			)

			It(
				"InvalidImage: should fail for InvalidImage, should fail for image lower than base",
				func() {
					aeroCluster, err := getCluster(
						k8sClient, ctx, clusterNamespacedName,
					)
					Expect(err).ToNot(HaveOccurred())

					aeroCluster.Spec.Image = "InvalidImage"
					err = k8sClient.Update(ctx, aeroCluster)
					Expect(err).Should(HaveOccurred())

					aeroCluster, err = getCluster(
						k8sClient, ctx, clusterNamespacedName,
					)
					Expect(err).ToNot(HaveOccurred())

					aeroCluster.Spec.Image = invalidImage
					err = k8sClient.Update(ctx, aeroCluster)
					Expect(err).Should(HaveOccurred())
				},
			)

			It(
				"InvalidSize: should fail for zero size", func() {
					aeroCluster, err := getCluster(
						k8sClient, ctx, clusterNamespacedName,
					)
					Expect(err).ToNot(HaveOccurred())

					aeroCluster.Spec.Size = 0
					err = k8sClient.Update(ctx, aeroCluster)
					Expect(err).Should(HaveOccurred())
				},
			)

			Context(
				"InvalidDNSConfiguration", func() {
					It(
						"InvalidDnsPolicy: should fail when dnsPolicy is set to 'Default'",
						func() {
							aeroCluster, err := getCluster(
								k8sClient, ctx, clusterNamespacedName,
							)
							Expect(err).ToNot(HaveOccurred())
							defaultDNS := v1.DNSDefault
							aeroCluster.Spec.PodSpec.InputDNSPolicy = &defaultDNS
							err = updateCluster(k8sClient, ctx, aeroCluster)
							Expect(err).Should(HaveOccurred())
						},
					)

					It(
						"MissingDnsConfig: Should fail when dnsPolicy is set to 'None' and no dnsConfig given",
						func() {
							aeroCluster, err := getCluster(
								k8sClient, ctx, clusterNamespacedName,
							)
							Expect(err).ToNot(HaveOccurred())
							noneDNS := v1.DNSNone
							aeroCluster.Spec.PodSpec.InputDNSPolicy = &noneDNS
							err = updateCluster(k8sClient, ctx, aeroCluster)
							Expect(err).Should(HaveOccurred())
						},
					)
				},
			)

			Context(
				"InvalidAerospikeConfig: should fail for empty aerospikeConfig, should fail for invalid aerospikeConfig",
				func() {
					It(
						"should fail for empty aerospikeConfig, should fail for invalid aerospikeConfig",
						func() {
							aeroCluster, err := getCluster(
								k8sClient, ctx, clusterNamespacedName,
							)
							Expect(err).ToNot(HaveOccurred())

							aeroCluster.Spec.AerospikeConfig = &asdbv1.AerospikeConfigSpec{}
							err = k8sClient.Update(ctx, aeroCluster)
							Expect(err).Should(HaveOccurred())

							aeroCluster, err = getCluster(
								k8sClient, ctx, clusterNamespacedName,
							)
							Expect(err).ToNot(HaveOccurred())

							aeroCluster.Spec.AerospikeConfig = &asdbv1.AerospikeConfigSpec{
								Value: map[string]interface{}{
									"namespaces": "invalidConf",
								},
							}
							err = k8sClient.Update(ctx, aeroCluster)
							Expect(err).Should(HaveOccurred())
						},
					)

					Context(
						"InvalidNamespace", func() {
							It(
								"NilAerospikeNamespace: should fail for nil aerospikeConfig.namespace",
								func() {
									aeroCluster, err := getCluster(
										k8sClient, ctx, clusterNamespacedName,
									)
									Expect(err).ToNot(HaveOccurred())

									aeroCluster.Spec.AerospikeConfig.Value["namespaces"] = nil
									err = k8sClient.Update(ctx, aeroCluster)
									Expect(err).Should(HaveOccurred())
								},
							)

							// Should we test for overridden fields
							Context(
								"InvalidStorage", func() {
									It(
										"NilStorageEngine: should fail for nil storage-engine",
										func() {
											aeroCluster, err := getCluster(
												k8sClient, ctx,
												clusterNamespacedName,
											)
											Expect(err).ToNot(HaveOccurred())

											namespaceConfig :=
												aeroCluster.Spec.AerospikeConfig.Value["namespaces"].([]interface{})[0].(map[string]interface{})
											namespaceConfig["storage-engine"] = nil
											aeroCluster.Spec.AerospikeConfig.Value["namespaces"].([]interface{})[0] =
												namespaceConfig
											err = k8sClient.Update(
												ctx, aeroCluster,
											)
											Expect(err).Should(HaveOccurred())
										},
									)

									It(
										"NilStorageEngineDevice: should fail for nil storage-engine.device",
										func() {
											aeroCluster, err := getCluster(
												k8sClient, ctx,
												clusterNamespacedName,
											)
											Expect(err).ToNot(HaveOccurred())

											namespaceConfig :=
												aeroCluster.Spec.AerospikeConfig.Value["namespaces"].([]interface{})[0].(map[string]interface{})
											if _, ok := namespaceConfig["storage-engine"].(map[string]interface{})["devices"]; ok {
												namespaceConfig["storage-engine"].(map[string]interface{})["devices"] = nil
												aeroCluster.Spec.AerospikeConfig.Value["namespaces"].([]interface{})[0] = namespaceConfig
												err = k8sClient.Update(
													ctx, aeroCluster,
												)
												Expect(err).Should(HaveOccurred())
											}
										},
									)

									It(
										"NilStorageEngineFile: should fail for nil storage-engine.file",
										func() {
											aeroCluster, err := getCluster(
												k8sClient, ctx,
												clusterNamespacedName,
											)
											Expect(err).ToNot(HaveOccurred())

											namespaceConfig :=
												aeroCluster.Spec.AerospikeConfig.Value["namespaces"].([]interface{})[0].(map[string]interface{})
											if _, ok := namespaceConfig["storage-engine"].(map[string]interface{})["files"]; ok {
												namespaceConfig["storage-engine"].(map[string]interface{})["files"] = nil
												aeroCluster.Spec.AerospikeConfig.Value["namespaces"].([]interface{})[0] = namespaceConfig
												err = k8sClient.Update(
													ctx, aeroCluster,
												)
												Expect(err).Should(HaveOccurred())
											}
										},
									)

									It(
										"ExtraStorageEngineDevice: should fail for invalid storage-engine.device,"+
											" cannot add a device which doesn't exist in BlockStorage",
										func() {
											aeroCluster, err := getCluster(
												k8sClient, ctx,
												clusterNamespacedName,
											)
											Expect(err).ToNot(HaveOccurred())

											namespaceConfig :=
												aeroCluster.Spec.AerospikeConfig.Value["namespaces"].([]interface{})[0].(map[string]interface{})
											if _, ok := namespaceConfig["storage-engine"].(map[string]interface{})["devices"]; ok {
												devList := namespaceConfig["storage-engine"].(map[string]interface{})["devices"].([]interface{})
												devList = append(
													devList, "andRandomDevice",
												)
												namespaceConfig["storage-engine"].(map[string]interface{})["devices"] = devList
												aeroCluster.Spec.AerospikeConfig.Value["namespaces"].([]interface{})[0] = namespaceConfig
												err = k8sClient.Update(
													ctx, aeroCluster,
												)
												Expect(err).Should(HaveOccurred())
											}
										},
									)

									It(
										"DuplicateStorageEngineDevice: should fail for invalid storage-engine.device,"+
											" cannot add a device which already exist in another namespace",
										func() {
											aeroCluster, err := getCluster(
												k8sClient, ctx,
												clusterNamespacedName,
											)
											Expect(err).ToNot(HaveOccurred())

											secondNs := map[string]interface{}{
												"name":               "ns1",
												"replication-factor": 2,
												"storage-engine": map[string]interface{}{
													"type":    "device",
													"devices": []interface{}{"/test/dev/xvdf"},
												},
											}

											nsList := aeroCluster.Spec.AerospikeConfig.Value["namespaces"].([]interface{})
											nsList = append(nsList, secondNs)
											aeroCluster.Spec.AerospikeConfig.Value["namespaces"] = nsList
											err = k8sClient.Update(
												ctx, aeroCluster,
											)
											Expect(err).Should(HaveOccurred())
										},
									)

									It(
										"InvalidxdrConfig: should fail for invalid xdr config. mountPath for digestlog not present in fileStorage",
										func() {
											aeroCluster, err := getCluster(
												k8sClient, ctx,
												clusterNamespacedName,
											)
											Expect(err).ToNot(HaveOccurred())

											namespaceConfig :=
												aeroCluster.Spec.AerospikeConfig.Value["namespaces"].([]interface{})[0].(map[string]interface{})
											if _, ok := namespaceConfig["storage-engine"].(map[string]interface{})["devices"]; ok {
												aeroCluster.Spec.AerospikeConfig.Value["xdr"] = map[string]interface{}{
													"enable-xdr":         false,
													"xdr-digestlog-path": "randomPath 100G",
												}
												err = k8sClient.Update(
													ctx, aeroCluster,
												)
												Expect(err).Should(HaveOccurred())
											}
										},
									)
								},
							)
						},
					)

					Context(
						"ChangeDefaultConfig", func() {
							It(
								"ServiceConf: should fail for setting node-id, should fail for setting cluster-name",
								func() {
									// Service conf
									// 	"node-id"
									// 	"cluster-name"
									aeroCluster, err := getCluster(
										k8sClient, ctx, clusterNamespacedName,
									)
									Expect(err).ToNot(HaveOccurred())

									aeroCluster.Spec.AerospikeConfig.Value["service"].(map[string]interface{})["node-id"] = "a10"
									err = k8sClient.Update(ctx, aeroCluster)
									Expect(err).Should(HaveOccurred())

									aeroCluster, err = getCluster(
										k8sClient, ctx, clusterNamespacedName,
									)
									Expect(err).ToNot(HaveOccurred())

									aeroCluster.Spec.AerospikeConfig.Value["service"].(map[string]interface{})["cluster-name"] = "cluster-name"
									err = k8sClient.Update(ctx, aeroCluster)
									Expect(err).Should(HaveOccurred())
								},
							)

							It(
								"NetworkConf: should fail for setting network conf, should fail for setting tls network conf",
								func() {
									// Network conf
									// "port"
									// "access-port"
									// "access-addresses"
									// "alternate-access-port"
									// "alternate-access-addresses"
									aeroCluster, err := getCluster(
										k8sClient, ctx, clusterNamespacedName,
									)
									Expect(err).ToNot(HaveOccurred())

									networkConf := map[string]interface{}{
										"service": map[string]interface{}{
											"port":             serviceNonTLSPort,
											"access-addresses": []string{"<access_addresses>"},
										},
									}
									aeroCluster.Spec.AerospikeConfig.Value["network"] = networkConf
									err = k8sClient.Update(ctx, aeroCluster)
									Expect(err).Should(HaveOccurred())

									// if "tls-name" in conf
									// "tls-port"
									// "tls-access-port"
									// "tls-access-addresses"
									// "tls-alternate-access-port"
									// "tls-alternate-access-addresses"
									aeroCluster, err = getCluster(
										k8sClient, ctx, clusterNamespacedName,
									)
									Expect(err).ToNot(HaveOccurred())

									networkConf = map[string]interface{}{
										"service": map[string]interface{}{
											"tls-name":             "aerospike-a-0.test-runner",
											"tls-port":             3001,
											"tls-access-addresses": []string{"<tls-access-addresses>"},
										},
									}
									aeroCluster.Spec.AerospikeConfig.Value["network"] = networkConf
									err = k8sClient.Update(ctx, aeroCluster)
									Expect(err).Should(HaveOccurred())
								},
							)

							// Logging conf
							// XDR conf
						},
					)
				},
			)

			It(
				"InvalidLogging: should fail for using syslog param with file or console logging", func() {
					aeroCluster, err := getCluster(
						k8sClient, ctx, clusterNamespacedName,
					)
					Expect(err).ToNot(HaveOccurred())

					loggingConf := []interface{}{
						map[string]interface{}{
							"name":     "anyFileName",
							"path":     "/dev/log",
							"tag":      "asd",
							"facility": "local0",
						},
					}

					aeroCluster.Spec.AerospikeConfig.Value["logging"] = loggingConf
					err = k8sClient.Update(ctx, aeroCluster)
					Expect(err).Should(HaveOccurred())
				},
			)
		},
	)

	Context(
		"InvalidAerospikeConfigSecret", func() {
			BeforeEach(
				func() {
					aeroCluster := createAerospikeClusterPost640(
						clusterNamespacedName, 2, latestImage,
					)

					err := deployCluster(k8sClient, ctx, aeroCluster)
					Expect(err).ToNot(HaveOccurred())
				},
			)

			AfterEach(
				func() {
					aeroCluster, err := getCluster(
						k8sClient, ctx, clusterNamespacedName,
					)
					Expect(err).ToNot(HaveOccurred())

					_ = deleteCluster(k8sClient, ctx, aeroCluster)
				},
			)

			It(
				"WhenFeatureKeyExist: should fail for no feature-key-file path in storage volumes",
				func() {
					aeroCluster, err := getCluster(
						k8sClient, ctx, clusterNamespacedName,
					)
					Expect(err).ToNot(HaveOccurred())

					aeroCluster.Spec.AerospikeConfig.Value["service"] = map[string]interface{}{
						"feature-key-file": "/randompath/features.conf",
					}
					err = k8sClient.Update(ctx, aeroCluster)
					Expect(err).Should(HaveOccurred())
				},
			)

			It(
				"WhenTLSExist: should fail for no tls path in storage volumes",
				func() {
					aeroCluster, err := getCluster(
						k8sClient, ctx, clusterNamespacedName,
					)
					Expect(err).ToNot(HaveOccurred())

					aeroCluster.Spec.AerospikeConfig.Value["network"] = map[string]interface{}{
						"tls": []interface{}{
							map[string]interface{}{
								"name":      "aerospike-a-0.test-runner",
								"cert-file": "/randompath/svc_cluster_chain.pem",
							},
						},
					}
					err = k8sClient.Update(ctx, aeroCluster)
					Expect(err).Should(HaveOccurred())
				},
			)
		},
	)
}<|MERGE_RESOLUTION|>--- conflicted
+++ resolved
@@ -174,29 +174,19 @@
 			It(
 				"Should allow cluster operations with pending pod", func() {
 					By("Set MaxIgnorablePod and Rolling restart cluster")
-<<<<<<< HEAD
-					aeroCluster, err = getCluster(k8sClient, ctx, clusterNamespacedName)
-					Expect(err).ToNot(HaveOccurred())
-					val := intstr.FromInt32(1)
-					aeroCluster.Spec.RackConfig.MaxIgnorablePods = &val
-					aeroCluster.Spec.AerospikeConfig.Value["service"].(map[string]interface{})["proto-fd-max"] = int64(18000)
-					err = updateCluster(k8sClient, ctx, aeroCluster)
-					Expect(err).ToNot(HaveOccurred())
-=======
 
 					// As pod is in pending state, CR object will be updated continuously
 					// This is put in eventually to retry Object Conflict error
 					Eventually(func() error {
 						aeroCluster, err = getCluster(k8sClient, ctx, clusterNamespacedName)
 						Expect(err).ToNot(HaveOccurred())
-						val := intstr.FromInt(1)
+						val := intstr.FromInt32(1)
 						aeroCluster.Spec.RackConfig.MaxIgnorablePods = &val
 						aeroCluster.Spec.AerospikeConfig.Value["service"].(map[string]interface{})["proto-fd-max"] =
 							int64(18000)
 
 						return updateCluster(k8sClient, ctx, aeroCluster)
 					}, 1*time.Minute).ShouldNot(HaveOccurred())
->>>>>>> be63a71d
 
 					By("Upgrade version")
 					aeroCluster, err = getCluster(k8sClient, ctx, clusterNamespacedName)
