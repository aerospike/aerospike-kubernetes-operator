package test

import (
	goctx "context"
	"fmt"

	. "github.com/onsi/ginkgo/v2"
	. "github.com/onsi/gomega"
	v1 "k8s.io/api/core/v1"
	"k8s.io/apimachinery/pkg/api/resource"
	"k8s.io/apimachinery/pkg/types"

	asdbv1 "github.com/aerospike/aerospike-kubernetes-operator/api/v1"
)

var _ = Describe(
	"AerospikeCluster", func() {

		ctx := goctx.TODO()

		// Cluster lifecycle related
		Context(
			"DeployClusterPost490", func() {
				DeployClusterForAllImagesPost490(ctx)
			},
		)
		Context(
			"DeployClusterDiffStorageMultiPodPerHost", func() {
				DeployClusterForDiffStorageTest(ctx, 2, true)
			},
		)
		Context(
			"DeployClusterDiffStorageSinglePodPerHost", func() {
				DeployClusterForDiffStorageTest(ctx, 2, false)
			},
		)
		Context(
			"DeployClusterWithDNSConfiguration", func() {
				DeployClusterWithDNSConfiguration(ctx)
			},
		)
		// Need to setup some syslog related things for this
		// Context(
		// 	"DeployClusterWithSyslog", func() {
		// 		DeployClusterWithSyslog(ctx)
		// 	},
		// )
		Context(
			"CommonNegativeClusterValidationTest", func() {
				NegativeClusterValidationTest(ctx)
			},
		)
		Context(
			"UpdateCluster", func() {
				UpdateClusterTest(ctx)
			},
		)
		Context(
<<<<<<< HEAD
			"RunScaleDownWithMigrateFillDelay", func() {
				ScaleDownWithMigrateFillDelay(ctx)
			},
		)
	},
)
=======
			"ScaleDownWithMigrateFillDelay", func() {
				clusterNamespacedName := getNamespacedName(
					"migrate-fill-delay-cluster", namespace,
				)
				migrateFillDelay := int64(120)
				BeforeEach(
					func() {
						aeroCluster := createDummyAerospikeCluster(clusterNamespacedName, 4)
						aeroCluster.Spec.AerospikeConfig.Value["service"].(map[string]interface{})["migrate-fill-delay"] =
							migrateFillDelay
						err := deployCluster(k8sClient, ctx, aeroCluster)
						Expect(err).ToNot(HaveOccurred())
					},
				)
>>>>>>> dc494a04

func ScaleDownWithMigrateFillDelay(ctx goctx.Context) {
	Context(
		"ScaleDownWithMigrateFillDelay", func() {
			clusterNamespacedName := getClusterNamespacedName(
				"migrate-fill-delay-cluster", namespace,
			)
			migrateFillDelay := int64(120)
			BeforeEach(
				func() {
					aeroCluster := createDummyAerospikeCluster(clusterNamespacedName, 4)
					aeroCluster.Spec.AerospikeConfig.Value["service"].(map[string]interface{})["migrate-fill-delay"] =
						migrateFillDelay
					err := deployCluster(k8sClient, ctx, aeroCluster)
					Expect(err).ToNot(HaveOccurred())
				},
			)

			AfterEach(
				func() {
					aeroCluster, err := getCluster(
						k8sClient, ctx, clusterNamespacedName,
					)
					Expect(err).ToNot(HaveOccurred())

					_ = deleteCluster(k8sClient, ctx, aeroCluster)
				},
			)

			It(
				"Should ignore migrate-fill-delay while scaling down", func() {
					aeroCluster, err := getCluster(k8sClient, ctx, clusterNamespacedName)
					Expect(err).ToNot(HaveOccurred())

					aeroCluster.Spec.Size -= 2
					err = k8sClient.Update(ctx, aeroCluster)
					Expect(err).ToNot(HaveOccurred())

					// verify that migrate-fill-delay is set to 0 while scaling down
					err = validateMigrateFillDelay(ctx, k8sClient, logger, clusterNamespacedName, 0)
					Expect(err).ToNot(HaveOccurred())

					err = waitForAerospikeCluster(
						k8sClient, ctx, aeroCluster, int(aeroCluster.Spec.Size), retryInterval,
						getTimeout(2),
					)
					Expect(err).ToNot(HaveOccurred())

					// verify that migrate-fill-delay is reverted to original value after scaling down
					err = validateMigrateFillDelay(ctx, k8sClient, logger, clusterNamespacedName, migrateFillDelay)
					Expect(err).ToNot(HaveOccurred())
				},
			)
		},
	)
}

// Test cluster deployment with all image post 4.9.0
func DeployClusterForAllImagesPost490(ctx goctx.Context) {
	// post 4.9.0, need feature-key file
	versions := []string{
		"6.2.0.9", "6.1.0.14", "6.0.0.16", "5.7.0.8", "5.6.0.7", "5.5.0.3", "5.4.0.5",
	}

	for _, v := range versions {
		It(
			fmt.Sprintf("Deploy-%s", v), func() {
				clusterName := "deploy-cluster"
				clusterNamespacedName := getNamespacedName(
					clusterName, namespace,
				)

				image := fmt.Sprintf(
					"aerospike/aerospike-server-enterprise:%s", v,
				)
				aeroCluster, err := getAeroClusterConfig(
					clusterNamespacedName, image,
				)
				Expect(err).ToNot(HaveOccurred())

				err = deployCluster(k8sClient, ctx, aeroCluster)
				Expect(err).ToNot(HaveOccurred())

				_ = deleteCluster(k8sClient, ctx, aeroCluster)
			},
		)
	}
}

// Test cluster deployment with different namespace storage
func DeployClusterForDiffStorageTest(
	ctx goctx.Context, nHosts int32, multiPodPerHost bool,
) {
	clusterSz := nHosts
	if multiPodPerHost {
		clusterSz++
	}

	repFact := nHosts

	Context(
		"Positive", func() {
			// Cluster with n nodes, enterprise can be more than 8
			// Cluster with resources
			// Verify: Connect with cluster

			// Namespace storage configs
			//
			// SSD Storage Engine
			It(
				"SSDStorageCluster", func() {
					clusterNamespacedName := getNamespacedName(
						"ssdstoragecluster", namespace,
					)
					aeroCluster := createSSDStorageCluster(
						clusterNamespacedName, clusterSz, repFact,
						multiPodPerHost,
					)

					err := deployCluster(k8sClient, ctx, aeroCluster)
					Expect(err).ToNot(HaveOccurred())
					_ = deleteCluster(k8sClient, ctx, aeroCluster)
				},
			)

			// HDD Storage Engine with Data in Memory
			It(
				"HDDAndDataInMemStorageCluster", func() {
					clusterNamespacedName := getNamespacedName(
						"inmemstoragecluster", namespace,
					)

					aeroCluster := createHDDAndDataInMemStorageCluster(
						clusterNamespacedName, clusterSz, repFact,
						multiPodPerHost,
					)

					err := deployCluster(k8sClient, ctx, aeroCluster)
					Expect(err).ToNot(HaveOccurred())
					err = deleteCluster(k8sClient, ctx, aeroCluster)
					Expect(err).ToNot(HaveOccurred())
				},
			)
			// HDD Storage Engine with Data in Index Engine
			It(
				"HDDAndDataInIndexStorageCluster", func() {
					clusterNamespacedName := getNamespacedName(
						"datainindexcluster", namespace,
					)

					aeroCluster := createHDDAndDataInIndexStorageCluster(
						clusterNamespacedName, clusterSz, repFact,
						multiPodPerHost,
					)

					err := deployCluster(k8sClient, ctx, aeroCluster)
					Expect(err).ToNot(HaveOccurred())
					err = deleteCluster(k8sClient, ctx, aeroCluster)
					Expect(err).ToNot(HaveOccurred())
				},
			)
			// Data in Memory Without Persistence
			It(
				"DataInMemWithoutPersistentStorageCluster", func() {
					clusterNamespacedName := getNamespacedName(
						"nopersistentcluster", namespace,
					)

					aeroCluster := createDataInMemWithoutPersistentStorageCluster(
						clusterNamespacedName, clusterSz, repFact,
						multiPodPerHost,
					)

					err := deployCluster(k8sClient, ctx, aeroCluster)
					Expect(err).ToNot(HaveOccurred())
					err = deleteCluster(k8sClient, ctx, aeroCluster)
					Expect(err).ToNot(HaveOccurred())
				},
			)
			// Shadow Device
			// It("ShadowDeviceStorageCluster", func() {
			// 	aeroCluster := createShadowDeviceStorageCluster(clusterNamespacedName, clusterSz, repFact, multiPodPerHost)
			// 	if err := deployCluster(k8sClient, ctx, aeroCluster); err != nil {
			// 		t.Fatal(err)
			// 	}
			// 	// make info call

			// 	deleteCluster(k8sClient, ctx, aeroCluster)
			// })

			// Persistent Memory (pmem) Storage Engine
		},
	)
}

func DeployClusterWithDNSConfiguration(ctx goctx.Context) {
	var aeroCluster *asdbv1.AerospikeCluster

	It(
		"deploy with dnsPolicy 'None' and dnsConfig given",
		func() {
			clusterNamespacedName := getNamespacedName(
				"dns-config-cluster", namespace,
			)
			aeroCluster = createDummyAerospikeCluster(clusterNamespacedName, 2)
			noneDNS := v1.DNSNone
			aeroCluster.Spec.PodSpec.InputDNSPolicy = &noneDNS

			var kubeDNSSvc v1.Service

			// fetch kube-dns service to get the DNS server IP for DNS lookup
			// This service name is same for both kube-dns and coreDNS DNS servers
			Expect(
				k8sClient.Get(
					ctx, types.NamespacedName{
						Namespace: "kube-system",
						Name:      "kube-dns",
					}, &kubeDNSSvc,
				),
			).ShouldNot(HaveOccurred())

			dnsConfig := &v1.PodDNSConfig{
				Nameservers: kubeDNSSvc.Spec.ClusterIPs,
				Searches:    []string{"svc.cluster.local", "cluster.local"},
				Options: []v1.PodDNSConfigOption{
					{
						Name:  "ndots",
						Value: func(input string) *string { return &input }("5"),
					},
				},
			}
			aeroCluster.Spec.PodSpec.DNSConfig = dnsConfig

			err := deployCluster(k8sClient, ctx, aeroCluster)
			Expect(err).ShouldNot(HaveOccurred())

			sts, err := getSTSFromRackID(aeroCluster, 0)
			Expect(err).ShouldNot(HaveOccurred())
			Expect(sts.Spec.Template.Spec.DNSConfig).To(Equal(dnsConfig))
		},
	)

	AfterEach(
		func() {
			_ = deleteCluster(k8sClient, ctx, aeroCluster)
		},
	)
}

func DeployClusterWithSyslog(ctx goctx.Context) {
	It(
		"deploy with syslog logging config", func() {
			clusterNamespacedName := getNamespacedName(
				"logging-config-cluster", namespace,
			)
			aeroCluster := createDummyAerospikeCluster(clusterNamespacedName, 2)

			loggingConf := []interface{}{
				map[string]interface{}{
					"name":     "syslog",
					"any":      "INFO",
					"path":     "/dev/log",
					"tag":      "asd",
					"facility": "local0",
				},
			}

			aeroCluster.Spec.AerospikeConfig.Value["logging"] = loggingConf
			err := deployCluster(k8sClient, ctx, aeroCluster)
			Expect(err).ShouldNot(HaveOccurred())

			_ = deleteCluster(k8sClient, ctx, aeroCluster)
		},
	)
}

// Test cluster cr updation
func UpdateClusterTest(ctx goctx.Context) {
	clusterName := "update-cluster"
	clusterNamespacedName := getNamespacedName(clusterName, namespace)

	// Note: this storage will be used by dynamically added namespace after deployment of cluster
	dynamicNsPath := "/test/dev/dynamicns"
	dynamicNsVolume := asdbv1.VolumeSpec{
		Name: "dynamicns",
		Source: asdbv1.VolumeSource{
			PersistentVolume: &asdbv1.PersistentVolumeSpec{
				Size:         resource.MustParse("1Gi"),
				StorageClass: storageClass,
				VolumeMode:   v1.PersistentVolumeBlock,
			},
		},
		Aerospike: &asdbv1.AerospikeServerVolumeAttachment{
			Path: dynamicNsPath,
		},
	}
	dynamicNsPath1 := "/test/dev/dynamicns1"
	dynamicNsVolume1 := asdbv1.VolumeSpec{
		Name: "dynamicns1",
		Source: asdbv1.VolumeSource{
			PersistentVolume: &asdbv1.PersistentVolumeSpec{
				Size:         resource.MustParse("1Gi"),
				StorageClass: storageClass,
				VolumeMode:   v1.PersistentVolumeBlock,
			},
		},
		Aerospike: &asdbv1.AerospikeServerVolumeAttachment{
			Path: dynamicNsPath1,
		},
	}
	dynamicNs := map[string]interface{}{
		"name":               "dynamicns",
		"memory-size":        1000955200,
		"replication-factor": 2,
		"storage-engine": map[string]interface{}{
			"type":    "device",
			"devices": []interface{}{dynamicNsPath, dynamicNsPath1},
		},
	}

	BeforeEach(
		func() {
			aeroCluster := createDummyAerospikeCluster(clusterNamespacedName, 3)
			aeroCluster.Spec.Storage.Volumes = append(
				aeroCluster.Spec.Storage.Volumes, dynamicNsVolume, dynamicNsVolume1,
			)

			err := deployCluster(k8sClient, ctx, aeroCluster)
			Expect(err).ToNot(HaveOccurred())
		},
	)

	AfterEach(
		func() {
			aeroCluster, err := getCluster(
				k8sClient, ctx, clusterNamespacedName,
			)
			Expect(err).ToNot(HaveOccurred())

			_ = deleteCluster(k8sClient, ctx, aeroCluster)
		},
	)

	Context(
		"When doing valid operations", func() {
			It(
				"Try update operations", func() {
					By("ScaleUp")

					err := scaleUpClusterTest(
						k8sClient, ctx, clusterNamespacedName, 1,
					)
					Expect(err).ToNot(HaveOccurred())

					By("ScaleDown")

					// TODO:
					// How to check if it is checking cluster stability before killing node
					// Check if tip-clear, alumni-reset is done or not
					err = scaleDownClusterTest(
						k8sClient, ctx, clusterNamespacedName, 1,
					)
					Expect(err).ToNot(HaveOccurred())

					By("RollingRestart")

					// TODO: How to check if it is checking cluster stability before killing node
					err = rollingRestartClusterTest(
						logger, k8sClient, ctx, clusterNamespacedName,
					)
					Expect(err).ToNot(HaveOccurred())

					By("RollingRestart By Updating NamespaceStorage")

					err = rollingRestartClusterByUpdatingNamespaceStorageTest(
						k8sClient, ctx, clusterNamespacedName,
					)
					Expect(err).ToNot(HaveOccurred())

					By("RollingRestart By Adding Namespace Dynamically")

					err = rollingRestartClusterByAddingNamespaceDynamicallyTest(
						k8sClient, ctx, dynamicNs, clusterNamespacedName,
					)
					Expect(err).ToNot(HaveOccurred())

					By("Scaling up along with modifying Namespace storage Dynamically")

					err = scaleUpClusterTestWithNSDeviceHandling(
						k8sClient, ctx, clusterNamespacedName, 1,
					)
					Expect(err).ToNot(HaveOccurred())

					By("Scaling down along with modifying Namespace storage Dynamically")

					err = scaleDownClusterTestWithNSDeviceHandling(
						k8sClient, ctx, clusterNamespacedName, 1,
					)
					Expect(err).ToNot(HaveOccurred())

					By("RollingRestart By Removing Namespace Dynamically")

					err = rollingRestartClusterByRemovingNamespaceDynamicallyTest(
						k8sClient, ctx, clusterNamespacedName,
					)
					Expect(err).ToNot(HaveOccurred())

					By("RollingRestart By Re-using Previously Removed Namespace Storage")

					err = rollingRestartClusterByAddingNamespaceDynamicallyTest(
						k8sClient, ctx, dynamicNs, clusterNamespacedName,
					)
					Expect(err).ToNot(HaveOccurred())

					By("Upgrade/Downgrade")

					// TODO: How to check if it is checking cluster stability before killing node
					// dont change image, it upgrade, check old version
					err = upgradeClusterTest(
						k8sClient, ctx, clusterNamespacedName, prevImage,
					)
					Expect(err).ToNot(HaveOccurred())
				},
			)
		},
	)

	Context(
		"When doing invalid operations", func() {
			Context(
				"ValidateUpdate", func() {
					// TODO: No jump version yet but will be used
					// It("Image", func() {
					// 	old := aeroCluster.Spec.Image
					// 	aeroCluster.Spec.Image = "aerospike/aerospike-server-enterprise:4.0.0.5"
					// 	err = k8sClient.Update(ctx, aeroCluster)
					// 	validateError(err, "should fail for upgrading to jump version")
					// 	aeroCluster.Spec.Image = old
					// })
					It(
						"MultiPodPerHost: should fail for updating MultiPodPerHost. Cannot be updated",
						func() {
							aeroCluster, err := getCluster(
								k8sClient, ctx, clusterNamespacedName,
							)
							Expect(err).ToNot(HaveOccurred())

							aeroCluster.Spec.PodSpec.MultiPodPerHost = !aeroCluster.Spec.PodSpec.MultiPodPerHost

							err = k8sClient.Update(ctx, aeroCluster)
							Expect(err).Should(HaveOccurred())
						},
					)

					It(
						"Should fail for Re-using Namespace Storage Dynamically",
						func() {
							err := rollingRestartClusterByReusingNamespaceStorageTest(
								k8sClient, ctx, clusterNamespacedName, dynamicNs,
							)
							Expect(err).Should(HaveOccurred())
						},
					)

					It(
						"StorageValidation: should fail for updating Storage. Cannot be updated",
						func() {
							aeroCluster, err := getCluster(
								k8sClient, ctx, clusterNamespacedName,
							)
							Expect(err).ToNot(HaveOccurred())

							newVolumeSpec := []asdbv1.VolumeSpec{
								{
									Name: "ns",
									Source: asdbv1.VolumeSource{
										PersistentVolume: &asdbv1.PersistentVolumeSpec{
											StorageClass: storageClass,
											VolumeMode:   v1.PersistentVolumeBlock,
											Size:         resource.MustParse("1Gi"),
										},
									},
									Aerospike: &asdbv1.AerospikeServerVolumeAttachment{
										Path: "/dev/xvdf2",
									},
								},
								{
									Name: "workdir",
									Source: asdbv1.VolumeSource{
										PersistentVolume: &asdbv1.PersistentVolumeSpec{
											StorageClass: storageClass,
											VolumeMode:   v1.PersistentVolumeFilesystem,
											Size:         resource.MustParse("1Gi"),
										},
									},
									Aerospike: &asdbv1.AerospikeServerVolumeAttachment{
										Path: "/opt/aeropsike/ns1",
									},
								},
							}
							aeroCluster.Spec.Storage.Volumes = newVolumeSpec

							err = k8sClient.Update(ctx, aeroCluster)
							Expect(err).Should(HaveOccurred())
						},
					)

					Context(
						"AerospikeConfig", func() {
							Context(
								"Namespace", func() {
									It(
										"UpdateReplicationFactor: should fail for updating namespace replication-factor. Cannot be updated",
										func() {
											aeroCluster, err := getCluster(
												k8sClient, ctx,
												clusterNamespacedName,
											)
											Expect(err).ToNot(HaveOccurred())

											namespaceConfig :=
												aeroCluster.Spec.AerospikeConfig.Value["namespaces"].([]interface{})[0].(map[string]interface{})
											namespaceConfig["replication-factor"] = 5
											aeroCluster.Spec.AerospikeConfig.Value["namespaces"].([]interface{})[0] = namespaceConfig

											err = k8sClient.Update(
												ctx, aeroCluster,
											)
											Expect(err).Should(HaveOccurred())
										},
									)
								},
							)
						},
					)
				},
			)
		},
	)
}

// Test cluster validation Common for deployment and update both
func NegativeClusterValidationTest(ctx goctx.Context) {
	clusterName := "invalid-cluster"
	clusterNamespacedName := getNamespacedName(clusterName, namespace)

	Context(
		"NegativeDeployClusterValidationTest", func() {
			negativeDeployClusterValidationTest(ctx, clusterNamespacedName)
		},
	)

	Context(
		"NegativeUpdateClusterValidationTest", func() {
			negativeUpdateClusterValidationTest(ctx, clusterNamespacedName)
		},
	)
}

func negativeDeployClusterValidationTest(
	ctx goctx.Context, clusterNamespacedName types.NamespacedName,
) {
	Context(
		"Validation", func() {
			It(
				"EmptyClusterName: should fail for EmptyClusterName", func() {
					cName := getNamespacedName(
						"", clusterNamespacedName.Namespace,
					)

					aeroCluster := createDummyAerospikeCluster(cName, 1)
					err := deployCluster(k8sClient, ctx, aeroCluster)
					Expect(err).Should(HaveOccurred())
				},
			)

			It(
				"EmptyNamespaceName: should fail for EmptyNamespaceName",
				func() {
					cName := getNamespacedName("validclustername", "")

					aeroCluster := createDummyAerospikeCluster(cName, 1)
					err := deployCluster(k8sClient, ctx, aeroCluster)
					Expect(err).Should(HaveOccurred())
				},
			)

			It(
				"InvalidImage: should fail for InvalidImage", func() {
					aeroCluster := createDummyAerospikeCluster(
						clusterNamespacedName, 1,
					)
					aeroCluster.Spec.Image = "InvalidImage"
					err := deployCluster(k8sClient, ctx, aeroCluster)
					Expect(err).Should(HaveOccurred())

					aeroCluster.Spec.Image = invalidImage
					err = deployCluster(k8sClient, ctx, aeroCluster)
					Expect(err).Should(HaveOccurred())
				},
			)

			It(
				"InvalidSize: should fail for zero size", func() {
					aeroCluster := createDummyAerospikeCluster(
						clusterNamespacedName, 0,
					)
					err := deployCluster(k8sClient, ctx, aeroCluster)
					Expect(err).Should(HaveOccurred())
				},
			)

			Context(
				"InvalidOperatorClientCertSpec: should fail for invalid OperatorClientCertSpec", func() {
					It(
						"MultipleCertSource: should fail if both SecretCertSource and CertPathInOperator is set",
						func() {
							aeroCluster := createAerospikeClusterPost560(
								clusterNamespacedName, 1, latestImage,
							)
							aeroCluster.Spec.OperatorClientCertSpec.CertPathInOperator = &asdbv1.AerospikeCertPathInOperatorSource{}
							err := deployCluster(
								k8sClient, ctx, aeroCluster,
							)
							Expect(err).Should(HaveOccurred())
						},
					)

					It(
						"MissingClientKeyFilename: should fail if ClientKeyFilename is missing",
						func() {
							aeroCluster := createAerospikeClusterPost560(
								clusterNamespacedName, 1, latestImage,
							)
							aeroCluster.Spec.OperatorClientCertSpec.SecretCertSource.ClientKeyFilename = ""

							err := deployCluster(
								k8sClient, ctx, aeroCluster,
							)
							Expect(err).Should(HaveOccurred())
						},
					)

					It(
						"Should fail if both CaCertsFilename and CaCertsSource is set",
						func() {
							aeroCluster := createAerospikeClusterPost560(
								clusterNamespacedName, 1, latestImage,
							)
							aeroCluster.Spec.OperatorClientCertSpec.SecretCertSource.CaCertsSource = &asdbv1.CaCertsSource{}

							err := deployCluster(
								k8sClient, ctx, aeroCluster,
							)
							Expect(err).Should(HaveOccurred())
						},
					)

					It(
						"MissingClientCertPath: should fail if clientCertPath is missing",
						func() {
							aeroCluster := createAerospikeClusterPost560(
								clusterNamespacedName, 1, latestImage,
							)
							aeroCluster.Spec.OperatorClientCertSpec.SecretCertSource = nil
							aeroCluster.Spec.OperatorClientCertSpec.CertPathInOperator =
								&asdbv1.AerospikeCertPathInOperatorSource{
									CaCertsPath:    "cacert.pem",
									ClientKeyPath:  "svc_key.pem",
									ClientCertPath: "",
								}

							err := deployCluster(
								k8sClient, ctx, aeroCluster,
							)
							Expect(err).Should(HaveOccurred())
						},
					)
				},
			)

			Context(
				"InvalidAerospikeConfig: should fail for empty/invalid aerospikeConfig",
				func() {
					It(
						"should fail for empty/invalid aerospikeConfig",
						func() {
							aeroCluster := createDummyAerospikeCluster(
								clusterNamespacedName, 1,
							)
							aeroCluster.Spec.AerospikeConfig = &asdbv1.AerospikeConfigSpec{}
							err := deployCluster(k8sClient, ctx, aeroCluster)
							Expect(err).Should(HaveOccurred())

							aeroCluster = createDummyAerospikeCluster(
								clusterNamespacedName, 1,
							)
							aeroCluster.Spec.AerospikeConfig = &asdbv1.AerospikeConfigSpec{
								Value: map[string]interface{}{
									"namespaces": "invalidConf",
								},
							}
							err = deployCluster(k8sClient, ctx, aeroCluster)
							Expect(err).Should(HaveOccurred())
						},
					)

					Context(
						"InvalidNamespace", func() {
							It(
								"NilAerospikeNamespace: should fail for nil aerospikeConfig.namespace",
								func() {
									aeroCluster := createDummyAerospikeCluster(
										clusterNamespacedName, 1,
									)
									aeroCluster.Spec.AerospikeConfig.Value["namespaces"] = nil
									err := deployCluster(
										k8sClient, ctx, aeroCluster,
									)
									Expect(err).Should(HaveOccurred())
								},
							)

							// Should we test for overridden fields
							Context(
								"InvalidStorage", func() {
									It(
										"NilStorageEngine: should fail for nil storage-engine",
										func() {
											aeroCluster := createDummyAerospikeCluster(
												clusterNamespacedName, 1,
											)
											namespaceConfig :=
												aeroCluster.Spec.AerospikeConfig.Value["namespaces"].([]interface{})[0].(map[string]interface{})
											namespaceConfig["storage-engine"] = nil
											aeroCluster.Spec.AerospikeConfig.Value["namespaces"].([]interface{})[0] = namespaceConfig
											err := deployCluster(
												k8sClient, ctx, aeroCluster,
											)
											Expect(err).Should(HaveOccurred())
										},
									)

									It(
										"NilStorageEngineDevice: should fail for nil storage-engine.device",
										func() {
											aeroCluster := createDummyAerospikeCluster(
												clusterNamespacedName, 1,
											)
											namespaceConfig :=
												aeroCluster.Spec.AerospikeConfig.Value["namespaces"].([]interface{})[0].(map[string]interface{})
											if _, ok :=
												namespaceConfig["storage-engine"].(map[string]interface{})["devices"]; ok {
												namespaceConfig["storage-engine"].(map[string]interface{})["devices"] = nil
												aeroCluster.Spec.AerospikeConfig.Value["namespaces"].([]interface{})[0] = namespaceConfig
												err := deployCluster(
													k8sClient, ctx, aeroCluster,
												)
												Expect(err).Should(HaveOccurred())
											}
										},
									)

									It(
										"InvalidStorageEngineDevice: should fail for invalid storage-engine.device,"+
											" cannot have 3 devices in single device string",
										func() {
											aeroCluster := createDummyAerospikeCluster(
												clusterNamespacedName, 1,
											)
											namespaceConfig :=
												aeroCluster.Spec.AerospikeConfig.Value["namespaces"].([]interface{})[0].(map[string]interface{})
											if _, ok :=
												namespaceConfig["storage-engine"].(map[string]interface{})["devices"]; ok {
												aeroCluster.Spec.Storage.Volumes = []asdbv1.VolumeSpec{
													{
														Name: "nsvol1",
														Source: asdbv1.VolumeSource{
															PersistentVolume: &asdbv1.PersistentVolumeSpec{
																Size:         resource.MustParse("1Gi"),
																StorageClass: storageClass,
																VolumeMode:   v1.PersistentVolumeBlock,
															},
														},
														Aerospike: &asdbv1.AerospikeServerVolumeAttachment{
															Path: "/dev/xvdf1",
														},
													},
													{
														Name: "nsvol2",
														Source: asdbv1.VolumeSource{
															PersistentVolume: &asdbv1.PersistentVolumeSpec{
																Size:         resource.MustParse("1Gi"),
																StorageClass: storageClass,
																VolumeMode:   v1.PersistentVolumeBlock,
															},
														},
														Aerospike: &asdbv1.AerospikeServerVolumeAttachment{
															Path: "/dev/xvdf2",
														},
													},
													{
														Name: "nsvol3",
														Source: asdbv1.VolumeSource{
															PersistentVolume: &asdbv1.PersistentVolumeSpec{
																Size:         resource.MustParse("1Gi"),
																StorageClass: storageClass,
																VolumeMode:   v1.PersistentVolumeBlock,
															},
														},
														Aerospike: &asdbv1.AerospikeServerVolumeAttachment{
															Path: "/dev/xvdf3",
														},
													},
												}

												namespaceConfig :=
													aeroCluster.Spec.AerospikeConfig.Value["namespaces"].([]interface{})[0].(map[string]interface{})
												namespaceConfig["storage-engine"].(map[string]interface{})["devices"] =
													[]string{"/dev/xvdf1 /dev/xvdf2 /dev/xvdf3"}
												aeroCluster.Spec.AerospikeConfig.Value["namespaces"].([]interface{})[0] = namespaceConfig
												err := deployCluster(
													k8sClient, ctx, aeroCluster,
												)
												Expect(err).Should(HaveOccurred())
											}
										},
									)

									It(
										"NilStorageEngineFile: should fail for nil storage-engine.file",
										func() {
											aeroCluster := createDummyAerospikeCluster(
												clusterNamespacedName, 1,
											)
											namespaceConfig :=
												aeroCluster.Spec.AerospikeConfig.Value["namespaces"].([]interface{})[0].(map[string]interface{})
											if _, ok := namespaceConfig["storage-engine"].(map[string]interface{})["files"]; ok {
												namespaceConfig["storage-engine"].(map[string]interface{})["files"] = nil
												aeroCluster.Spec.AerospikeConfig.Value["namespaces"].([]interface{})[0] = namespaceConfig
												err := deployCluster(
													k8sClient, ctx, aeroCluster,
												)
												Expect(err).Should(HaveOccurred())
											}
										},
									)

									It(
										"ExtraStorageEngineDevice: should fail for invalid storage-engine.device,"+
											" cannot use a device which doesn't exist in storage",
										func() {
											aeroCluster := createDummyAerospikeCluster(
												clusterNamespacedName, 1,
											)
											namespaceConfig :=
												aeroCluster.Spec.AerospikeConfig.Value["namespaces"].([]interface{})[0].(map[string]interface{})
											if _, ok := namespaceConfig["storage-engine"].(map[string]interface{})["devices"]; ok {
												devList := namespaceConfig["storage-engine"].(map[string]interface{})["devices"].([]interface{})
												devList = append(
													devList, "andRandomDevice",
												)
												namespaceConfig["storage-engine"].(map[string]interface{})["devices"] = devList
												aeroCluster.Spec.AerospikeConfig.Value["namespaces"].([]interface{})[0] = namespaceConfig
												err := deployCluster(
													k8sClient, ctx, aeroCluster,
												)
												Expect(err).Should(HaveOccurred())
											}
										},
									)

									It(
										"DuplicateStorageEngineDevice: should fail for invalid storage-engine.device,"+
											" cannot use a device which already exist in another namespace",
										func() {
											aeroCluster := createDummyAerospikeCluster(
												clusterNamespacedName, 1,
											)
											secondNs := map[string]interface{}{
												"name":               "ns1",
												"memory-size":        1000955200,
												"replication-factor": 2,
												"storage-engine": map[string]interface{}{
													"type":    "device",
													"devices": []interface{}{"/test/dev/xvdf"},
												},
											}

											nsList := aeroCluster.Spec.AerospikeConfig.Value["namespaces"].([]interface{})
											nsList = append(nsList, secondNs)
											aeroCluster.Spec.AerospikeConfig.Value["namespaces"] = nsList
											err := deployCluster(
												k8sClient, ctx, aeroCluster,
											)
											Expect(err).Should(HaveOccurred())
										},
									)

									It(
										"InvalidxdrConfig: should fail for invalid xdr config. mountPath for digestlog not present in storage",
										func() {
											aeroCluster := createDummyAerospikeCluster(
												clusterNamespacedName, 1,
											)
											namespaceConfig :=
												aeroCluster.Spec.AerospikeConfig.Value["namespaces"].([]interface{})[0].(map[string]interface{})
											if _, ok := namespaceConfig["storage-engine"].(map[string]interface{})["devices"]; ok {
												aeroCluster.Spec.Storage = asdbv1.AerospikeStorageSpec{}
												aeroCluster.Spec.AerospikeConfig.Value["xdr"] = map[string]interface{}{
													"enable-xdr":         false,
													"xdr-digestlog-path": "/opt/aerospike/xdr/digestlog 100G",
												}
												err := deployCluster(
													k8sClient, ctx, aeroCluster,
												)
												Expect(err).Should(HaveOccurred())
											}
										},
									)
								},
							)
						},
					)

					Context(
						"ChangeDefaultConfig", func() {
							It(
								"NsConf", func() {
									// Ns conf
									// Rack-id
									// aeroCluster := createDummyAerospikeCluster(clusterNamespacedName, 1)
									// aeroCluster.Spec.AerospikeConfig.Value["namespaces"].
									// ([]interface{})[0].(map[string]interface{})["rack-id"] = 1
									// aeroCluster.Spec.RackConfig.Namespaces = []string{"test"}
									// err := deployCluster(k8sClient, ctx, aeroCluster)
									// validateError(err, "should fail for setting rack-id")
								},
							)

							It(
								"ServiceConf: should fail for setting node-id/cluster-name",
								func() {
									// Service conf
									// 	"node-id"
									// 	"cluster-name"
									aeroCluster := createDummyAerospikeCluster(
										clusterNamespacedName, 1,
									)
									aeroCluster.Spec.AerospikeConfig.Value["service"].(map[string]interface{})["node-id"] = "a1"
									err := deployCluster(
										k8sClient, ctx, aeroCluster,
									)
									Expect(err).Should(HaveOccurred())

									aeroCluster = createDummyAerospikeCluster(
										clusterNamespacedName, 1,
									)
									aeroCluster.Spec.AerospikeConfig.Value["service"].(map[string]interface{})["cluster-name"] = "cluster-name"
									err = deployCluster(
										k8sClient, ctx, aeroCluster,
									)
									Expect(err).Should(HaveOccurred())
								},
							)

							It(
								"NetworkConf: should fail for setting network conf/tls network conf",
								func() {
									// Network conf
									// "port"
									// "access-port"
									// "access-addresses"
									// "alternate-access-port"
									// "alternate-access-addresses"
									aeroCluster := createDummyAerospikeCluster(
										clusterNamespacedName, 1,
									)
									networkConf := map[string]interface{}{
										"service": map[string]interface{}{
											"port":             3000,
											"access-addresses": []string{"<access_addresses>"},
										},
									}
									aeroCluster.Spec.AerospikeConfig.Value["network"] = networkConf
									err := deployCluster(
										k8sClient, ctx, aeroCluster,
									)
									Expect(err).Should(HaveOccurred())

									// if "tls-name" in conf
									// "tls-port"
									// "tls-access-port"
									// "tls-access-addresses"
									// "tls-alternate-access-port"
									// "tls-alternate-access-addresses"
									aeroCluster = createDummyAerospikeCluster(
										clusterNamespacedName, 1,
									)
									networkConf = map[string]interface{}{
										"service": map[string]interface{}{
											"tls-name":             "aerospike-a-0.test-runner",
											"tls-port":             3001,
											"tls-access-addresses": []string{"<tls-access-addresses>"},
										},
									}
									aeroCluster.Spec.AerospikeConfig.Value["network"] = networkConf
									err = deployCluster(
										k8sClient, ctx, aeroCluster,
									)
									Expect(err).Should(HaveOccurred())
								},
							)

							// Logging conf
							// XDR conf
						},
					)
				},
			)

			Context(
				"InvalidAerospikeConfigSecret", func() {
					It(
						"WhenFeatureKeyExist: should fail for no feature-key-file path in storage volume",
						func() {
							aeroCluster := createAerospikeClusterPost560(
								clusterNamespacedName, 1, latestImage,
							)
							aeroCluster.Spec.AerospikeConfig.Value["service"] = map[string]interface{}{
								"feature-key-file": "/randompath/features.conf",
							}
							err := deployCluster(k8sClient, ctx, aeroCluster)
							Expect(err).Should(HaveOccurred())
						},
					)

					It(
						"WhenTLSExist: should fail for no tls path in storage volume",
						func() {
							aeroCluster := createAerospikeClusterPost560(
								clusterNamespacedName, 1, latestImage,
							)
							aeroCluster.Spec.AerospikeConfig.Value["network"] = map[string]interface{}{
								"tls": []interface{}{
									map[string]interface{}{
										"name":      "aerospike-a-0.test-runner",
										"cert-file": "/randompath/svc_cluster_chain.pem",
									},
								},
							}
							err := deployCluster(k8sClient, ctx, aeroCluster)
							Expect(err).Should(HaveOccurred())
						},
					)

					It(
						"WhenTLSExist: should fail for both ca-file and ca-path in tls",
						func() {
							aeroCluster := createAerospikeClusterPost560(
								clusterNamespacedName, 1, latestImage,
							)
							aeroCluster.Spec.AerospikeConfig.Value["network"] = map[string]interface{}{
								"tls": []interface{}{
									map[string]interface{}{
										"name":      "aerospike-a-0.test-runner",
										"cert-file": "/etc/aerospike/secret/svc_cluster_chain.pem",
										"ca-file":   "/etc/aerospike/secret/cacert.pem",
										"ca-path":   "/etc/aerospike/secret/cacerts",
									},
								},
							}
							err := deployCluster(k8sClient, ctx, aeroCluster)
							Expect(err).Should(HaveOccurred())
						},
					)
				},
			)

			Context(
				"InvalidDNSConfiguration", func() {
					It(
						"InvalidDnsPolicy: should fail when dnsPolicy is set to 'Default'",
						func() {
							aeroCluster := createDummyAerospikeCluster(clusterNamespacedName, 2)
							defaultDNS := v1.DNSDefault
							aeroCluster.Spec.PodSpec.InputDNSPolicy = &defaultDNS
							err := deployCluster(k8sClient, ctx, aeroCluster)

							Expect(err).Should(HaveOccurred())
						},
					)

					It(
						"MissingDnsConfig: should fail when dnsPolicy is set to 'None' and no dnsConfig given",
						func() {
							aeroCluster := createDummyAerospikeCluster(clusterNamespacedName, 2)
							noneDNS := v1.DNSNone
							aeroCluster.Spec.PodSpec.InputDNSPolicy = &noneDNS
							err := deployCluster(k8sClient, ctx, aeroCluster)
							Expect(err).Should(HaveOccurred())
						},
					)
				},
			)

			It(
				"InvalidLogging: should fail for using syslog param with file or console logging", func() {
					aeroCluster := createDummyAerospikeCluster(
						clusterNamespacedName, 1,
					)
					loggingConf := []interface{}{
						map[string]interface{}{
							"name":     "anyFileName",
							"path":     "/dev/log",
							"tag":      "asd",
							"facility": "local0",
						},
					}

					aeroCluster.Spec.AerospikeConfig.Value["logging"] = loggingConf
					err := k8sClient.Create(ctx, aeroCluster)
					Expect(err).Should(HaveOccurred())
				},
			)
		},
	)
}

func negativeUpdateClusterValidationTest(
	ctx goctx.Context, clusterNamespacedName types.NamespacedName,
) {
	// Will be used in Update
	Context(
		"Validation", func() {
			BeforeEach(
				func() {
					aeroCluster := createDummyAerospikeCluster(
						clusterNamespacedName, 3,
					)

					err := deployCluster(k8sClient, ctx, aeroCluster)
					Expect(err).ToNot(HaveOccurred())
				},
			)

			AfterEach(
				func() {
					aeroCluster, err := getCluster(
						k8sClient, ctx, clusterNamespacedName,
					)
					Expect(err).ToNot(HaveOccurred())

					_ = deleteCluster(k8sClient, ctx, aeroCluster)
				},
			)

			It(
				"InvalidImage: should fail for InvalidImage, should fail for image lower than base",
				func() {
					aeroCluster, err := getCluster(
						k8sClient, ctx, clusterNamespacedName,
					)
					Expect(err).ToNot(HaveOccurred())

					aeroCluster.Spec.Image = "InvalidImage"
					err = k8sClient.Update(ctx, aeroCluster)
					Expect(err).Should(HaveOccurred())

					aeroCluster, err = getCluster(
						k8sClient, ctx, clusterNamespacedName,
					)
					Expect(err).ToNot(HaveOccurred())

					aeroCluster.Spec.Image = invalidImage
					err = k8sClient.Update(ctx, aeroCluster)
					Expect(err).Should(HaveOccurred())
				},
			)

			It(
				"InvalidSize: should fail for zero size", func() {
					aeroCluster, err := getCluster(
						k8sClient, ctx, clusterNamespacedName,
					)
					Expect(err).ToNot(HaveOccurred())

					aeroCluster.Spec.Size = 0
					err = k8sClient.Update(ctx, aeroCluster)
					Expect(err).Should(HaveOccurred())
				},
			)

			Context(
				"InvalidDNSConfiguration", func() {
					It(
						"InvalidDnsPolicy: should fail when dnsPolicy is set to 'Default'",
						func() {
							aeroCluster, err := getCluster(
								k8sClient, ctx, clusterNamespacedName,
							)
							Expect(err).ToNot(HaveOccurred())
							defaultDNS := v1.DNSDefault
							aeroCluster.Spec.PodSpec.InputDNSPolicy = &defaultDNS
							err = updateCluster(k8sClient, ctx, aeroCluster)
							Expect(err).Should(HaveOccurred())
						},
					)

					It(
						"MissingDnsConfig: Should fail when dnsPolicy is set to 'None' and no dnsConfig given",
						func() {
							aeroCluster, err := getCluster(
								k8sClient, ctx, clusterNamespacedName,
							)
							Expect(err).ToNot(HaveOccurred())
							noneDNS := v1.DNSNone
							aeroCluster.Spec.PodSpec.InputDNSPolicy = &noneDNS
							err = updateCluster(k8sClient, ctx, aeroCluster)
							Expect(err).Should(HaveOccurred())
						},
					)
				},
			)

			Context(
				"InvalidAerospikeConfig: should fail for empty aerospikeConfig, should fail for invalid aerospikeConfig",
				func() {
					It(
						"should fail for empty aerospikeConfig, should fail for invalid aerospikeConfig",
						func() {
							aeroCluster, err := getCluster(
								k8sClient, ctx, clusterNamespacedName,
							)
							Expect(err).ToNot(HaveOccurred())

							aeroCluster.Spec.AerospikeConfig = &asdbv1.AerospikeConfigSpec{}
							err = k8sClient.Update(ctx, aeroCluster)
							Expect(err).Should(HaveOccurred())

							aeroCluster, err = getCluster(
								k8sClient, ctx, clusterNamespacedName,
							)
							Expect(err).ToNot(HaveOccurred())

							aeroCluster.Spec.AerospikeConfig = &asdbv1.AerospikeConfigSpec{
								Value: map[string]interface{}{
									"namespaces": "invalidConf",
								},
							}
							err = k8sClient.Update(ctx, aeroCluster)
							Expect(err).Should(HaveOccurred())
						},
					)

					Context(
						"InvalidNamespace", func() {
							It(
								"NilAerospikeNamespace: should fail for nil aerospikeConfig.namespace",
								func() {
									aeroCluster, err := getCluster(
										k8sClient, ctx, clusterNamespacedName,
									)
									Expect(err).ToNot(HaveOccurred())

									aeroCluster.Spec.AerospikeConfig.Value["namespaces"] = nil
									err = k8sClient.Update(ctx, aeroCluster)
									Expect(err).Should(HaveOccurred())
								},
							)

							// Should we test for overridden fields
							Context(
								"InvalidStorage", func() {
									It(
										"NilStorageEngine: should fail for nil storage-engine",
										func() {
											aeroCluster, err := getCluster(
												k8sClient, ctx,
												clusterNamespacedName,
											)
											Expect(err).ToNot(HaveOccurred())

											namespaceConfig :=
												aeroCluster.Spec.AerospikeConfig.Value["namespaces"].([]interface{})[0].(map[string]interface{})
											namespaceConfig["storage-engine"] = nil
											aeroCluster.Spec.AerospikeConfig.Value["namespaces"].([]interface{})[0] =
												namespaceConfig
											err = k8sClient.Update(
												ctx, aeroCluster,
											)
											Expect(err).Should(HaveOccurred())
										},
									)

									It(
										"NilStorageEngineDevice: should fail for nil storage-engine.device",
										func() {
											aeroCluster, err := getCluster(
												k8sClient, ctx,
												clusterNamespacedName,
											)
											Expect(err).ToNot(HaveOccurred())

											namespaceConfig :=
												aeroCluster.Spec.AerospikeConfig.Value["namespaces"].([]interface{})[0].(map[string]interface{})
											if _, ok := namespaceConfig["storage-engine"].(map[string]interface{})["devices"]; ok {
												namespaceConfig["storage-engine"].(map[string]interface{})["devices"] = nil
												aeroCluster.Spec.AerospikeConfig.Value["namespaces"].([]interface{})[0] = namespaceConfig
												err = k8sClient.Update(
													ctx, aeroCluster,
												)
												Expect(err).Should(HaveOccurred())
											}
										},
									)

									It(
										"NilStorageEngineFile: should fail for nil storage-engine.file",
										func() {
											aeroCluster, err := getCluster(
												k8sClient, ctx,
												clusterNamespacedName,
											)
											Expect(err).ToNot(HaveOccurred())

											namespaceConfig :=
												aeroCluster.Spec.AerospikeConfig.Value["namespaces"].([]interface{})[0].(map[string]interface{})
											if _, ok := namespaceConfig["storage-engine"].(map[string]interface{})["files"]; ok {
												namespaceConfig["storage-engine"].(map[string]interface{})["files"] = nil
												aeroCluster.Spec.AerospikeConfig.Value["namespaces"].([]interface{})[0] = namespaceConfig
												err = k8sClient.Update(
													ctx, aeroCluster,
												)
												Expect(err).Should(HaveOccurred())
											}
										},
									)

									It(
										"ExtraStorageEngineDevice: should fail for invalid storage-engine.device,"+
											" cannot add a device which doesn't exist in BlockStorage",
										func() {
											aeroCluster, err := getCluster(
												k8sClient, ctx,
												clusterNamespacedName,
											)
											Expect(err).ToNot(HaveOccurred())

											namespaceConfig :=
												aeroCluster.Spec.AerospikeConfig.Value["namespaces"].([]interface{})[0].(map[string]interface{})
											if _, ok := namespaceConfig["storage-engine"].(map[string]interface{})["devices"]; ok {
												devList := namespaceConfig["storage-engine"].(map[string]interface{})["devices"].([]interface{})
												devList = append(
													devList, "andRandomDevice",
												)
												namespaceConfig["storage-engine"].(map[string]interface{})["devices"] = devList
												aeroCluster.Spec.AerospikeConfig.Value["namespaces"].([]interface{})[0] = namespaceConfig
												err = k8sClient.Update(
													ctx, aeroCluster,
												)
												Expect(err).Should(HaveOccurred())
											}
										},
									)

									It(
										"DuplicateStorageEngineDevice: should fail for invalid storage-engine.device,"+
											" cannot add a device which already exist in another namespace",
										func() {
											aeroCluster, err := getCluster(
												k8sClient, ctx,
												clusterNamespacedName,
											)
											Expect(err).ToNot(HaveOccurred())

											secondNs := map[string]interface{}{
												"name":               "ns1",
												"memory-size":        1000955200,
												"replication-factor": 2,
												"storage-engine": map[string]interface{}{
													"type":    "device",
													"devices": []interface{}{"/test/dev/xvdf"},
												},
											}

											nsList := aeroCluster.Spec.AerospikeConfig.Value["namespaces"].([]interface{})
											nsList = append(nsList, secondNs)
											aeroCluster.Spec.AerospikeConfig.Value["namespaces"] = nsList
											err = k8sClient.Update(
												ctx, aeroCluster,
											)
											Expect(err).Should(HaveOccurred())
										},
									)

									It(
										"InvalidxdrConfig: should fail for invalid xdr config. mountPath for digestlog not present in fileStorage",
										func() {
											aeroCluster, err := getCluster(
												k8sClient, ctx,
												clusterNamespacedName,
											)
											Expect(err).ToNot(HaveOccurred())

											namespaceConfig :=
												aeroCluster.Spec.AerospikeConfig.Value["namespaces"].([]interface{})[0].(map[string]interface{})
											if _, ok := namespaceConfig["storage-engine"].(map[string]interface{})["devices"]; ok {
												aeroCluster.Spec.AerospikeConfig.Value["xdr"] = map[string]interface{}{
													"enable-xdr":         false,
													"xdr-digestlog-path": "randomPath 100G",
												}
												err = k8sClient.Update(
													ctx, aeroCluster,
												)
												Expect(err).Should(HaveOccurred())
											}
										},
									)
								},
							)
						},
					)

					Context(
						"ChangeDefaultConfig", func() {
							It(
								"ServiceConf: should fail for setting node-id, should fail for setting cluster-name",
								func() {
									// Service conf
									// 	"node-id"
									// 	"cluster-name"
									aeroCluster, err := getCluster(
										k8sClient, ctx, clusterNamespacedName,
									)
									Expect(err).ToNot(HaveOccurred())

									aeroCluster.Spec.AerospikeConfig.Value["service"].(map[string]interface{})["node-id"] = "a10"
									err = k8sClient.Update(ctx, aeroCluster)
									Expect(err).Should(HaveOccurred())

									aeroCluster, err = getCluster(
										k8sClient, ctx, clusterNamespacedName,
									)
									Expect(err).ToNot(HaveOccurred())

									aeroCluster.Spec.AerospikeConfig.Value["service"].(map[string]interface{})["cluster-name"] = "cluster-name"
									err = k8sClient.Update(ctx, aeroCluster)
									Expect(err).Should(HaveOccurred())
								},
							)

							It(
								"NetworkConf: should fail for setting network conf, should fail for setting tls network conf",
								func() {
									// Network conf
									// "port"
									// "access-port"
									// "access-addresses"
									// "alternate-access-port"
									// "alternate-access-addresses"
									aeroCluster, err := getCluster(
										k8sClient, ctx, clusterNamespacedName,
									)
									Expect(err).ToNot(HaveOccurred())

									networkConf := map[string]interface{}{
										"service": map[string]interface{}{
											"port":             3000,
											"access-addresses": []string{"<access_addresses>"},
										},
									}
									aeroCluster.Spec.AerospikeConfig.Value["network"] = networkConf
									err = k8sClient.Update(ctx, aeroCluster)
									Expect(err).Should(HaveOccurred())

									// if "tls-name" in conf
									// "tls-port"
									// "tls-access-port"
									// "tls-access-addresses"
									// "tls-alternate-access-port"
									// "tls-alternate-access-addresses"
									aeroCluster, err = getCluster(
										k8sClient, ctx, clusterNamespacedName,
									)
									Expect(err).ToNot(HaveOccurred())

									networkConf = map[string]interface{}{
										"service": map[string]interface{}{
											"tls-name":             "aerospike-a-0.test-runner",
											"tls-port":             3001,
											"tls-access-addresses": []string{"<tls-access-addresses>"},
										},
									}
									aeroCluster.Spec.AerospikeConfig.Value["network"] = networkConf
									err = k8sClient.Update(ctx, aeroCluster)
									Expect(err).Should(HaveOccurred())
								},
							)

							// Logging conf
							// XDR conf
						},
					)
				},
			)

			It(
				"InvalidLogging: should fail for using syslog param with file or console logging", func() {
					aeroCluster, err := getCluster(
						k8sClient, ctx, clusterNamespacedName,
					)
					Expect(err).ToNot(HaveOccurred())

					loggingConf := []interface{}{
						map[string]interface{}{
							"name":     "anyFileName",
							"path":     "/dev/log",
							"tag":      "asd",
							"facility": "local0",
						},
					}

					aeroCluster.Spec.AerospikeConfig.Value["logging"] = loggingConf
					err = k8sClient.Update(ctx, aeroCluster)
					Expect(err).Should(HaveOccurred())
				},
			)
		},
	)

	Context(
		"InvalidAerospikeConfigSecret", func() {
			BeforeEach(
				func() {
					aeroCluster := createAerospikeClusterPost560(
						clusterNamespacedName, 2, latestImage,
					)

					err := deployCluster(k8sClient, ctx, aeroCluster)
					Expect(err).ToNot(HaveOccurred())
				},
			)

			AfterEach(
				func() {
					aeroCluster, err := getCluster(
						k8sClient, ctx, clusterNamespacedName,
					)
					Expect(err).ToNot(HaveOccurred())

					_ = deleteCluster(k8sClient, ctx, aeroCluster)
				},
			)

			It(
				"WhenFeatureKeyExist: should fail for no feature-key-file path in storage volumes",
				func() {
					aeroCluster, err := getCluster(
						k8sClient, ctx, clusterNamespacedName,
					)
					Expect(err).ToNot(HaveOccurred())

					aeroCluster.Spec.AerospikeConfig.Value["service"] = map[string]interface{}{
						"feature-key-file": "/randompath/features.conf",
					}
					err = k8sClient.Update(ctx, aeroCluster)
					Expect(err).Should(HaveOccurred())
				},
			)

			It(
				"WhenTLSExist: should fail for no tls path in storage voluems",
				func() {
					aeroCluster, err := getCluster(
						k8sClient, ctx, clusterNamespacedName,
					)
					Expect(err).ToNot(HaveOccurred())

					aeroCluster.Spec.AerospikeConfig.Value["network"] = map[string]interface{}{
						"tls": []interface{}{
							map[string]interface{}{
								"name":      "aerospike-a-0.test-runner",
								"cert-file": "/randompath/svc_cluster_chain.pem",
							},
						},
					}
					err = k8sClient.Update(ctx, aeroCluster)
					Expect(err).Should(HaveOccurred())
				},
			)
		},
	)
}<|MERGE_RESOLUTION|>--- conflicted
+++ resolved
@@ -56,34 +56,17 @@
 			},
 		)
 		Context(
-<<<<<<< HEAD
 			"RunScaleDownWithMigrateFillDelay", func() {
 				ScaleDownWithMigrateFillDelay(ctx)
 			},
 		)
 	},
 )
-=======
-			"ScaleDownWithMigrateFillDelay", func() {
-				clusterNamespacedName := getNamespacedName(
-					"migrate-fill-delay-cluster", namespace,
-				)
-				migrateFillDelay := int64(120)
-				BeforeEach(
-					func() {
-						aeroCluster := createDummyAerospikeCluster(clusterNamespacedName, 4)
-						aeroCluster.Spec.AerospikeConfig.Value["service"].(map[string]interface{})["migrate-fill-delay"] =
-							migrateFillDelay
-						err := deployCluster(k8sClient, ctx, aeroCluster)
-						Expect(err).ToNot(HaveOccurred())
-					},
-				)
->>>>>>> dc494a04
 
 func ScaleDownWithMigrateFillDelay(ctx goctx.Context) {
 	Context(
 		"ScaleDownWithMigrateFillDelay", func() {
-			clusterNamespacedName := getClusterNamespacedName(
+			clusterNamespacedName := getNamespacedName(
 				"migrate-fill-delay-cluster", namespace,
 			)
 			migrateFillDelay := int64(120)
