package test

import (
	goctx "context"
	"fmt"

	. "github.com/onsi/ginkgo/v2"
	. "github.com/onsi/gomega"
	v1 "k8s.io/api/core/v1"
	"k8s.io/apimachinery/pkg/api/resource"
	"k8s.io/apimachinery/pkg/types"

	asdbv1 "github.com/aerospike/aerospike-kubernetes-operator/api/v1"
)

var _ = Describe(
	"AerospikeCluster", func() {

		ctx := goctx.TODO()

		// Cluster lifecycle related
		Context(
			"DeployClusterPost490", func() {
				DeployClusterForAllImagesPost490(ctx)
			},
		)
		Context(
			"DeployClusterDiffStorageMultiPodPerHost", func() {
				DeployClusterForDiffStorageTest(ctx, 2, true)
			},
		)
		Context(
			"DeployClusterDiffStorageSinglePodPerHost", func() {
				DeployClusterForDiffStorageTest(ctx, 2, false)
			},
		)
		Context(
			"DeployClusterWithDNSConfiguration", func() {
				DeployClusterWithDNSConfiguration(ctx)
			},
		)
		// Need to setup some syslog related things for this
		// Context(
		// 	"DeployClusterWithSyslog", func() {
		// 		DeployClusterWithSyslog(ctx)
		// 	},
		// )
		Context(
			"CommonNegativeClusterValidationTest", func() {
				NegativeClusterValidationTest(ctx)
			},
		)
		Context(
			"UpdateTLSCluster", func() {
<<<<<<< HEAD
=======
				UpdateTLSClusterTest(ctx)
			},
		)
		Context(
			"UpdateCluster", func() {
>>>>>>> 6ed275e3
				UpdateClusterTest(ctx)
			},
		)
		Context(
			"ScaleDownWithMigrateFillDelay", func() {
				clusterNamespacedName := getNamespacedName(
					"migrate-fill-delay-cluster", namespace,
				)
				migrateFillDelay := int64(120)
				BeforeEach(
					func() {
						aeroCluster := createDummyAerospikeCluster(clusterNamespacedName, 4)
						aeroCluster.Spec.AerospikeConfig.Value["service"].(map[string]interface{})["migrate-fill-delay"] =
							migrateFillDelay
						err := deployCluster(k8sClient, ctx, aeroCluster)
						Expect(err).ToNot(HaveOccurred())
					},
				)

				AfterEach(
					func() {
						aeroCluster, err := getCluster(
							k8sClient, ctx, clusterNamespacedName,
						)
						Expect(err).ToNot(HaveOccurred())

						_ = deleteCluster(k8sClient, ctx, aeroCluster)
					},
				)

				It(
					"Should ignore migrate-fill-delay while scaling down", func() {

						aeroCluster, err := getCluster(k8sClient, ctx, clusterNamespacedName)
						Expect(err).ToNot(HaveOccurred())

						aeroCluster.Spec.Size -= 2
						err = k8sClient.Update(ctx, aeroCluster)
						Expect(err).ToNot(HaveOccurred())

						// verify that migrate-fill-delay is set to 0 while scaling down
						err = validateMigrateFillDelay(ctx, k8sClient, logger, clusterNamespacedName, 0)
						Expect(err).ToNot(HaveOccurred())

						err = waitForAerospikeCluster(
							k8sClient, ctx, aeroCluster, int(aeroCluster.Spec.Size), retryInterval,
							getTimeout(2),
						)
						Expect(err).ToNot(HaveOccurred())

						// verify that migrate-fill-delay is reverted to original value after scaling down
						err = validateMigrateFillDelay(ctx, k8sClient, logger, clusterNamespacedName, migrateFillDelay)
						Expect(err).ToNot(HaveOccurred())
					},
				)
			},
		)
	},
)

// Test cluster deployment with all image post 4.9.0
func DeployClusterForAllImagesPost490(ctx goctx.Context) {
	// post 4.9.0, need feature-key file
	versions := []string{
		"6.2.0.9", "6.1.0.14", "6.0.0.16", "5.7.0.8", "5.6.0.7", "5.5.0.3", "5.4.0.5",
	}

	for _, v := range versions {
		It(
			fmt.Sprintf("Deploy-%s", v), func() {
				clusterName := "deploy-cluster"
				clusterNamespacedName := getNamespacedName(
					clusterName, namespace,
				)

				image := fmt.Sprintf(
					"aerospike/aerospike-server-enterprise:%s", v,
				)
				aeroCluster, err := getAeroClusterConfig(
					clusterNamespacedName, image,
				)
				Expect(err).ToNot(HaveOccurred())

				err = deployCluster(k8sClient, ctx, aeroCluster)
				Expect(err).ToNot(HaveOccurred())

				_ = deleteCluster(k8sClient, ctx, aeroCluster)
			},
		)
	}
}

// Test cluster deployment with different namespace storage
func DeployClusterForDiffStorageTest(
	ctx goctx.Context, nHosts int32, multiPodPerHost bool,
) {
	clusterSz := nHosts
	if multiPodPerHost {
		clusterSz++
	}

	repFact := nHosts

	Context(
		"Positive", func() {
			// Cluster with n nodes, enterprise can be more than 8
			// Cluster with resources
			// Verify: Connect with cluster

			// Namespace storage configs
			//
			// SSD Storage Engine
			It(
				"SSDStorageCluster", func() {
					clusterNamespacedName := getNamespacedName(
						"ssdstoragecluster", namespace,
					)
					aeroCluster := createSSDStorageCluster(
						clusterNamespacedName, clusterSz, repFact,
						multiPodPerHost,
					)

					err := deployCluster(k8sClient, ctx, aeroCluster)
					Expect(err).ToNot(HaveOccurred())
					_ = deleteCluster(k8sClient, ctx, aeroCluster)
				},
			)

			// HDD Storage Engine with Data in Memory
			It(
				"HDDAndDataInMemStorageCluster", func() {
					clusterNamespacedName := getNamespacedName(
						"inmemstoragecluster", namespace,
					)

					aeroCluster := createHDDAndDataInMemStorageCluster(
						clusterNamespacedName, clusterSz, repFact,
						multiPodPerHost,
					)

					err := deployCluster(k8sClient, ctx, aeroCluster)
					Expect(err).ToNot(HaveOccurred())
					err = deleteCluster(k8sClient, ctx, aeroCluster)
					Expect(err).ToNot(HaveOccurred())
				},
			)
			// HDD Storage Engine with Data in Index Engine
			It(
				"HDDAndDataInIndexStorageCluster", func() {
					clusterNamespacedName := getNamespacedName(
						"datainindexcluster", namespace,
					)

					aeroCluster := createHDDAndDataInIndexStorageCluster(
						clusterNamespacedName, clusterSz, repFact,
						multiPodPerHost,
					)

					err := deployCluster(k8sClient, ctx, aeroCluster)
					Expect(err).ToNot(HaveOccurred())
					err = deleteCluster(k8sClient, ctx, aeroCluster)
					Expect(err).ToNot(HaveOccurred())
				},
			)
			// Data in Memory Without Persistence
			It(
				"DataInMemWithoutPersistentStorageCluster", func() {
					clusterNamespacedName := getNamespacedName(
						"nopersistentcluster", namespace,
					)

					aeroCluster := createDataInMemWithoutPersistentStorageCluster(
						clusterNamespacedName, clusterSz, repFact,
						multiPodPerHost,
					)

					err := deployCluster(k8sClient, ctx, aeroCluster)
					Expect(err).ToNot(HaveOccurred())
					err = deleteCluster(k8sClient, ctx, aeroCluster)
					Expect(err).ToNot(HaveOccurred())
				},
			)
			// Shadow Device
			// It("ShadowDeviceStorageCluster", func() {
			// 	aeroCluster := createShadowDeviceStorageCluster(clusterNamespacedName, clusterSz, repFact, multiPodPerHost)
			// 	if err := deployCluster(k8sClient, ctx, aeroCluster); err != nil {
			// 		t.Fatal(err)
			// 	}
			// 	// make info call

			// 	deleteCluster(k8sClient, ctx, aeroCluster)
			// })

			// Persistent Memory (pmem) Storage Engine
		},
	)
}

func DeployClusterWithDNSConfiguration(ctx goctx.Context) {
	var aeroCluster *asdbv1.AerospikeCluster

	It(
		"deploy with dnsPolicy 'None' and dnsConfig given",
		func() {
			clusterNamespacedName := getNamespacedName(
				"dns-config-cluster", namespace,
			)
			aeroCluster = createDummyAerospikeCluster(clusterNamespacedName, 2)
			noneDNS := v1.DNSNone
			aeroCluster.Spec.PodSpec.InputDNSPolicy = &noneDNS

			var kubeDNSSvc v1.Service

			// fetch kube-dns service to get the DNS server IP for DNS lookup
			// This service name is same for both kube-dns and coreDNS DNS servers
			Expect(
				k8sClient.Get(
					ctx, types.NamespacedName{
						Namespace: "kube-system",
						Name:      "kube-dns",
					}, &kubeDNSSvc,
				),
			).ShouldNot(HaveOccurred())

			dnsConfig := &v1.PodDNSConfig{
				Nameservers: kubeDNSSvc.Spec.ClusterIPs,
				Searches:    []string{"svc.cluster.local", "cluster.local"},
				Options: []v1.PodDNSConfigOption{
					{
						Name:  "ndots",
						Value: func(input string) *string { return &input }("5"),
					},
				},
			}
			aeroCluster.Spec.PodSpec.DNSConfig = dnsConfig

			err := deployCluster(k8sClient, ctx, aeroCluster)
			Expect(err).ShouldNot(HaveOccurred())

			sts, err := getSTSFromRackID(aeroCluster, 0)
			Expect(err).ShouldNot(HaveOccurred())
			Expect(sts.Spec.Template.Spec.DNSConfig).To(Equal(dnsConfig))
		},
	)

	AfterEach(
		func() {
			_ = deleteCluster(k8sClient, ctx, aeroCluster)
		},
	)
}

func DeployClusterWithSyslog(ctx goctx.Context) {
	It(
		"deploy with syslog logging config", func() {
			clusterNamespacedName := getNamespacedName(
				"logging-config-cluster", namespace,
			)
			aeroCluster := createDummyAerospikeCluster(clusterNamespacedName, 2)

			loggingConf := []interface{}{
				map[string]interface{}{
					"name":     "syslog",
					"any":      "INFO",
					"path":     "/dev/log",
					"tag":      "asd",
					"facility": "local0",
				},
			}

			aeroCluster.Spec.AerospikeConfig.Value["logging"] = loggingConf
			err := deployCluster(k8sClient, ctx, aeroCluster)
			Expect(err).ShouldNot(HaveOccurred())

			_ = deleteCluster(k8sClient, ctx, aeroCluster)
		},
	)
}

<<<<<<< HEAD
=======
func UpdateTLSClusterTest(ctx goctx.Context) {
	clusterName := "update-tls-cluster"
	clusterNamespacedName := getNamespacedName(clusterName, namespace)

	BeforeEach(
		func() {
			aeroCluster := createBasicTLSCluster(clusterNamespacedName, 3)
			aeroCluster.Spec.AerospikeConfig.Value["namespaces"] = []interface{}{
				getSCNamespaceConfig("test", "/test/dev/xvdf"),
			}
			aeroCluster.Spec.Storage = getBasicStorageSpecObject()

			err := deployCluster(k8sClient, ctx, aeroCluster)
			Expect(err).ToNot(HaveOccurred())
		},
	)

	AfterEach(
		func() {
			aeroCluster, err := getCluster(
				k8sClient, ctx, clusterNamespacedName,
			)
			Expect(err).ToNot(HaveOccurred())

			_ = deleteCluster(k8sClient, ctx, aeroCluster)
		},
	)

	Context(
		"When doing valid operations", func() {
			It(
				"Try update operations", func() {
					By("Adding new TLS configuration")

					aeroCluster, err := getCluster(
						k8sClient, ctx, clusterNamespacedName,
					)
					Expect(err).ToNot(HaveOccurred())

					network := aeroCluster.Spec.AerospikeConfig.Value["network"].(map[string]interface{})
					tlsList := network["tls"].([]interface{})
					tlsList = append(tlsList, map[string]interface{}{
						"name":      "aerospike-a-0.test-runner1",
						"cert-file": "/etc/aerospike/secret/svc_cluster_chain.pem",
						"key-file":  "/etc/aerospike/secret/svc_key.pem",
						"ca-file":   "/etc/aerospike/secret/cacert.pem",
					})
					network["tls"] = tlsList
					aeroCluster.Spec.AerospikeConfig.Value["network"] = network
					err = updateCluster(k8sClient, ctx, aeroCluster)
					Expect(err).ToNot(HaveOccurred())

					By("Modifying unused TLS configuration")
					aeroCluster, err = getCluster(
						k8sClient, ctx, clusterNamespacedName,
					)
					Expect(err).ToNot(HaveOccurred())

					network = aeroCluster.Spec.AerospikeConfig.Value["network"].(map[string]interface{})
					tlsList = network["tls"].([]interface{})
					unusedTLS := tlsList[1].(map[string]interface{})
					unusedTLS["name"] = "aerospike-a-0.test-runner2"
					unusedTLS["ca-file"] = "/etc/aerospike/secret/fb_cert.pem"
					tlsList[1] = unusedTLS
					network["tls"] = tlsList
					aeroCluster.Spec.AerospikeConfig.Value["network"] = network
					err = updateCluster(k8sClient, ctx, aeroCluster)
					Expect(err).ToNot(HaveOccurred())

					By("Removing unused TLS configuration")
					aeroCluster, err = getCluster(
						k8sClient, ctx, clusterNamespacedName,
					)
					Expect(err).ToNot(HaveOccurred())

					network = aeroCluster.Spec.AerospikeConfig.Value["network"].(map[string]interface{})
					tlsList = network["tls"].([]interface{})
					network["tls"] = tlsList[:1]
					aeroCluster.Spec.AerospikeConfig.Value["network"] = network
					err = updateCluster(k8sClient, ctx, aeroCluster)
					Expect(err).ToNot(HaveOccurred())

					By("Changing ca-file to ca-path in TLS configuration")
					aeroCluster, err = getCluster(
						k8sClient, ctx, clusterNamespacedName,
					)
					Expect(err).ToNot(HaveOccurred())

					network = aeroCluster.Spec.AerospikeConfig.Value["network"].(map[string]interface{})
					tlsList = network["tls"].([]interface{})
					usedTLS := tlsList[0].(map[string]interface{})
					usedTLS["ca-path"] = "/etc/aerospike/secret/cacerts"
					delete(usedTLS, "ca-file")
					tlsList[0] = usedTLS
					network["tls"] = tlsList
					aeroCluster.Spec.AerospikeConfig.Value["network"] = network
					secretVolume := asdbv1.VolumeSpec{
						Name: tlsCacertSecretName,
						Source: asdbv1.VolumeSource{
							Secret: &v1.SecretVolumeSource{
								SecretName: tlsCacertSecretName,
							},
						},
						Aerospike: &asdbv1.AerospikeServerVolumeAttachment{
							Path: "/etc/aerospike/secret/cacerts",
						},
					}
					aeroCluster.Spec.Storage.Volumes = append(aeroCluster.Spec.Storage.Volumes, secretVolume)
					operatorClientCertSpec := getOperatorCert()
					operatorClientCertSpec.AerospikeOperatorCertSource.SecretCertSource.CaCertsFilename = ""
					cacertPath := &asdbv1.CaCertsSource{
						SecretName: tlsCacertSecretName,
					}
					operatorClientCertSpec.AerospikeOperatorCertSource.SecretCertSource.CaCertsSource = cacertPath
					aeroCluster.Spec.OperatorClientCertSpec = operatorClientCertSpec
					err = updateCluster(k8sClient, ctx, aeroCluster)
					Expect(err).ToNot(HaveOccurred())
				},
			)
		},
	)

	Context(
		"When doing invalid operations", func() {
			It(
				"Try update operations", func() {
					By("Modifying name of used TLS configuration")
					aeroCluster, err := getCluster(
						k8sClient, ctx, clusterNamespacedName,
					)
					Expect(err).ToNot(HaveOccurred())

					network := aeroCluster.Spec.AerospikeConfig.Value["network"].(map[string]interface{})
					tlsList := network["tls"].([]interface{})
					usedTLS := tlsList[0].(map[string]interface{})
					usedTLS["name"] = "aerospike-a-0.test-runner2"
					tlsList[0] = usedTLS
					network["tls"] = tlsList
					aeroCluster.Spec.AerospikeConfig.Value["network"] = network
					err = updateCluster(k8sClient, ctx, aeroCluster)
					Expect(err).Should(HaveOccurred())

					By("Modifying ca-file of used TLS configuration")
					aeroCluster, err = getCluster(
						k8sClient, ctx, clusterNamespacedName,
					)
					Expect(err).ToNot(HaveOccurred())

					network = aeroCluster.Spec.AerospikeConfig.Value["network"].(map[string]interface{})
					tlsList = network["tls"].([]interface{})
					usedTLS = tlsList[0].(map[string]interface{})
					usedTLS["ca-file"] = "/etc/aerospike/secret/fb_cert.pem"
					tlsList[0] = usedTLS
					network["tls"] = tlsList
					aeroCluster.Spec.AerospikeConfig.Value["network"] = network
					err = updateCluster(k8sClient, ctx, aeroCluster)
					Expect(err).Should(HaveOccurred())

					By("Updating both ca-file and ca-path in TLS configuration")
					aeroCluster, err = getCluster(
						k8sClient, ctx, clusterNamespacedName,
					)
					Expect(err).ToNot(HaveOccurred())

					network = aeroCluster.Spec.AerospikeConfig.Value["network"].(map[string]interface{})
					tlsList = network["tls"].([]interface{})
					usedTLS = tlsList[0].(map[string]interface{})
					usedTLS["ca-path"] = "/etc/aerospike/secret/cacerts"
					tlsList[0] = usedTLS
					network["tls"] = tlsList
					aeroCluster.Spec.AerospikeConfig.Value["network"] = network
					err = updateCluster(k8sClient, ctx, aeroCluster)
					Expect(err).Should(HaveOccurred())
				},
			)
		},
	)
}

>>>>>>> 6ed275e3
// Test cluster cr update
func UpdateClusterTest(ctx goctx.Context) {
	clusterName := "update-cluster"
	clusterNamespacedName := getNamespacedName(clusterName, namespace)

	// Note: this storage will be used by dynamically added namespace after deployment of cluster
	dynamicNsPath := "/test/dev/dynamicns"
	dynamicNsVolume := asdbv1.VolumeSpec{
		Name: "dynamicns",
		Source: asdbv1.VolumeSource{
			PersistentVolume: &asdbv1.PersistentVolumeSpec{
				Size:         resource.MustParse("1Gi"),
				StorageClass: storageClass,
				VolumeMode:   v1.PersistentVolumeBlock,
			},
		},
		Aerospike: &asdbv1.AerospikeServerVolumeAttachment{
			Path: dynamicNsPath,
		},
	}
	dynamicNsPath1 := "/test/dev/dynamicns1"
	dynamicNsVolume1 := asdbv1.VolumeSpec{
		Name: "dynamicns1",
		Source: asdbv1.VolumeSource{
			PersistentVolume: &asdbv1.PersistentVolumeSpec{
				Size:         resource.MustParse("1Gi"),
				StorageClass: storageClass,
				VolumeMode:   v1.PersistentVolumeBlock,
			},
		},
		Aerospike: &asdbv1.AerospikeServerVolumeAttachment{
			Path: dynamicNsPath1,
		},
	}
	dynamicNs := map[string]interface{}{
		"name":               "dynamicns",
		"memory-size":        1000955200,
		"replication-factor": 2,
		"storage-engine": map[string]interface{}{
			"type":    "device",
			"devices": []interface{}{dynamicNsPath, dynamicNsPath1},
		},
	}

	BeforeEach(
		func() {
			aeroCluster := createDummyAerospikeCluster(clusterNamespacedName, 3)
			aeroCluster.Spec.Storage.Volumes = append(
				aeroCluster.Spec.Storage.Volumes, dynamicNsVolume, dynamicNsVolume1,
			)

			err := deployCluster(k8sClient, ctx, aeroCluster)
			Expect(err).ToNot(HaveOccurred())
		},
	)

	AfterEach(
		func() {
			aeroCluster, err := getCluster(
				k8sClient, ctx, clusterNamespacedName,
			)
			Expect(err).ToNot(HaveOccurred())

			_ = deleteCluster(k8sClient, ctx, aeroCluster)
		},
	)

	Context(
		"When doing valid operations", func() {
			It(
				"Try update operations", func() {
					By("ScaleUp")

					err := scaleUpClusterTest(
						k8sClient, ctx, clusterNamespacedName, 1,
					)
					Expect(err).ToNot(HaveOccurred())

					By("ScaleDown")

					// TODO:
					// How to check if it is checking cluster stability before killing node
					// Check if tip-clear, alumni-reset is done or not
					err = scaleDownClusterTest(
						k8sClient, ctx, clusterNamespacedName, 1,
					)
					Expect(err).ToNot(HaveOccurred())

					By("RollingRestart")

					// TODO: How to check if it is checking cluster stability before killing node
					err = rollingRestartClusterTest(
						logger, k8sClient, ctx, clusterNamespacedName,
					)
					Expect(err).ToNot(HaveOccurred())

					By("RollingRestart By Updating NamespaceStorage")

					err = rollingRestartClusterByUpdatingNamespaceStorageTest(
						k8sClient, ctx, clusterNamespacedName,
					)
					Expect(err).ToNot(HaveOccurred())

					By("RollingRestart By Adding Namespace Dynamically")

					err = rollingRestartClusterByAddingNamespaceDynamicallyTest(
						k8sClient, ctx, dynamicNs, clusterNamespacedName,
					)
					Expect(err).ToNot(HaveOccurred())

					By("Scaling up along with modifying Namespace storage Dynamically")

					err = scaleUpClusterTestWithNSDeviceHandling(
						k8sClient, ctx, clusterNamespacedName, 1,
					)
					Expect(err).ToNot(HaveOccurred())

					By("Scaling down along with modifying Namespace storage Dynamically")

					err = scaleDownClusterTestWithNSDeviceHandling(
						k8sClient, ctx, clusterNamespacedName, 1,
					)
					Expect(err).ToNot(HaveOccurred())

					By("RollingRestart By Removing Namespace Dynamically")

					err = rollingRestartClusterByRemovingNamespaceDynamicallyTest(
						k8sClient, ctx, clusterNamespacedName,
					)
					Expect(err).ToNot(HaveOccurred())

					By("RollingRestart By Re-using Previously Removed Namespace Storage")

					err = rollingRestartClusterByAddingNamespaceDynamicallyTest(
						k8sClient, ctx, dynamicNs, clusterNamespacedName,
					)
					Expect(err).ToNot(HaveOccurred())

					By("RollingRestart By changing non-tls to tls")

					err = rollingRestartClusterByEnablingTLS(
						k8sClient, ctx, clusterNamespacedName,
					)
					Expect(err).ToNot(HaveOccurred())

					By("RollingRestart By changing tls to non-tls")

					err = rollingRestartClusterByDisablingTLS(
						k8sClient, ctx, clusterNamespacedName,
					)
					Expect(err).ToNot(HaveOccurred())

					By("Upgrade/Downgrade")

					// TODO: How to check if it is checking cluster stability before killing node
					// dont change image, it upgrade, check old version
					err = upgradeClusterTest(
						k8sClient, ctx, clusterNamespacedName, prevImage,
					)
					Expect(err).ToNot(HaveOccurred())
				},
			)
		},
	)

	Context(
		"When doing invalid operations", func() {
			Context(
				"ValidateUpdate", func() {
					// TODO: No jump version yet but will be used
					// It("Image", func() {
					// 	old := aeroCluster.Spec.Image
					// 	aeroCluster.Spec.Image = "aerospike/aerospike-server-enterprise:4.0.0.5"
					// 	err = k8sClient.Update(ctx, aeroCluster)
					// 	validateError(err, "should fail for upgrading to jump version")
					// 	aeroCluster.Spec.Image = old
					// })
					It(
						"MultiPodPerHost: should fail for updating MultiPodPerHost. Cannot be updated",
						func() {
							aeroCluster, err := getCluster(
								k8sClient, ctx, clusterNamespacedName,
							)
							Expect(err).ToNot(HaveOccurred())

							aeroCluster.Spec.PodSpec.MultiPodPerHost = !aeroCluster.Spec.PodSpec.MultiPodPerHost

							err = k8sClient.Update(ctx, aeroCluster)
							Expect(err).Should(HaveOccurred())
						},
					)

					It(
						"Should fail for Re-using Namespace Storage Dynamically",
						func() {
							err := rollingRestartClusterByReusingNamespaceStorageTest(
								k8sClient, ctx, clusterNamespacedName, dynamicNs,
							)
							Expect(err).Should(HaveOccurred())
						},
					)

					It(
						"StorageValidation: should fail for updating Storage. Cannot be updated",
						func() {
							aeroCluster, err := getCluster(
								k8sClient, ctx, clusterNamespacedName,
							)
							Expect(err).ToNot(HaveOccurred())

							newVolumeSpec := []asdbv1.VolumeSpec{
								{
									Name: "ns",
									Source: asdbv1.VolumeSource{
										PersistentVolume: &asdbv1.PersistentVolumeSpec{
											StorageClass: storageClass,
											VolumeMode:   v1.PersistentVolumeBlock,
											Size:         resource.MustParse("1Gi"),
										},
									},
									Aerospike: &asdbv1.AerospikeServerVolumeAttachment{
										Path: "/dev/xvdf2",
									},
								},
								{
									Name: "workdir",
									Source: asdbv1.VolumeSource{
										PersistentVolume: &asdbv1.PersistentVolumeSpec{
											StorageClass: storageClass,
											VolumeMode:   v1.PersistentVolumeFilesystem,
											Size:         resource.MustParse("1Gi"),
										},
									},
									Aerospike: &asdbv1.AerospikeServerVolumeAttachment{
										Path: "/opt/aeropsike/ns1",
									},
								},
							}
							aeroCluster.Spec.Storage.Volumes = newVolumeSpec

							err = k8sClient.Update(ctx, aeroCluster)
							Expect(err).Should(HaveOccurred())
						},
					)

					Context(
						"AerospikeConfig", func() {
							Context(
								"Namespace", func() {
									It(
										"UpdateReplicationFactor: should fail for updating namespace replication-factor. Cannot be updated",
										func() {
											aeroCluster, err := getCluster(
												k8sClient, ctx,
												clusterNamespacedName,
											)
											Expect(err).ToNot(HaveOccurred())

											namespaceConfig :=
												aeroCluster.Spec.AerospikeConfig.Value["namespaces"].([]interface{})[0].(map[string]interface{})
											namespaceConfig["replication-factor"] = 5
											aeroCluster.Spec.AerospikeConfig.Value["namespaces"].([]interface{})[0] = namespaceConfig

											err = k8sClient.Update(
												ctx, aeroCluster,
											)
											Expect(err).Should(HaveOccurred())
										},
									)
								},
							)
						},
					)
				},
			)
		},
	)
}

// Test cluster validation Common for deployment and update both
func NegativeClusterValidationTest(ctx goctx.Context) {
	clusterName := "invalid-cluster"
	clusterNamespacedName := getNamespacedName(clusterName, namespace)

	Context(
		"NegativeDeployClusterValidationTest", func() {
			negativeDeployClusterValidationTest(ctx, clusterNamespacedName)
		},
	)

	Context(
		"NegativeUpdateClusterValidationTest", func() {
			negativeUpdateClusterValidationTest(ctx, clusterNamespacedName)
		},
	)
}

func negativeDeployClusterValidationTest(
	ctx goctx.Context, clusterNamespacedName types.NamespacedName,
) {
	Context(
		"Validation", func() {
			It(
				"EmptyClusterName: should fail for EmptyClusterName", func() {
					cName := getNamespacedName(
						"", clusterNamespacedName.Namespace,
					)

					aeroCluster := createDummyAerospikeCluster(cName, 1)
					err := deployCluster(k8sClient, ctx, aeroCluster)
					Expect(err).Should(HaveOccurred())
				},
			)

			It(
				"EmptyNamespaceName: should fail for EmptyNamespaceName",
				func() {
					cName := getNamespacedName("validclustername", "")

					aeroCluster := createDummyAerospikeCluster(cName, 1)
					err := deployCluster(k8sClient, ctx, aeroCluster)
					Expect(err).Should(HaveOccurred())
				},
			)

			It(
				"InvalidImage: should fail for InvalidImage", func() {
					aeroCluster := createDummyAerospikeCluster(
						clusterNamespacedName, 1,
					)
					aeroCluster.Spec.Image = "InvalidImage"
					err := deployCluster(k8sClient, ctx, aeroCluster)
					Expect(err).Should(HaveOccurred())

					aeroCluster.Spec.Image = invalidImage
					err = deployCluster(k8sClient, ctx, aeroCluster)
					Expect(err).Should(HaveOccurred())
				},
			)

			It(
				"InvalidSize: should fail for zero size", func() {
					aeroCluster := createDummyAerospikeCluster(
						clusterNamespacedName, 0,
					)
					err := deployCluster(k8sClient, ctx, aeroCluster)
					Expect(err).Should(HaveOccurred())
				},
			)

			Context(
				"InvalidOperatorClientCertSpec: should fail for invalid OperatorClientCertSpec", func() {
					It(
						"MultipleCertSource: should fail if both SecretCertSource and CertPathInOperator is set",
						func() {
							aeroCluster := createAerospikeClusterPost560(
								clusterNamespacedName, 1, latestImage,
							)
							aeroCluster.Spec.OperatorClientCertSpec.CertPathInOperator = &asdbv1.AerospikeCertPathInOperatorSource{}
							err := deployCluster(
								k8sClient, ctx, aeroCluster,
							)
							Expect(err).Should(HaveOccurred())
						},
					)

					It(
						"MissingClientKeyFilename: should fail if ClientKeyFilename is missing",
						func() {
							aeroCluster := createAerospikeClusterPost560(
								clusterNamespacedName, 1, latestImage,
							)
							aeroCluster.Spec.OperatorClientCertSpec.SecretCertSource.ClientKeyFilename = ""

							err := deployCluster(
								k8sClient, ctx, aeroCluster,
							)
							Expect(err).Should(HaveOccurred())
						},
					)

					It(
						"Should fail if both CaCertsFilename and CaCertsSource is set",
						func() {
							aeroCluster := createAerospikeClusterPost560(
								clusterNamespacedName, 1, latestImage,
							)
							aeroCluster.Spec.OperatorClientCertSpec.SecretCertSource.CaCertsSource = &asdbv1.CaCertsSource{}

							err := deployCluster(
								k8sClient, ctx, aeroCluster,
							)
							Expect(err).Should(HaveOccurred())
						},
					)

					It(
						"MissingClientCertPath: should fail if clientCertPath is missing",
						func() {
							aeroCluster := createAerospikeClusterPost560(
								clusterNamespacedName, 1, latestImage,
							)
							aeroCluster.Spec.OperatorClientCertSpec.SecretCertSource = nil
							aeroCluster.Spec.OperatorClientCertSpec.CertPathInOperator =
								&asdbv1.AerospikeCertPathInOperatorSource{
									CaCertsPath:    "cacert.pem",
									ClientKeyPath:  "svc_key.pem",
									ClientCertPath: "",
								}

							err := deployCluster(
								k8sClient, ctx, aeroCluster,
							)
							Expect(err).Should(HaveOccurred())
						},
					)
				},
			)

			Context(
				"InvalidAerospikeConfig: should fail for empty/invalid aerospikeConfig",
				func() {
					It(
						"should fail for empty/invalid aerospikeConfig",
						func() {
							aeroCluster := createDummyAerospikeCluster(
								clusterNamespacedName, 1,
							)
							aeroCluster.Spec.AerospikeConfig = &asdbv1.AerospikeConfigSpec{}
							err := deployCluster(k8sClient, ctx, aeroCluster)
							Expect(err).Should(HaveOccurred())

							aeroCluster = createDummyAerospikeCluster(
								clusterNamespacedName, 1,
							)
							aeroCluster.Spec.AerospikeConfig = &asdbv1.AerospikeConfigSpec{
								Value: map[string]interface{}{
									"namespaces": "invalidConf",
								},
							}
							err = deployCluster(k8sClient, ctx, aeroCluster)
							Expect(err).Should(HaveOccurred())
						},
					)

					Context(
						"InvalidNamespace", func() {
							It(
								"NilAerospikeNamespace: should fail for nil aerospikeConfig.namespace",
								func() {
									aeroCluster := createDummyAerospikeCluster(
										clusterNamespacedName, 1,
									)
									aeroCluster.Spec.AerospikeConfig.Value["namespaces"] = nil
									err := deployCluster(
										k8sClient, ctx, aeroCluster,
									)
									Expect(err).Should(HaveOccurred())
								},
							)

							// Should we test for overridden fields
							Context(
								"InvalidStorage", func() {
									It(
										"NilStorageEngine: should fail for nil storage-engine",
										func() {
											aeroCluster := createDummyAerospikeCluster(
												clusterNamespacedName, 1,
											)
											namespaceConfig :=
												aeroCluster.Spec.AerospikeConfig.Value["namespaces"].([]interface{})[0].(map[string]interface{})
											namespaceConfig["storage-engine"] = nil
											aeroCluster.Spec.AerospikeConfig.Value["namespaces"].([]interface{})[0] = namespaceConfig
											err := deployCluster(
												k8sClient, ctx, aeroCluster,
											)
											Expect(err).Should(HaveOccurred())
										},
									)

									It(
										"NilStorageEngineDevice: should fail for nil storage-engine.device",
										func() {
											aeroCluster := createDummyAerospikeCluster(
												clusterNamespacedName, 1,
											)
											namespaceConfig :=
												aeroCluster.Spec.AerospikeConfig.Value["namespaces"].([]interface{})[0].(map[string]interface{})
											if _, ok :=
												namespaceConfig["storage-engine"].(map[string]interface{})["devices"]; ok {
												namespaceConfig["storage-engine"].(map[string]interface{})["devices"] = nil
												aeroCluster.Spec.AerospikeConfig.Value["namespaces"].([]interface{})[0] = namespaceConfig
												err := deployCluster(
													k8sClient, ctx, aeroCluster,
												)
												Expect(err).Should(HaveOccurred())
											}
										},
									)

									It(
										"InvalidStorageEngineDevice: should fail for invalid storage-engine.device,"+
											" cannot have 3 devices in single device string",
										func() {
											aeroCluster := createDummyAerospikeCluster(
												clusterNamespacedName, 1,
											)
											namespaceConfig :=
												aeroCluster.Spec.AerospikeConfig.Value["namespaces"].([]interface{})[0].(map[string]interface{})
											if _, ok :=
												namespaceConfig["storage-engine"].(map[string]interface{})["devices"]; ok {
												aeroCluster.Spec.Storage.Volumes = []asdbv1.VolumeSpec{
													{
														Name: "nsvol1",
														Source: asdbv1.VolumeSource{
															PersistentVolume: &asdbv1.PersistentVolumeSpec{
																Size:         resource.MustParse("1Gi"),
																StorageClass: storageClass,
																VolumeMode:   v1.PersistentVolumeBlock,
															},
														},
														Aerospike: &asdbv1.AerospikeServerVolumeAttachment{
															Path: "/dev/xvdf1",
														},
													},
													{
														Name: "nsvol2",
														Source: asdbv1.VolumeSource{
															PersistentVolume: &asdbv1.PersistentVolumeSpec{
																Size:         resource.MustParse("1Gi"),
																StorageClass: storageClass,
																VolumeMode:   v1.PersistentVolumeBlock,
															},
														},
														Aerospike: &asdbv1.AerospikeServerVolumeAttachment{
															Path: "/dev/xvdf2",
														},
													},
													{
														Name: "nsvol3",
														Source: asdbv1.VolumeSource{
															PersistentVolume: &asdbv1.PersistentVolumeSpec{
																Size:         resource.MustParse("1Gi"),
																StorageClass: storageClass,
																VolumeMode:   v1.PersistentVolumeBlock,
															},
														},
														Aerospike: &asdbv1.AerospikeServerVolumeAttachment{
															Path: "/dev/xvdf3",
														},
													},
												}

												namespaceConfig :=
													aeroCluster.Spec.AerospikeConfig.Value["namespaces"].([]interface{})[0].(map[string]interface{})
												namespaceConfig["storage-engine"].(map[string]interface{})["devices"] =
													[]string{"/dev/xvdf1 /dev/xvdf2 /dev/xvdf3"}
												aeroCluster.Spec.AerospikeConfig.Value["namespaces"].([]interface{})[0] = namespaceConfig
												err := deployCluster(
													k8sClient, ctx, aeroCluster,
												)
												Expect(err).Should(HaveOccurred())
											}
										},
									)

									It(
										"NilStorageEngineFile: should fail for nil storage-engine.file",
										func() {
											aeroCluster := createDummyAerospikeCluster(
												clusterNamespacedName, 1,
											)
											namespaceConfig :=
												aeroCluster.Spec.AerospikeConfig.Value["namespaces"].([]interface{})[0].(map[string]interface{})
											if _, ok := namespaceConfig["storage-engine"].(map[string]interface{})["files"]; ok {
												namespaceConfig["storage-engine"].(map[string]interface{})["files"] = nil
												aeroCluster.Spec.AerospikeConfig.Value["namespaces"].([]interface{})[0] = namespaceConfig
												err := deployCluster(
													k8sClient, ctx, aeroCluster,
												)
												Expect(err).Should(HaveOccurred())
											}
										},
									)

									It(
										"ExtraStorageEngineDevice: should fail for invalid storage-engine.device,"+
											" cannot use a device which doesn't exist in storage",
										func() {
											aeroCluster := createDummyAerospikeCluster(
												clusterNamespacedName, 1,
											)
											namespaceConfig :=
												aeroCluster.Spec.AerospikeConfig.Value["namespaces"].([]interface{})[0].(map[string]interface{})
											if _, ok := namespaceConfig["storage-engine"].(map[string]interface{})["devices"]; ok {
												devList := namespaceConfig["storage-engine"].(map[string]interface{})["devices"].([]interface{})
												devList = append(
													devList, "andRandomDevice",
												)
												namespaceConfig["storage-engine"].(map[string]interface{})["devices"] = devList
												aeroCluster.Spec.AerospikeConfig.Value["namespaces"].([]interface{})[0] = namespaceConfig
												err := deployCluster(
													k8sClient, ctx, aeroCluster,
												)
												Expect(err).Should(HaveOccurred())
											}
										},
									)

									It(
										"DuplicateStorageEngineDevice: should fail for invalid storage-engine.device,"+
											" cannot use a device which already exist in another namespace",
										func() {
											aeroCluster := createDummyAerospikeCluster(
												clusterNamespacedName, 1,
											)
											secondNs := map[string]interface{}{
												"name":               "ns1",
												"memory-size":        1000955200,
												"replication-factor": 2,
												"storage-engine": map[string]interface{}{
													"type":    "device",
													"devices": []interface{}{"/test/dev/xvdf"},
												},
											}

											nsList := aeroCluster.Spec.AerospikeConfig.Value["namespaces"].([]interface{})
											nsList = append(nsList, secondNs)
											aeroCluster.Spec.AerospikeConfig.Value["namespaces"] = nsList
											err := deployCluster(
												k8sClient, ctx, aeroCluster,
											)
											Expect(err).Should(HaveOccurred())
										},
									)

									It(
										"InvalidxdrConfig: should fail for invalid xdr config. mountPath for digestlog not present in storage",
										func() {
											aeroCluster := createDummyAerospikeCluster(
												clusterNamespacedName, 1,
											)
											namespaceConfig :=
												aeroCluster.Spec.AerospikeConfig.Value["namespaces"].([]interface{})[0].(map[string]interface{})
											if _, ok := namespaceConfig["storage-engine"].(map[string]interface{})["devices"]; ok {
												aeroCluster.Spec.Storage = asdbv1.AerospikeStorageSpec{}
												aeroCluster.Spec.AerospikeConfig.Value["xdr"] = map[string]interface{}{
													"enable-xdr":         false,
													"xdr-digestlog-path": "/opt/aerospike/xdr/digestlog 100G",
												}
												err := deployCluster(
													k8sClient, ctx, aeroCluster,
												)
												Expect(err).Should(HaveOccurred())
											}
										},
									)
								},
							)
						},
					)

					Context(
						"ChangeDefaultConfig", func() {
							It(
								"NsConf", func() {
									// Ns conf
									// Rack-id
									// aeroCluster := createDummyAerospikeCluster(clusterNamespacedName, 1)
									// aeroCluster.Spec.AerospikeConfig.Value["namespaces"].
									// ([]interface{})[0].(map[string]interface{})["rack-id"] = 1
									// aeroCluster.Spec.RackConfig.Namespaces = []string{"test"}
									// err := deployCluster(k8sClient, ctx, aeroCluster)
									// validateError(err, "should fail for setting rack-id")
								},
							)

							It(
								"ServiceConf: should fail for setting node-id/cluster-name",
								func() {
									// Service conf
									// 	"node-id"
									// 	"cluster-name"
									aeroCluster := createDummyAerospikeCluster(
										clusterNamespacedName, 1,
									)
									aeroCluster.Spec.AerospikeConfig.Value["service"].(map[string]interface{})["node-id"] = "a1"
									err := deployCluster(
										k8sClient, ctx, aeroCluster,
									)
									Expect(err).Should(HaveOccurred())

									aeroCluster = createDummyAerospikeCluster(
										clusterNamespacedName, 1,
									)
									aeroCluster.Spec.AerospikeConfig.Value["service"].(map[string]interface{})["cluster-name"] = "cluster-name"
									err = deployCluster(
										k8sClient, ctx, aeroCluster,
									)
									Expect(err).Should(HaveOccurred())
								},
							)

							It(
								"NetworkConf: should fail for setting network conf/tls network conf",
								func() {
									// Network conf
									// "port"
									// "access-port"
									// "access-addresses"
									// "alternate-access-port"
									// "alternate-access-addresses"
									aeroCluster := createDummyAerospikeCluster(
										clusterNamespacedName, 1,
									)
									networkConf := map[string]interface{}{
										"service": map[string]interface{}{
											"port":             3000,
											"access-addresses": []string{"<access_addresses>"},
										},
									}
									aeroCluster.Spec.AerospikeConfig.Value["network"] = networkConf
									err := deployCluster(
										k8sClient, ctx, aeroCluster,
									)
									Expect(err).Should(HaveOccurred())

									// if "tls-name" in conf
									// "tls-port"
									// "tls-access-port"
									// "tls-access-addresses"
									// "tls-alternate-access-port"
									// "tls-alternate-access-addresses"
									aeroCluster = createDummyAerospikeCluster(
										clusterNamespacedName, 1,
									)
									networkConf = map[string]interface{}{
										"service": map[string]interface{}{
											"tls-name":             "aerospike-a-0.test-runner",
											"tls-port":             3001,
											"tls-access-addresses": []string{"<tls-access-addresses>"},
										},
									}
									aeroCluster.Spec.AerospikeConfig.Value["network"] = networkConf
									err = deployCluster(
										k8sClient, ctx, aeroCluster,
									)
									Expect(err).Should(HaveOccurred())
								},
							)

							// Logging conf
							// XDR conf
						},
					)
				},
			)

			Context(
				"InvalidAerospikeConfigSecret", func() {
					It(
						"WhenFeatureKeyExist: should fail for no feature-key-file path in storage volume",
						func() {
							aeroCluster := createAerospikeClusterPost560(
								clusterNamespacedName, 1, latestImage,
							)
							aeroCluster.Spec.AerospikeConfig.Value["service"] = map[string]interface{}{
								"feature-key-file": "/randompath/features.conf",
							}
							err := deployCluster(k8sClient, ctx, aeroCluster)
							Expect(err).Should(HaveOccurred())
						},
					)

					It(
						"WhenTLSExist: should fail for no tls path in storage volume",
						func() {
							aeroCluster := createAerospikeClusterPost560(
								clusterNamespacedName, 1, latestImage,
							)
							aeroCluster.Spec.AerospikeConfig.Value["network"] = map[string]interface{}{
								"tls": []interface{}{
									map[string]interface{}{
										"name":      "aerospike-a-0.test-runner",
										"cert-file": "/randompath/svc_cluster_chain.pem",
									},
								},
							}
							err := deployCluster(k8sClient, ctx, aeroCluster)
							Expect(err).Should(HaveOccurred())
						},
					)

					It(
						"WhenTLSExist: should fail for both ca-file and ca-path in tls",
						func() {
							aeroCluster := createAerospikeClusterPost560(
								clusterNamespacedName, 1, latestImage,
							)
							aeroCluster.Spec.AerospikeConfig.Value["network"] = map[string]interface{}{
								"tls": []interface{}{
									map[string]interface{}{
										"name":      "aerospike-a-0.test-runner",
										"cert-file": "/etc/aerospike/secret/svc_cluster_chain.pem",
										"ca-file":   "/etc/aerospike/secret/cacert.pem",
										"ca-path":   "/etc/aerospike/secret/cacerts",
									},
								},
							}
							err := deployCluster(k8sClient, ctx, aeroCluster)
							Expect(err).Should(HaveOccurred())
						},
					)
				},
			)

			Context(
				"InvalidDNSConfiguration", func() {
					It(
						"InvalidDnsPolicy: should fail when dnsPolicy is set to 'Default'",
						func() {
							aeroCluster := createDummyAerospikeCluster(clusterNamespacedName, 2)
							defaultDNS := v1.DNSDefault
							aeroCluster.Spec.PodSpec.InputDNSPolicy = &defaultDNS
							err := deployCluster(k8sClient, ctx, aeroCluster)

							Expect(err).Should(HaveOccurred())
						},
					)

					It(
						"MissingDnsConfig: should fail when dnsPolicy is set to 'None' and no dnsConfig given",
						func() {
							aeroCluster := createDummyAerospikeCluster(clusterNamespacedName, 2)
							noneDNS := v1.DNSNone
							aeroCluster.Spec.PodSpec.InputDNSPolicy = &noneDNS
							err := deployCluster(k8sClient, ctx, aeroCluster)
							Expect(err).Should(HaveOccurred())
						},
					)
				},
			)

			It(
				"InvalidLogging: should fail for using syslog param with file or console logging", func() {
					aeroCluster := createDummyAerospikeCluster(
						clusterNamespacedName, 1,
					)
					loggingConf := []interface{}{
						map[string]interface{}{
							"name":     "anyFileName",
							"path":     "/dev/log",
							"tag":      "asd",
							"facility": "local0",
						},
					}

					aeroCluster.Spec.AerospikeConfig.Value["logging"] = loggingConf
					err := k8sClient.Create(ctx, aeroCluster)
					Expect(err).Should(HaveOccurred())
				},
			)
		},
	)
}

func negativeUpdateClusterValidationTest(
	ctx goctx.Context, clusterNamespacedName types.NamespacedName,
) {
	// Will be used in Update
	Context(
		"Validation", func() {
			BeforeEach(
				func() {
					aeroCluster := createDummyAerospikeCluster(
						clusterNamespacedName, 3,
					)

					err := deployCluster(k8sClient, ctx, aeroCluster)
					Expect(err).ToNot(HaveOccurred())
				},
			)

			AfterEach(
				func() {
					aeroCluster, err := getCluster(
						k8sClient, ctx, clusterNamespacedName,
					)
					Expect(err).ToNot(HaveOccurred())

					_ = deleteCluster(k8sClient, ctx, aeroCluster)
				},
			)

			It(
				"InvalidImage: should fail for InvalidImage, should fail for image lower than base",
				func() {
					aeroCluster, err := getCluster(
						k8sClient, ctx, clusterNamespacedName,
					)
					Expect(err).ToNot(HaveOccurred())

					aeroCluster.Spec.Image = "InvalidImage"
					err = k8sClient.Update(ctx, aeroCluster)
					Expect(err).Should(HaveOccurred())

					aeroCluster, err = getCluster(
						k8sClient, ctx, clusterNamespacedName,
					)
					Expect(err).ToNot(HaveOccurred())

					aeroCluster.Spec.Image = invalidImage
					err = k8sClient.Update(ctx, aeroCluster)
					Expect(err).Should(HaveOccurred())
				},
			)

			It(
				"InvalidSize: should fail for zero size", func() {
					aeroCluster, err := getCluster(
						k8sClient, ctx, clusterNamespacedName,
					)
					Expect(err).ToNot(HaveOccurred())

					aeroCluster.Spec.Size = 0
					err = k8sClient.Update(ctx, aeroCluster)
					Expect(err).Should(HaveOccurred())
				},
			)

			Context(
				"InvalidDNSConfiguration", func() {
					It(
						"InvalidDnsPolicy: should fail when dnsPolicy is set to 'Default'",
						func() {
							aeroCluster, err := getCluster(
								k8sClient, ctx, clusterNamespacedName,
							)
							Expect(err).ToNot(HaveOccurred())
							defaultDNS := v1.DNSDefault
							aeroCluster.Spec.PodSpec.InputDNSPolicy = &defaultDNS
							err = updateCluster(k8sClient, ctx, aeroCluster)
							Expect(err).Should(HaveOccurred())
						},
					)

					It(
						"MissingDnsConfig: Should fail when dnsPolicy is set to 'None' and no dnsConfig given",
						func() {
							aeroCluster, err := getCluster(
								k8sClient, ctx, clusterNamespacedName,
							)
							Expect(err).ToNot(HaveOccurred())
							noneDNS := v1.DNSNone
							aeroCluster.Spec.PodSpec.InputDNSPolicy = &noneDNS
							err = updateCluster(k8sClient, ctx, aeroCluster)
							Expect(err).Should(HaveOccurred())
						},
					)
				},
			)

			Context(
				"InvalidAerospikeConfig: should fail for empty aerospikeConfig, should fail for invalid aerospikeConfig",
				func() {
					It(
						"should fail for empty aerospikeConfig, should fail for invalid aerospikeConfig",
						func() {
							aeroCluster, err := getCluster(
								k8sClient, ctx, clusterNamespacedName,
							)
							Expect(err).ToNot(HaveOccurred())

							aeroCluster.Spec.AerospikeConfig = &asdbv1.AerospikeConfigSpec{}
							err = k8sClient.Update(ctx, aeroCluster)
							Expect(err).Should(HaveOccurred())

							aeroCluster, err = getCluster(
								k8sClient, ctx, clusterNamespacedName,
							)
							Expect(err).ToNot(HaveOccurred())

							aeroCluster.Spec.AerospikeConfig = &asdbv1.AerospikeConfigSpec{
								Value: map[string]interface{}{
									"namespaces": "invalidConf",
								},
							}
							err = k8sClient.Update(ctx, aeroCluster)
							Expect(err).Should(HaveOccurred())
						},
					)

					Context(
						"InvalidNamespace", func() {
							It(
								"NilAerospikeNamespace: should fail for nil aerospikeConfig.namespace",
								func() {
									aeroCluster, err := getCluster(
										k8sClient, ctx, clusterNamespacedName,
									)
									Expect(err).ToNot(HaveOccurred())

									aeroCluster.Spec.AerospikeConfig.Value["namespaces"] = nil
									err = k8sClient.Update(ctx, aeroCluster)
									Expect(err).Should(HaveOccurred())
								},
							)

							// Should we test for overridden fields
							Context(
								"InvalidStorage", func() {
									It(
										"NilStorageEngine: should fail for nil storage-engine",
										func() {
											aeroCluster, err := getCluster(
												k8sClient, ctx,
												clusterNamespacedName,
											)
											Expect(err).ToNot(HaveOccurred())

											namespaceConfig :=
												aeroCluster.Spec.AerospikeConfig.Value["namespaces"].([]interface{})[0].(map[string]interface{})
											namespaceConfig["storage-engine"] = nil
											aeroCluster.Spec.AerospikeConfig.Value["namespaces"].([]interface{})[0] =
												namespaceConfig
											err = k8sClient.Update(
												ctx, aeroCluster,
											)
											Expect(err).Should(HaveOccurred())
										},
									)

									It(
										"NilStorageEngineDevice: should fail for nil storage-engine.device",
										func() {
											aeroCluster, err := getCluster(
												k8sClient, ctx,
												clusterNamespacedName,
											)
											Expect(err).ToNot(HaveOccurred())

											namespaceConfig :=
												aeroCluster.Spec.AerospikeConfig.Value["namespaces"].([]interface{})[0].(map[string]interface{})
											if _, ok := namespaceConfig["storage-engine"].(map[string]interface{})["devices"]; ok {
												namespaceConfig["storage-engine"].(map[string]interface{})["devices"] = nil
												aeroCluster.Spec.AerospikeConfig.Value["namespaces"].([]interface{})[0] = namespaceConfig
												err = k8sClient.Update(
													ctx, aeroCluster,
												)
												Expect(err).Should(HaveOccurred())
											}
										},
									)

									It(
										"NilStorageEngineFile: should fail for nil storage-engine.file",
										func() {
											aeroCluster, err := getCluster(
												k8sClient, ctx,
												clusterNamespacedName,
											)
											Expect(err).ToNot(HaveOccurred())

											namespaceConfig :=
												aeroCluster.Spec.AerospikeConfig.Value["namespaces"].([]interface{})[0].(map[string]interface{})
											if _, ok := namespaceConfig["storage-engine"].(map[string]interface{})["files"]; ok {
												namespaceConfig["storage-engine"].(map[string]interface{})["files"] = nil
												aeroCluster.Spec.AerospikeConfig.Value["namespaces"].([]interface{})[0] = namespaceConfig
												err = k8sClient.Update(
													ctx, aeroCluster,
												)
												Expect(err).Should(HaveOccurred())
											}
										},
									)

									It(
										"ExtraStorageEngineDevice: should fail for invalid storage-engine.device,"+
											" cannot add a device which doesn't exist in BlockStorage",
										func() {
											aeroCluster, err := getCluster(
												k8sClient, ctx,
												clusterNamespacedName,
											)
											Expect(err).ToNot(HaveOccurred())

											namespaceConfig :=
												aeroCluster.Spec.AerospikeConfig.Value["namespaces"].([]interface{})[0].(map[string]interface{})
											if _, ok := namespaceConfig["storage-engine"].(map[string]interface{})["devices"]; ok {
												devList := namespaceConfig["storage-engine"].(map[string]interface{})["devices"].([]interface{})
												devList = append(
													devList, "andRandomDevice",
												)
												namespaceConfig["storage-engine"].(map[string]interface{})["devices"] = devList
												aeroCluster.Spec.AerospikeConfig.Value["namespaces"].([]interface{})[0] = namespaceConfig
												err = k8sClient.Update(
													ctx, aeroCluster,
												)
												Expect(err).Should(HaveOccurred())
											}
										},
									)

									It(
										"DuplicateStorageEngineDevice: should fail for invalid storage-engine.device,"+
											" cannot add a device which already exist in another namespace",
										func() {
											aeroCluster, err := getCluster(
												k8sClient, ctx,
												clusterNamespacedName,
											)
											Expect(err).ToNot(HaveOccurred())

											secondNs := map[string]interface{}{
												"name":               "ns1",
												"memory-size":        1000955200,
												"replication-factor": 2,
												"storage-engine": map[string]interface{}{
													"type":    "device",
													"devices": []interface{}{"/test/dev/xvdf"},
												},
											}

											nsList := aeroCluster.Spec.AerospikeConfig.Value["namespaces"].([]interface{})
											nsList = append(nsList, secondNs)
											aeroCluster.Spec.AerospikeConfig.Value["namespaces"] = nsList
											err = k8sClient.Update(
												ctx, aeroCluster,
											)
											Expect(err).Should(HaveOccurred())
										},
									)

									It(
										"InvalidxdrConfig: should fail for invalid xdr config. mountPath for digestlog not present in fileStorage",
										func() {
											aeroCluster, err := getCluster(
												k8sClient, ctx,
												clusterNamespacedName,
											)
											Expect(err).ToNot(HaveOccurred())

											namespaceConfig :=
												aeroCluster.Spec.AerospikeConfig.Value["namespaces"].([]interface{})[0].(map[string]interface{})
											if _, ok := namespaceConfig["storage-engine"].(map[string]interface{})["devices"]; ok {
												aeroCluster.Spec.AerospikeConfig.Value["xdr"] = map[string]interface{}{
													"enable-xdr":         false,
													"xdr-digestlog-path": "randomPath 100G",
												}
												err = k8sClient.Update(
													ctx, aeroCluster,
												)
												Expect(err).Should(HaveOccurred())
											}
										},
									)
								},
							)
						},
					)

					Context(
						"ChangeDefaultConfig", func() {
							It(
								"ServiceConf: should fail for setting node-id, should fail for setting cluster-name",
								func() {
									// Service conf
									// 	"node-id"
									// 	"cluster-name"
									aeroCluster, err := getCluster(
										k8sClient, ctx, clusterNamespacedName,
									)
									Expect(err).ToNot(HaveOccurred())

									aeroCluster.Spec.AerospikeConfig.Value["service"].(map[string]interface{})["node-id"] = "a10"
									err = k8sClient.Update(ctx, aeroCluster)
									Expect(err).Should(HaveOccurred())

									aeroCluster, err = getCluster(
										k8sClient, ctx, clusterNamespacedName,
									)
									Expect(err).ToNot(HaveOccurred())

									aeroCluster.Spec.AerospikeConfig.Value["service"].(map[string]interface{})["cluster-name"] = "cluster-name"
									err = k8sClient.Update(ctx, aeroCluster)
									Expect(err).Should(HaveOccurred())
								},
							)

							It(
								"NetworkConf: should fail for setting network conf, should fail for setting tls network conf",
								func() {
									// Network conf
									// "port"
									// "access-port"
									// "access-addresses"
									// "alternate-access-port"
									// "alternate-access-addresses"
									aeroCluster, err := getCluster(
										k8sClient, ctx, clusterNamespacedName,
									)
									Expect(err).ToNot(HaveOccurred())

									networkConf := map[string]interface{}{
										"service": map[string]interface{}{
											"port":             3000,
											"access-addresses": []string{"<access_addresses>"},
										},
									}
									aeroCluster.Spec.AerospikeConfig.Value["network"] = networkConf
									err = k8sClient.Update(ctx, aeroCluster)
									Expect(err).Should(HaveOccurred())

									// if "tls-name" in conf
									// "tls-port"
									// "tls-access-port"
									// "tls-access-addresses"
									// "tls-alternate-access-port"
									// "tls-alternate-access-addresses"
									aeroCluster, err = getCluster(
										k8sClient, ctx, clusterNamespacedName,
									)
									Expect(err).ToNot(HaveOccurred())

									networkConf = map[string]interface{}{
										"service": map[string]interface{}{
											"tls-name":             "aerospike-a-0.test-runner",
											"tls-port":             3001,
											"tls-access-addresses": []string{"<tls-access-addresses>"},
										},
									}
									aeroCluster.Spec.AerospikeConfig.Value["network"] = networkConf
									err = k8sClient.Update(ctx, aeroCluster)
									Expect(err).Should(HaveOccurred())
								},
							)

							// Logging conf
							// XDR conf
						},
					)
				},
			)

			It(
				"InvalidLogging: should fail for using syslog param with file or console logging", func() {
					aeroCluster, err := getCluster(
						k8sClient, ctx, clusterNamespacedName,
					)
					Expect(err).ToNot(HaveOccurred())

					loggingConf := []interface{}{
						map[string]interface{}{
							"name":     "anyFileName",
							"path":     "/dev/log",
							"tag":      "asd",
							"facility": "local0",
						},
					}

					aeroCluster.Spec.AerospikeConfig.Value["logging"] = loggingConf
					err = k8sClient.Update(ctx, aeroCluster)
					Expect(err).Should(HaveOccurred())
				},
			)
		},
	)

	Context(
		"InvalidAerospikeConfigSecret", func() {
			BeforeEach(
				func() {
					aeroCluster := createAerospikeClusterPost560(
						clusterNamespacedName, 2, latestImage,
					)

					err := deployCluster(k8sClient, ctx, aeroCluster)
					Expect(err).ToNot(HaveOccurred())
				},
			)

			AfterEach(
				func() {
					aeroCluster, err := getCluster(
						k8sClient, ctx, clusterNamespacedName,
					)
					Expect(err).ToNot(HaveOccurred())

					_ = deleteCluster(k8sClient, ctx, aeroCluster)
				},
			)

			It(
				"WhenFeatureKeyExist: should fail for no feature-key-file path in storage volumes",
				func() {
					aeroCluster, err := getCluster(
						k8sClient, ctx, clusterNamespacedName,
					)
					Expect(err).ToNot(HaveOccurred())

					aeroCluster.Spec.AerospikeConfig.Value["service"] = map[string]interface{}{
						"feature-key-file": "/randompath/features.conf",
					}
					err = k8sClient.Update(ctx, aeroCluster)
					Expect(err).Should(HaveOccurred())
				},
			)

			It(
				"WhenTLSExist: should fail for no tls path in storage volumes",
				func() {
					aeroCluster, err := getCluster(
						k8sClient, ctx, clusterNamespacedName,
					)
					Expect(err).ToNot(HaveOccurred())

					aeroCluster.Spec.AerospikeConfig.Value["network"] = map[string]interface{}{
						"tls": []interface{}{
							map[string]interface{}{
								"name":      "aerospike-a-0.test-runner",
								"cert-file": "/randompath/svc_cluster_chain.pem",
							},
						},
					}
					err = k8sClient.Update(ctx, aeroCluster)
					Expect(err).Should(HaveOccurred())
				},
			)
		},
	)
}<|MERGE_RESOLUTION|>--- conflicted
+++ resolved
@@ -52,14 +52,11 @@
 		)
 		Context(
 			"UpdateTLSCluster", func() {
-<<<<<<< HEAD
-=======
 				UpdateTLSClusterTest(ctx)
 			},
 		)
 		Context(
 			"UpdateCluster", func() {
->>>>>>> 6ed275e3
 				UpdateClusterTest(ctx)
 			},
 		)
@@ -339,8 +336,6 @@
 	)
 }
 
-<<<<<<< HEAD
-=======
 func UpdateTLSClusterTest(ctx goctx.Context) {
 	clusterName := "update-tls-cluster"
 	clusterNamespacedName := getNamespacedName(clusterName, namespace)
@@ -520,7 +515,6 @@
 	)
 }
 
->>>>>>> 6ed275e3
 // Test cluster cr update
 func UpdateClusterTest(ctx goctx.Context) {
 	clusterName := "update-cluster"
