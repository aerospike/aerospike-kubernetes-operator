--- conflicted
+++ resolved
@@ -7,13 +7,9 @@
 	. "github.com/onsi/ginkgo"
 	. "github.com/onsi/gomega"
 
-<<<<<<< HEAD
-	asdbv1alpha1 "github.com/aerospike/aerospike-kubernetes-operator/api/v1alpha1"
+	asdbv1beta1 "github.com/aerospike/aerospike-kubernetes-operator/api/v1beta1"
 	v1 "k8s.io/api/core/v1"
 	"k8s.io/apimachinery/pkg/api/resource"
-=======
-	asdbv1beta1 "github.com/aerospike/aerospike-kubernetes-operator/api/v1beta1"
->>>>>>> ce4eedd5
 	"k8s.io/apimachinery/pkg/types"
 )
 
@@ -208,47 +204,32 @@
 				aeroCluster, err := getCluster(k8sClient, ctx, clusterNamespacedName)
 				Expect(err).ToNot(HaveOccurred())
 
-<<<<<<< HEAD
-				new := []asdbv1alpha1.VolumeSpec{
+				new := []asdbv1beta1.VolumeSpec{
 					{
 						Name: "ns",
-						Source: asdbv1alpha1.VolumeSource{
-							PersistentVolume: &asdbv1alpha1.PersistentVolumeSpec{
+						Source: asdbv1beta1.VolumeSource{
+							PersistentVolume: &asdbv1beta1.PersistentVolumeSpec{
 								StorageClass: storageClass,
 								VolumeMode:   v1.PersistentVolumeBlock,
 								Size:         resource.MustParse("1Gi"),
 							},
 						},
-						Aerospike: &asdbv1alpha1.AerospikeServerVolumeAttachment{
+						Aerospike: &asdbv1beta1.AerospikeServerVolumeAttachment{
 							Path: "/dev/xvdf2",
 						},
 					},
 					{
 						Name: "workdir",
-						Source: asdbv1alpha1.VolumeSource{
-							PersistentVolume: &asdbv1alpha1.PersistentVolumeSpec{
+						Source: asdbv1beta1.VolumeSource{
+							PersistentVolume: &asdbv1beta1.PersistentVolumeSpec{
 								StorageClass: storageClass,
 								VolumeMode:   v1.PersistentVolumeFilesystem,
 								Size:         resource.MustParse("1Gi"),
 							},
 						},
-						Aerospike: &asdbv1alpha1.AerospikeServerVolumeAttachment{
+						Aerospike: &asdbv1beta1.AerospikeServerVolumeAttachment{
 							Path: "/opt/aeropsike/ns1",
 						},
-=======
-				new := []asdbv1beta1.AerospikePersistentVolumeSpec{
-					{
-						Path:         "/dev/xvdf2",
-						StorageClass: storageClass,
-						VolumeMode:   asdbv1beta1.AerospikeVolumeModeBlock,
-						SizeInGB:     1,
-					},
-					{
-						Path:         "/opt/aeropsike/ns1",
-						StorageClass: storageClass,
-						VolumeMode:   asdbv1beta1.AerospikeVolumeModeFilesystem,
-						SizeInGB:     1,
->>>>>>> ce4eedd5
 					},
 				}
 				aeroCluster.Spec.Storage.Volumes = new
@@ -411,66 +392,45 @@
 					It("InvalidStorageEngineDevice: should fail for invalid storage-engine.device, cannot have 3 devices in single device string", func() {
 						aeroCluster := createDummyAerospikeCluster(clusterNamespacedName, 1)
 						if _, ok := aeroCluster.Spec.AerospikeConfig.Value["namespaces"].([]interface{})[0].(map[string]interface{})["storage-engine"].(map[string]interface{})["devices"]; ok {
-<<<<<<< HEAD
-							aeroCluster.Spec.Storage.Volumes = []asdbv1alpha1.VolumeSpec{
+							aeroCluster.Spec.Storage.Volumes = []asdbv1beta1.VolumeSpec{
 								{
 									Name: "nsvol1",
-									Source: asdbv1alpha1.VolumeSource{
-										PersistentVolume: &asdbv1alpha1.PersistentVolumeSpec{
+									Source: asdbv1beta1.VolumeSource{
+										PersistentVolume: &asdbv1beta1.PersistentVolumeSpec{
 											Size:         resource.MustParse("1Gi"),
 											StorageClass: storageClass,
 											VolumeMode:   v1.PersistentVolumeBlock,
 										},
 									},
-									Aerospike: &asdbv1alpha1.AerospikeServerVolumeAttachment{
+									Aerospike: &asdbv1beta1.AerospikeServerVolumeAttachment{
 										Path: "/dev/xvdf1",
 									},
 								},
 								{
 									Name: "nsvol2",
-									Source: asdbv1alpha1.VolumeSource{
-										PersistentVolume: &asdbv1alpha1.PersistentVolumeSpec{
+									Source: asdbv1beta1.VolumeSource{
+										PersistentVolume: &asdbv1beta1.PersistentVolumeSpec{
 											Size:         resource.MustParse("1Gi"),
 											StorageClass: storageClass,
 											VolumeMode:   v1.PersistentVolumeBlock,
 										},
 									},
-									Aerospike: &asdbv1alpha1.AerospikeServerVolumeAttachment{
+									Aerospike: &asdbv1beta1.AerospikeServerVolumeAttachment{
 										Path: "/dev/xvdf2",
 									},
 								},
 								{
 									Name: "nsvol3",
-									Source: asdbv1alpha1.VolumeSource{
-										PersistentVolume: &asdbv1alpha1.PersistentVolumeSpec{
+									Source: asdbv1beta1.VolumeSource{
+										PersistentVolume: &asdbv1beta1.PersistentVolumeSpec{
 											Size:         resource.MustParse("1Gi"),
 											StorageClass: storageClass,
 											VolumeMode:   v1.PersistentVolumeBlock,
 										},
 									},
-									Aerospike: &asdbv1alpha1.AerospikeServerVolumeAttachment{
+									Aerospike: &asdbv1beta1.AerospikeServerVolumeAttachment{
 										Path: "/dev/xvdf3",
 									},
-=======
-							aeroCluster.Spec.Storage.Volumes = []asdbv1beta1.AerospikePersistentVolumeSpec{
-								{
-									Path:         "/dev/xvdf1",
-									SizeInGB:     1,
-									StorageClass: storageClass,
-									VolumeMode:   asdbv1beta1.AerospikeVolumeModeBlock,
-								},
-								{
-									Path:         "/dev/xvdf2",
-									SizeInGB:     1,
-									StorageClass: storageClass,
-									VolumeMode:   asdbv1beta1.AerospikeVolumeModeBlock,
-								},
-								{
-									Path:         "/dev/xvdf3",
-									SizeInGB:     1,
-									StorageClass: storageClass,
-									VolumeMode:   asdbv1beta1.AerospikeVolumeModeBlock,
->>>>>>> ce4eedd5
 								},
 							}
 
@@ -586,10 +546,6 @@
 		Context("InvalidAerospikeConfigSecret", func() {
 			It("WhenFeatureKeyExist: should fail for no feature-key-file path in storage volume", func() {
 				aeroCluster := createAerospikeClusterPost460(clusterNamespacedName, 1, latestClusterImage)
-<<<<<<< HEAD
-=======
-				aeroCluster.Spec.AerospikeConfigSecret = asdbv1beta1.AerospikeConfigSecretSpec{}
->>>>>>> ce4eedd5
 				aeroCluster.Spec.AerospikeConfig.Value["service"] = map[string]interface{}{
 					"feature-key-file": "/randompath/features.conf",
 				}
@@ -599,10 +555,6 @@
 
 			It("WhenTLSExist: should fail for no tls path in storage volume", func() {
 				aeroCluster := createAerospikeClusterPost460(clusterNamespacedName, 1, latestClusterImage)
-<<<<<<< HEAD
-=======
-				aeroCluster.Spec.AerospikeConfigSecret = asdbv1beta1.AerospikeConfigSecretSpec{}
->>>>>>> ce4eedd5
 				aeroCluster.Spec.AerospikeConfig.Value["network"] = map[string]interface{}{
 					"tls": []interface{}{
 						map[string]interface{}{
@@ -855,10 +807,6 @@
 			aeroCluster, err := getCluster(k8sClient, ctx, clusterNamespacedName)
 			Expect(err).ToNot(HaveOccurred())
 
-<<<<<<< HEAD
-=======
-			aeroCluster.Spec.AerospikeConfigSecret = asdbv1beta1.AerospikeConfigSecretSpec{}
->>>>>>> ce4eedd5
 			aeroCluster.Spec.AerospikeConfig.Value["service"] = map[string]interface{}{
 				"feature-key-file": "/randompath/features.conf",
 			}
@@ -870,10 +818,6 @@
 			aeroCluster, err := getCluster(k8sClient, ctx, clusterNamespacedName)
 			Expect(err).ToNot(HaveOccurred())
 
-<<<<<<< HEAD
-=======
-			aeroCluster.Spec.AerospikeConfigSecret = asdbv1beta1.AerospikeConfigSecretSpec{}
->>>>>>> ce4eedd5
 			aeroCluster.Spec.AerospikeConfig.Value["network"] = map[string]interface{}{
 				"tls": []interface{}{
 					map[string]interface{}{
