package test

import (
	goctx "context"
	"fmt"

	asdbv1beta1 "github.com/aerospike/aerospike-kubernetes-operator/api/v1beta1"
	"github.com/go-logr/logr"
	. "github.com/onsi/ginkgo"
	. "github.com/onsi/gomega"
	v1 "k8s.io/api/core/v1"
	"k8s.io/apimachinery/pkg/api/resource"
	"k8s.io/apimachinery/pkg/types"
)

var _ = Describe(
	"AerospikeCluster", func() {

		ctx := goctx.TODO()

		// Cluster lifecycle related
		Context(
			"DeployClusterPost490", func() {
				DeployClusterForAllImagesPost490(ctx)
			},
		)
		Context(
			"DeployClusterDiffStorageMultiPodPerHost", func() {
				DeployClusterForDiffStorageTest(ctx, 2, true)
			},
		)
		Context(
			"DeployClusterDiffStorageSinglePodPerHost", func() {
				DeployClusterForDiffStorageTest(ctx, 2, false)
			},
		)
		Context(
			"CommonNegativeClusterValidationTest", func() {
				NegativeClusterValidationTest(ctx)
			},
		)
		Context(
			"UpdateCluster", func() {
				UpdateClusterTest(ctx)
			},
		)
	},
)

// Test cluster deployment with all image post 4.9.0
func DeployClusterForAllImagesPost490(ctx goctx.Context) {

	// post 4.9.0, need feature-key file
	versions := []string{
		"5.5.0.3", "5.4.0.5", "5.3.0.10", "5.2.0.17", "5.1.0.25", "5.0.0.21",
		"4.9.0.11",
	}

	for _, v := range versions {

		It(
			fmt.Sprintf("Deploy-%s", v), func() {
				clusterName := "deploy-cluster"
				clusterNamespacedName := getClusterNamespacedName(
					clusterName, namespace,
				)

				image := fmt.Sprintf(
					"aerospike/aerospike-server-enterprise:%s", v,
				)
				aeroCluster := createAerospikeClusterPost460(
					clusterNamespacedName, 2, image,
				)

				err := deployCluster(k8sClient, ctx, aeroCluster)
				Expect(err).ToNot(HaveOccurred())

				_ = deleteCluster(k8sClient, ctx, aeroCluster)
			},
		)
	}
}

// Test cluster deployment with different namespace storage
func DeployClusterForDiffStorageTest(
	ctx goctx.Context, nHosts int32, multiPodPerHost bool,
) {
	clusterSz := nHosts
	if multiPodPerHost {
		clusterSz++
	}
	repFact := nHosts

	Context(
		"Positive", func() {
			// Cluster with n nodes, enterprise can be more than 8
			// Cluster with resources
			// Verify: Connect with cluster

			// Namespace storage configs
			//
			// SSD Storage Engine
			It(
				"SSDStorageCluster", func() {
					clusterNamespacedName := getClusterNamespacedName(
						"ssdstoragecluster", namespace,
					)
					aeroCluster := createSSDStorageCluster(
						clusterNamespacedName, clusterSz, repFact,
						multiPodPerHost,
					)

					err := deployCluster(k8sClient, ctx, aeroCluster)
					Expect(err).ToNot(HaveOccurred())
					_ = deleteCluster(k8sClient, ctx, aeroCluster)
				},
			)

			// HDD Storage Engine with Data in Memory
			It(
				"HDDAndDataInMemStorageCluster", func() {
					clusterNamespacedName := getClusterNamespacedName(
						"inmemstoragecluster", namespace,
					)

					aeroCluster := createHDDAndDataInMemStorageCluster(
						clusterNamespacedName, clusterSz, repFact,
						multiPodPerHost,
					)

					err := deployCluster(k8sClient, ctx, aeroCluster)
					Expect(err).ToNot(HaveOccurred())
					err = deleteCluster(k8sClient, ctx, aeroCluster)
					Expect(err).ToNot(HaveOccurred())
				},
			)
			// HDD Storage Engine with Data in Index Engine
			It(
				"HDDAndDataInIndexStorageCluster", func() {
					clusterNamespacedName := getClusterNamespacedName(
						"datainindexcluster", namespace,
					)

					aeroCluster := createHDDAndDataInIndexStorageCluster(
						clusterNamespacedName, clusterSz, repFact,
						multiPodPerHost,
					)

					err := deployCluster(k8sClient, ctx, aeroCluster)
					Expect(err).ToNot(HaveOccurred())
					err = deleteCluster(k8sClient, ctx, aeroCluster)
					Expect(err).ToNot(HaveOccurred())
				},
			)
			// Data in Memory Without Persistence
			It(
				"DataInMemWithoutPersistentStorageCluster", func() {
					clusterNamespacedName := getClusterNamespacedName(
						"nopersistentcluster", namespace,
					)

					aeroCluster := createDataInMemWithoutPersistentStorageCluster(
						clusterNamespacedName, clusterSz, repFact,
						multiPodPerHost,
					)

					err := deployCluster(k8sClient, ctx, aeroCluster)
					Expect(err).ToNot(HaveOccurred())
					err = deleteCluster(k8sClient, ctx, aeroCluster)
					Expect(err).ToNot(HaveOccurred())
				},
			)
			// Shadow Device
			// It("ShadowDeviceStorageCluster", func() {
			// 	aeroCluster := createShadowDeviceStorageCluster(clusterNamespacedName, clusterSz, repFact, multiPodPerHost)
			// 	if err := deployCluster(k8sClient, ctx, aeroCluster); err != nil {
			// 		t.Fatal(err)
			// 	}
			// 	// make info call

			// 	deleteCluster(k8sClient, ctx, aeroCluster)
			// })

			// Persistent Memory (pmem) Storage Engine

		},
	)
}

// Test cluster cr updation
func UpdateClusterTest(ctx goctx.Context) {

	clusterName := "update-cluster"
	clusterNamespacedName := getClusterNamespacedName(clusterName, namespace)

	BeforeEach(
		func() {
			aeroCluster := createDummyAerospikeCluster(clusterNamespacedName, 3)

<<<<<<< HEAD
			// TODO: How to check if it is checking cluster stability before killing node
			logger := logr.Discard()
			err = rollingRestartClusterTest(&logger, k8sClient, ctx, clusterNamespacedName)
=======
			err := deployCluster(k8sClient, ctx, aeroCluster)
>>>>>>> acdc31bc
			Expect(err).ToNot(HaveOccurred())
		},
	)

	AfterEach(
		func() {
			aeroCluster, err := getCluster(
				k8sClient, ctx, clusterNamespacedName,
			)
			Expect(err).ToNot(HaveOccurred())

			_ = deleteCluster(k8sClient, ctx, aeroCluster)
		},
	)

	Context(
		"When doing valid operations", func() {
			It(
				"Try update operations", func() {
					By("ScaleUp")

					err := scaleUpClusterTest(
						k8sClient, ctx, clusterNamespacedName, 1,
					)
					Expect(err).ToNot(HaveOccurred())

					By("ScaleDown")

					// TODO:
					// How to check if it is checking cluster stability before killing node
					// Check if tip-clear, alumni-reset is done or not
					err = scaleDownClusterTest(
						k8sClient, ctx, clusterNamespacedName, 1,
					)
					Expect(err).ToNot(HaveOccurred())

					By("RollingRestart")

					// TODO: How to check if it is checking cluster stability before killing node
					err = rollingRestartClusterTest(
						k8sClient, ctx, clusterNamespacedName,
					)
					Expect(err).ToNot(HaveOccurred())

					By("Upgrade/Downgrade")

					// TODO: How to check if it is checking cluster stability before killing node
					// dont change image, it upgrade, check old version
					err = upgradeClusterTest(
						k8sClient, ctx, clusterNamespacedName, imageToUpgrade,
					)
					Expect(err).ToNot(HaveOccurred())
				},
			)
		},
	)

	Context(
		"When doing invalid operations", func() {

			Context(
				"ValidateUpdate", func() {
					// TODO: No jump version yet but will be used
					// It("Image", func() {
					// 	old := aeroCluster.Spec.Image
					// 	aeroCluster.Spec.Image = "aerospike/aerospike-server-enterprise:4.0.0.5"
					// 	err = k8sClient.Update(ctx, aeroCluster)
					// 	validateError(err, "should fail for upgrading to jump version")
					// 	aeroCluster.Spec.Image = old
					// })
					It(
						"MultiPodPerHost: should fail for updating MultiPodPerHost. Cannot be updated",
						func() {
							aeroCluster, err := getCluster(
								k8sClient, ctx, clusterNamespacedName,
							)
							Expect(err).ToNot(HaveOccurred())

							aeroCluster.Spec.PodSpec.MultiPodPerHost = !aeroCluster.Spec.PodSpec.MultiPodPerHost

							err = k8sClient.Update(ctx, aeroCluster)
							Expect(err).Should(HaveOccurred())
						},
					)

					It(
						"StorageValidation: should fail for updating Storage. Cannot be updated",
						func() {
							aeroCluster, err := getCluster(
								k8sClient, ctx, clusterNamespacedName,
							)
							Expect(err).ToNot(HaveOccurred())

							newVolumeSpec := []asdbv1beta1.VolumeSpec{
								{
									Name: "ns",
									Source: asdbv1beta1.VolumeSource{
										PersistentVolume: &asdbv1beta1.PersistentVolumeSpec{
											StorageClass: storageClass,
											VolumeMode:   v1.PersistentVolumeBlock,
											Size:         resource.MustParse("1Gi"),
										},
									},
									Aerospike: &asdbv1beta1.AerospikeServerVolumeAttachment{
										Path: "/dev/xvdf2",
									},
								},
								{
									Name: "workdir",
									Source: asdbv1beta1.VolumeSource{
										PersistentVolume: &asdbv1beta1.PersistentVolumeSpec{
											StorageClass: storageClass,
											VolumeMode:   v1.PersistentVolumeFilesystem,
											Size:         resource.MustParse("1Gi"),
										},
									},
									Aerospike: &asdbv1beta1.AerospikeServerVolumeAttachment{
										Path: "/opt/aeropsike/ns1",
									},
								},
							}
							aeroCluster.Spec.Storage.Volumes = newVolumeSpec

							err = k8sClient.Update(ctx, aeroCluster)
							Expect(err).Should(HaveOccurred())
						},
					)

					Context(
						"AerospikeConfig", func() {
							Context(
								"Namespace", func() {
									It(
										"UpdateNamespaceList: should fail for updating namespace list. Cannot be updated",
										func() {
											aeroCluster, err := getCluster(
												k8sClient, ctx,
												clusterNamespacedName,
											)
											Expect(err).ToNot(HaveOccurred())

											nsList := aeroCluster.Spec.AerospikeConfig.Value["namespaces"].([]interface{})
											nsList = append(
												nsList, map[string]interface{}{
													"name":        "bar",
													"memory-size": 2000955200,
													"storage-engine": map[string]interface{}{
														"type":    "device",
														"devices": []interface{}{"/test/dev/xvdf"},
													},
												},
											)
											aeroCluster.Spec.AerospikeConfig.Value["namespaces"] = nsList
											err = k8sClient.Update(
												ctx, aeroCluster,
											)
											Expect(err).Should(HaveOccurred())

										},
									)
									It(
										"UpdateStorageEngine: should fail for updating namespace storage-engine. Cannot be updated",
										func() {
											aeroCluster, err := getCluster(
												k8sClient, ctx,
												clusterNamespacedName,
											)
											Expect(err).ToNot(HaveOccurred())

											aeroCluster.Spec.AerospikeConfig.Value["namespaces"].([]interface{})[0].(map[string]interface{})["storage-engine"].(map[string]interface{})["type"] = "memory"

											err = k8sClient.Update(
												ctx, aeroCluster,
											)
											Expect(err).Should(HaveOccurred())
										},
									)
									It(
										"UpdateReplicationFactor: should fail for updating namespace replication-factor. Cannot be updated",
										func() {
											aeroCluster, err := getCluster(
												k8sClient, ctx,
												clusterNamespacedName,
											)
											Expect(err).ToNot(HaveOccurred())

											aeroCluster.Spec.AerospikeConfig.Value["namespaces"].([]interface{})[0].(map[string]interface{})["replication-factor"] = 5

											err = k8sClient.Update(
												ctx, aeroCluster,
											)
											Expect(err).Should(HaveOccurred())
										},
									)
								},
							)
						},
					)
				},
			)

		},
	)
}

// Test cluster validation Common for deployment and update both
func NegativeClusterValidationTest(ctx goctx.Context) {

	clusterName := "invalid-cluster"
	clusterNamespacedName := getClusterNamespacedName(clusterName, namespace)

	Context(
		"NegativeDeployClusterValidationTest", func() {
			negativeDeployClusterValidationTest(ctx, clusterNamespacedName)
		},
	)

	Context(
		"NegativeUpdateClusterValidationTest", func() {
			negativeUpdateClusterValidationTest(ctx, clusterNamespacedName)
		},
	)
}

func negativeDeployClusterValidationTest(
	ctx goctx.Context, clusterNamespacedName types.NamespacedName,
) {
	Context(
		"Validation", func() {

			It(
				"EmptyClusterName: should fail for EmptyClusterName", func() {
					cName := getClusterNamespacedName(
						"", clusterNamespacedName.Namespace,
					)

					aeroCluster := createDummyAerospikeCluster(cName, 1)
					err := deployCluster(k8sClient, ctx, aeroCluster)
					Expect(err).Should(HaveOccurred())
				},
			)

			It(
				"EmptyNamespaceName: should fail for EmptyNamespaceName",
				func() {
					cName := getClusterNamespacedName("validclustername", "")

					aeroCluster := createDummyAerospikeCluster(cName, 1)
					err := deployCluster(k8sClient, ctx, aeroCluster)
					Expect(err).Should(HaveOccurred())
				},
			)

			It(
				"InvalidImage: should fail for InvalidImage", func() {
					aeroCluster := createDummyAerospikeCluster(
						clusterNamespacedName, 1,
					)
					aeroCluster.Spec.Image = "InvalidImage"
					err := deployCluster(k8sClient, ctx, aeroCluster)
					Expect(err).Should(HaveOccurred())

					aeroCluster.Spec.Image = "aerospike/aerospike-server-enterprise:3.0.0.4"
					err = deployCluster(k8sClient, ctx, aeroCluster)
					Expect(err).Should(HaveOccurred())
				},
			)

			It(
				"InvalidSize: should fail for zero size", func() {
					aeroCluster := createDummyAerospikeCluster(
						clusterNamespacedName, 0,
					)
					err := deployCluster(k8sClient, ctx, aeroCluster)
					Expect(err).Should(HaveOccurred())

					// aeroCluster = createDummyAerospikeCluster(clusterNamespacedName, 9)
					// err = deployCluster(k8sClient, ctx, aeroCluster)
					// validateError(err, "should fail for community eidition having more than 8 nodes")
				},
			)

			Context(
				"InvalidAerospikeConfig: should fail for empty/invalid aerospikeConfig",
				func() {
					It(
						"should fail for empty/invalid aerospikeConfig",
						func() {
							aeroCluster := createDummyAerospikeCluster(
								clusterNamespacedName, 1,
							)
							aeroCluster.Spec.AerospikeConfig = &asdbv1beta1.AerospikeConfigSpec{}
							err := deployCluster(k8sClient, ctx, aeroCluster)
							Expect(err).Should(HaveOccurred())

							aeroCluster = createDummyAerospikeCluster(
								clusterNamespacedName, 1,
							)
							aeroCluster.Spec.AerospikeConfig = &asdbv1beta1.AerospikeConfigSpec{
								Value: map[string]interface{}{
									"namespaces": "invalidConf",
								},
							}
							err = deployCluster(k8sClient, ctx, aeroCluster)
							Expect(err).Should(HaveOccurred())

						},
					)

					Context(
						"InvalidNamespace", func() {
							It(
								"NilAerospikeNamespace: should fail for nil aerospikeConfig.namespace",
								func() {
									aeroCluster := createDummyAerospikeCluster(
										clusterNamespacedName, 1,
									)
									aeroCluster.Spec.AerospikeConfig.Value["namespaces"] = nil
									err := deployCluster(
										k8sClient, ctx, aeroCluster,
									)
									Expect(err).Should(HaveOccurred())
								},
							)

							It(
								"InvalidReplicationFactor: should fail for replication-factor greater than node sz",
								func() {
									aeroCluster := createDummyAerospikeCluster(
										clusterNamespacedName, 1,
									)
									aeroCluster.Spec.AerospikeConfig.Value["namespaces"].([]interface{})[0].(map[string]interface{})["replication-factor"] = 3
									err := deployCluster(
										k8sClient, ctx, aeroCluster,
									)
									Expect(err).Should(HaveOccurred())
								},
							)

							// Should we test for overridden fields
							Context(
								"InvalidStorage", func() {
									It(
										"NilStorageEngine: should fail for nil storage-engine",
										func() {
											aeroCluster := createDummyAerospikeCluster(
												clusterNamespacedName, 1,
											)
											aeroCluster.Spec.AerospikeConfig.Value["namespaces"].([]interface{})[0].(map[string]interface{})["storage-engine"] = nil
											err := deployCluster(
												k8sClient, ctx, aeroCluster,
											)
											Expect(err).Should(HaveOccurred())
										},
									)

									It(
										"NilStorageEngineDevice: should fail for nil storage-engine.device",
										func() {
											aeroCluster := createDummyAerospikeCluster(
												clusterNamespacedName, 1,
											)
											if _, ok := aeroCluster.Spec.AerospikeConfig.Value["namespaces"].([]interface{})[0].(map[string]interface{})["storage-engine"].(map[string]interface{})["devices"]; ok {
												aeroCluster.Spec.AerospikeConfig.Value["namespaces"].([]interface{})[0].(map[string]interface{})["storage-engine"].(map[string]interface{})["devices"] = nil
												err := deployCluster(
													k8sClient, ctx, aeroCluster,
												)
												Expect(err).Should(HaveOccurred())
											}
										},
									)

									It(
										"InvalidStorageEngineDevice: should fail for invalid storage-engine.device, cannot have 3 devices in single device string",
										func() {
											aeroCluster := createDummyAerospikeCluster(
												clusterNamespacedName, 1,
											)
											if _, ok := aeroCluster.Spec.AerospikeConfig.Value["namespaces"].([]interface{})[0].(map[string]interface{})["storage-engine"].(map[string]interface{})["devices"]; ok {
												aeroCluster.Spec.Storage.Volumes = []asdbv1beta1.VolumeSpec{
													{
														Name: "nsvol1",
														Source: asdbv1beta1.VolumeSource{
															PersistentVolume: &asdbv1beta1.PersistentVolumeSpec{
																Size:         resource.MustParse("1Gi"),
																StorageClass: storageClass,
																VolumeMode:   v1.PersistentVolumeBlock,
															},
														},
														Aerospike: &asdbv1beta1.AerospikeServerVolumeAttachment{
															Path: "/dev/xvdf1",
														},
													},
													{
														Name: "nsvol2",
														Source: asdbv1beta1.VolumeSource{
															PersistentVolume: &asdbv1beta1.PersistentVolumeSpec{
																Size:         resource.MustParse("1Gi"),
																StorageClass: storageClass,
																VolumeMode:   v1.PersistentVolumeBlock,
															},
														},
														Aerospike: &asdbv1beta1.AerospikeServerVolumeAttachment{
															Path: "/dev/xvdf2",
														},
													},
													{
														Name: "nsvol3",
														Source: asdbv1beta1.VolumeSource{
															PersistentVolume: &asdbv1beta1.PersistentVolumeSpec{
																Size:         resource.MustParse("1Gi"),
																StorageClass: storageClass,
																VolumeMode:   v1.PersistentVolumeBlock,
															},
														},
														Aerospike: &asdbv1beta1.AerospikeServerVolumeAttachment{
															Path: "/dev/xvdf3",
														},
													},
												}

												aeroCluster.Spec.AerospikeConfig.Value["namespaces"].([]interface{})[0].(map[string]interface{})["storage-engine"].(map[string]interface{})["devices"] = []string{"/dev/xvdf1 /dev/xvdf2 /dev/xvdf3"}
												err := deployCluster(
													k8sClient, ctx, aeroCluster,
												)
												Expect(err).Should(HaveOccurred())
											}
										},
									)

									It(
										"NilStorageEngineFile: should fail for nil storage-engine.file",
										func() {
											aeroCluster := createDummyAerospikeCluster(
												clusterNamespacedName, 1,
											)
											if _, ok := aeroCluster.Spec.AerospikeConfig.Value["namespaces"].([]interface{})[0].(map[string]interface{})["storage-engine"].(map[string]interface{})["files"]; ok {
												aeroCluster.Spec.AerospikeConfig.Value["namespaces"].([]interface{})[0].(map[string]interface{})["storage-engine"].(map[string]interface{})["files"] = nil
												err := deployCluster(
													k8sClient, ctx, aeroCluster,
												)
												Expect(err).Should(HaveOccurred())
											}
										},
									)

									It(
										"ExtraStorageEngineDevice: should fail for invalid storage-engine.device, cannot a device which doesn't exist in storage",
										func() {
											aeroCluster := createDummyAerospikeCluster(
												clusterNamespacedName, 1,
											)
											if _, ok := aeroCluster.Spec.AerospikeConfig.Value["namespaces"].([]interface{})[0].(map[string]interface{})["storage-engine"].(map[string]interface{})["devices"]; ok {
												devList := aeroCluster.Spec.AerospikeConfig.Value["namespaces"].([]interface{})[0].(map[string]interface{})["storage-engine"].(map[string]interface{})["devices"].([]interface{})
												devList = append(
													devList, "andRandomDevice",
												)
												aeroCluster.Spec.AerospikeConfig.Value["namespaces"].([]interface{})[0].(map[string]interface{})["storage-engine"].(map[string]interface{})["devices"] = devList
												err := deployCluster(
													k8sClient, ctx, aeroCluster,
												)
												Expect(err).Should(HaveOccurred())
											}
										},
									)

									It(
										"InvalidxdrConfig: should fail for invalid xdr config. mountPath for digestlog not present in storage",
										func() {
											aeroCluster := createDummyAerospikeCluster(
												clusterNamespacedName, 1,
											)
											if _, ok := aeroCluster.Spec.AerospikeConfig.Value["namespaces"].([]interface{})[0].(map[string]interface{})["storage-engine"].(map[string]interface{})["devices"]; ok {
												aeroCluster.Spec.Storage = asdbv1beta1.AerospikeStorageSpec{}
												aeroCluster.Spec.AerospikeConfig.Value["xdr"] = map[string]interface{}{
													"enable-xdr":         false,
													"xdr-digestlog-path": "/opt/aerospike/xdr/digestlog 100G",
												}
												err := deployCluster(
													k8sClient, ctx, aeroCluster,
												)
												Expect(err).Should(HaveOccurred())
											}
										},
									)
								},
							)
						},
					)

					Context(
						"ChangeDefaultConfig", func() {
							It(
								"NsConf", func() {
									// Ns conf
									// Rack-id
									// aeroCluster := createDummyAerospikeCluster(clusterNamespacedName, 1)
									// aeroCluster.Spec.AerospikeConfig.Value["namespaces"].([]interface{})[0].(map[string]interface{})["rack-id"] = 1
									// aeroCluster.Spec.RackConfig.Namespaces = []string{"test"}
									// err := deployCluster(k8sClient, ctx, aeroCluster)
									// validateError(err, "should fail for setting rack-id")
								},
							)

							It(
								"ServiceConf: should fail for setting node-id/cluster-name",
								func() {
									// Service conf
									// 	"node-id"
									// 	"cluster-name"
									aeroCluster := createDummyAerospikeCluster(
										clusterNamespacedName, 1,
									)
									aeroCluster.Spec.AerospikeConfig.Value["service"].(map[string]interface{})["node-id"] = "a1"
									err := deployCluster(
										k8sClient, ctx, aeroCluster,
									)
									Expect(err).Should(HaveOccurred())

									aeroCluster = createDummyAerospikeCluster(
										clusterNamespacedName, 1,
									)
									aeroCluster.Spec.AerospikeConfig.Value["service"].(map[string]interface{})["cluster-name"] = "cluster-name"
									err = deployCluster(
										k8sClient, ctx, aeroCluster,
									)
									Expect(err).Should(HaveOccurred())
								},
							)

							It(
								"NetworkConf: should fail for setting network conf/tls network conf",
								func() {
									// Network conf
									// "port"
									// "access-port"
									// "access-addresses"
									// "alternate-access-port"
									// "alternate-access-addresses"
									aeroCluster := createDummyAerospikeCluster(
										clusterNamespacedName, 1,
									)
									networkConf := map[string]interface{}{
										"service": map[string]interface{}{
											"port":             3000,
											"access-addresses": []string{"<access_addresses>"},
										},
									}
									aeroCluster.Spec.AerospikeConfig.Value["network"] = networkConf
									err := deployCluster(
										k8sClient, ctx, aeroCluster,
									)
									Expect(err).Should(HaveOccurred())

									// if "tls-name" in conf
									// "tls-port"
									// "tls-access-port"
									// "tls-access-addresses"
									// "tls-alternate-access-port"
									// "tls-alternate-access-addresses"
									aeroCluster = createDummyAerospikeCluster(
										clusterNamespacedName, 1,
									)
									networkConf = map[string]interface{}{
										"service": map[string]interface{}{
											"tls-name":             "aerospike-a-0.test-runner",
											"tls-port":             3001,
											"tls-access-addresses": []string{"<tls-access-addresses>"},
										},
									}
									aeroCluster.Spec.AerospikeConfig.Value["network"] = networkConf
									err = deployCluster(
										k8sClient, ctx, aeroCluster,
									)
									Expect(err).Should(HaveOccurred())
								},
							)

							// Logging conf
							// XDR conf
						},
					)
				},
			)

			Context(
				"InvalidAerospikeConfigSecret", func() {
					It(
						"WhenFeatureKeyExist: should fail for no feature-key-file path in storage volume",
						func() {
							aeroCluster := createAerospikeClusterPost460(
								clusterNamespacedName, 1, latestClusterImage,
							)
							aeroCluster.Spec.AerospikeConfig.Value["service"] = map[string]interface{}{
								"feature-key-file": "/randompath/features.conf",
							}
							err := deployCluster(k8sClient, ctx, aeroCluster)
							Expect(err).Should(HaveOccurred())
						},
					)

					It(
						"WhenTLSExist: should fail for no tls path in storage volume",
						func() {
							aeroCluster := createAerospikeClusterPost460(
								clusterNamespacedName, 1, latestClusterImage,
							)
							aeroCluster.Spec.AerospikeConfig.Value["network"] = map[string]interface{}{
								"tls": []interface{}{
									map[string]interface{}{
										"name":      "aerospike-a-0.test-runner",
										"cert-file": "/randompath/svc_cluster_chain.pem",
									},
								},
							}
							err := deployCluster(k8sClient, ctx, aeroCluster)
							Expect(err).Should(HaveOccurred())
						},
					)
				},
			)
		},
	)
}

func negativeUpdateClusterValidationTest(
	ctx goctx.Context, clusterNamespacedName types.NamespacedName,
) {
	// Will be used in Update

	Context(
		"Validation", func() {
			BeforeEach(
				func() {
					aeroCluster := createDummyAerospikeCluster(
						clusterNamespacedName, 3,
					)

					err := deployCluster(k8sClient, ctx, aeroCluster)
					Expect(err).ToNot(HaveOccurred())
				},
			)

			AfterEach(
				func() {
					aeroCluster, err := getCluster(
						k8sClient, ctx, clusterNamespacedName,
					)
					Expect(err).ToNot(HaveOccurred())

					_ = deleteCluster(k8sClient, ctx, aeroCluster)
				},
			)

			It(
				"InvalidImage: should fail for InvalidImage, should fail for image lower than base",
				func() {
					aeroCluster, err := getCluster(
						k8sClient, ctx, clusterNamespacedName,
					)
					Expect(err).ToNot(HaveOccurred())

					aeroCluster.Spec.Image = "InvalidImage"
					err = k8sClient.Update(ctx, aeroCluster)
					Expect(err).Should(HaveOccurred())

					aeroCluster, err = getCluster(
						k8sClient, ctx, clusterNamespacedName,
					)
					Expect(err).ToNot(HaveOccurred())

					aeroCluster.Spec.Image = "aerospike/aerospike-server-enterprise:3.0.0.4"
					err = k8sClient.Update(ctx, aeroCluster)
					Expect(err).Should(HaveOccurred())
				},
			)

			It(
				"InvalidSize: should fail for zero size", func() {
					aeroCluster, err := getCluster(
						k8sClient, ctx, clusterNamespacedName,
					)
					Expect(err).ToNot(HaveOccurred())

					aeroCluster.Spec.Size = 0
					err = k8sClient.Update(ctx, aeroCluster)
					Expect(err).Should(HaveOccurred())

					// aeroCluster = createDummyAerospikeCluster(clusterNamespacedName, 9)
					// err = deployCluster(k8sClient, ctx, aeroCluster)
					// validateError(err, "should fail for community eidition having more than 8 nodes")
				},
			)

			Context(
				"InvalidAerospikeConfig: should fail for empty aerospikeConfig, should fail for invalid aerospikeConfig",
				func() {
					It(
						"should fail for empty aerospikeConfig, should fail for invalid aerospikeConfig",
						func() {
							aeroCluster, err := getCluster(
								k8sClient, ctx, clusterNamespacedName,
							)
							Expect(err).ToNot(HaveOccurred())

							aeroCluster.Spec.AerospikeConfig = &asdbv1beta1.AerospikeConfigSpec{}
							err = k8sClient.Update(ctx, aeroCluster)
							Expect(err).Should(HaveOccurred())

							aeroCluster, err = getCluster(
								k8sClient, ctx, clusterNamespacedName,
							)
							Expect(err).ToNot(HaveOccurred())

							aeroCluster.Spec.AerospikeConfig = &asdbv1beta1.AerospikeConfigSpec{
								Value: map[string]interface{}{
									"namespaces": "invalidConf",
								},
							}
							err = k8sClient.Update(ctx, aeroCluster)
							Expect(err).Should(HaveOccurred())

						},
					)

					Context(
						"InvalidNamespace", func() {
							It(
								"NilAerospikeNamespace: should fail for nil aerospikeConfig.namespace",
								func() {
									aeroCluster, err := getCluster(
										k8sClient, ctx, clusterNamespacedName,
									)
									Expect(err).ToNot(HaveOccurred())

									aeroCluster.Spec.AerospikeConfig.Value["namespaces"] = nil
									err = k8sClient.Update(ctx, aeroCluster)
									Expect(err).Should(HaveOccurred())
								},
							)

							It(
								"InvalidReplicationFactor: should fail for replication-factor greater than node sz",
								func() {
									aeroCluster, err := getCluster(
										k8sClient, ctx, clusterNamespacedName,
									)
									Expect(err).ToNot(HaveOccurred())

									aeroCluster.Spec.AerospikeConfig.Value["namespaces"].([]interface{})[0].(map[string]interface{})["replication-factor"] = 30
									err = k8sClient.Update(ctx, aeroCluster)
									Expect(err).Should(HaveOccurred())
								},
							)

							// Should we test for overridden fields
							Context(
								"InvalidStorage", func() {
									It(
										"NilStorageEngine: should fail for nil storage-engine",
										func() {
											aeroCluster, err := getCluster(
												k8sClient, ctx,
												clusterNamespacedName,
											)
											Expect(err).ToNot(HaveOccurred())

											aeroCluster.Spec.AerospikeConfig.Value["namespaces"].([]interface{})[0].(map[string]interface{})["storage-engine"] = nil
											err = k8sClient.Update(
												ctx, aeroCluster,
											)
											Expect(err).Should(HaveOccurred())
										},
									)

									It(
										"NilStorageEngineDevice: should fail for nil storage-engine.device",
										func() {
											aeroCluster, err := getCluster(
												k8sClient, ctx,
												clusterNamespacedName,
											)
											Expect(err).ToNot(HaveOccurred())

											if _, ok := aeroCluster.Spec.AerospikeConfig.Value["namespaces"].([]interface{})[0].(map[string]interface{})["storage-engine"].(map[string]interface{})["devices"]; ok {
												aeroCluster.Spec.AerospikeConfig.Value["namespaces"].([]interface{})[0].(map[string]interface{})["storage-engine"].(map[string]interface{})["devices"] = nil
												err = k8sClient.Update(
													ctx, aeroCluster,
												)
												Expect(err).Should(HaveOccurred())
											}
										},
									)

									It(
										"NilStorageEngineFile: should fail for nil storage-engine.file",
										func() {
											aeroCluster, err := getCluster(
												k8sClient, ctx,
												clusterNamespacedName,
											)
											Expect(err).ToNot(HaveOccurred())

											if _, ok := aeroCluster.Spec.AerospikeConfig.Value["namespaces"].([]interface{})[0].(map[string]interface{})["storage-engine"].(map[string]interface{})["files"]; ok {
												aeroCluster.Spec.AerospikeConfig.Value["namespaces"].([]interface{})[0].(map[string]interface{})["storage-engine"].(map[string]interface{})["files"] = nil
												err = k8sClient.Update(
													ctx, aeroCluster,
												)
												Expect(err).Should(HaveOccurred())
											}
										},
									)

									It(
										"ExtraStorageEngineDevice: should fail for invalid storage-engine.device, cannot add a device which doesn't exist in BlockStorage",
										func() {
											aeroCluster, err := getCluster(
												k8sClient, ctx,
												clusterNamespacedName,
											)
											Expect(err).ToNot(HaveOccurred())

											if _, ok := aeroCluster.Spec.AerospikeConfig.Value["namespaces"].([]interface{})[0].(map[string]interface{})["storage-engine"].(map[string]interface{})["devices"]; ok {
												devList := aeroCluster.Spec.AerospikeConfig.Value["namespaces"].([]interface{})[0].(map[string]interface{})["storage-engine"].(map[string]interface{})["devices"].([]interface{})
												devList = append(
													devList, "andRandomDevice",
												)
												aeroCluster.Spec.AerospikeConfig.Value["namespaces"].([]interface{})[0].(map[string]interface{})["storage-engine"].(map[string]interface{})["devices"] = devList
												err = k8sClient.Update(
													ctx, aeroCluster,
												)
												Expect(err).Should(HaveOccurred())
											}
										},
									)

									It(
										"InvalidxdrConfig: should fail for invalid xdr config. mountPath for digestlog not present in fileStorage",
										func() {
											aeroCluster, err := getCluster(
												k8sClient, ctx,
												clusterNamespacedName,
											)
											Expect(err).ToNot(HaveOccurred())

											if _, ok := aeroCluster.Spec.AerospikeConfig.Value["namespaces"].([]interface{})[0].(map[string]interface{})["storage-engine"].(map[string]interface{})["devices"]; ok {
												aeroCluster.Spec.AerospikeConfig.Value["xdr"] = map[string]interface{}{
													"enable-xdr":         false,
													"xdr-digestlog-path": "randomPath 100G",
												}
												err = k8sClient.Update(
													ctx, aeroCluster,
												)
												Expect(err).Should(HaveOccurred())
											}
										},
									)
								},
							)
						},
					)

					Context(
						"ChangeDefaultConfig", func() {

							It(
								"ServiceConf: should fail for setting node-id, should fail for setting cluster-name",
								func() {
									// Service conf
									// 	"node-id"
									// 	"cluster-name"
									aeroCluster, err := getCluster(
										k8sClient, ctx, clusterNamespacedName,
									)
									Expect(err).ToNot(HaveOccurred())

									aeroCluster.Spec.AerospikeConfig.Value["service"].(map[string]interface{})["node-id"] = "a10"
									err = k8sClient.Update(ctx, aeroCluster)
									Expect(err).Should(HaveOccurred())

									aeroCluster, err = getCluster(
										k8sClient, ctx, clusterNamespacedName,
									)
									Expect(err).ToNot(HaveOccurred())

									aeroCluster.Spec.AerospikeConfig.Value["service"].(map[string]interface{})["cluster-name"] = "cluster-name"
									err = k8sClient.Update(ctx, aeroCluster)
									Expect(err).Should(HaveOccurred())
								},
							)

							It(
								"NetworkConf: should fail for setting network conf, should fail for setting tls network conf",
								func() {
									// Network conf
									// "port"
									// "access-port"
									// "access-addresses"
									// "alternate-access-port"
									// "alternate-access-addresses"
									aeroCluster, err := getCluster(
										k8sClient, ctx, clusterNamespacedName,
									)
									Expect(err).ToNot(HaveOccurred())

									networkConf := map[string]interface{}{
										"service": map[string]interface{}{
											"port":             3000,
											"access-addresses": []string{"<access_addresses>"},
										},
									}
									aeroCluster.Spec.AerospikeConfig.Value["network"] = networkConf
									err = k8sClient.Update(ctx, aeroCluster)
									Expect(err).Should(HaveOccurred())

									// if "tls-name" in conf
									// "tls-port"
									// "tls-access-port"
									// "tls-access-addresses"
									// "tls-alternate-access-port"
									// "tls-alternate-access-addresses"
									aeroCluster, err = getCluster(
										k8sClient, ctx, clusterNamespacedName,
									)
									Expect(err).ToNot(HaveOccurred())

									networkConf = map[string]interface{}{
										"service": map[string]interface{}{
											"tls-name":             "aerospike-a-0.test-runner",
											"tls-port":             3001,
											"tls-access-addresses": []string{"<tls-access-addresses>"},
										},
									}
									aeroCluster.Spec.AerospikeConfig.Value["network"] = networkConf
									err = k8sClient.Update(ctx, aeroCluster)
									Expect(err).Should(HaveOccurred())
								},
							)

							// Logging conf
							// XDR conf
						},
					)
				},
			)
		},
	)

	Context(
		"InvalidAerospikeConfigSecret", func() {
			BeforeEach(
				func() {
					aeroCluster := createAerospikeClusterPost460(
						clusterNamespacedName, 2, latestClusterImage,
					)

					err := deployCluster(k8sClient, ctx, aeroCluster)
					Expect(err).ToNot(HaveOccurred())
				},
			)

			AfterEach(
				func() {
					aeroCluster, err := getCluster(
						k8sClient, ctx, clusterNamespacedName,
					)
					Expect(err).ToNot(HaveOccurred())

					_ = deleteCluster(k8sClient, ctx, aeroCluster)
				},
			)

			It(
				"WhenFeatureKeyExist: should fail for no feature-key-file path in storage volumes",
				func() {
					aeroCluster, err := getCluster(
						k8sClient, ctx, clusterNamespacedName,
					)
					Expect(err).ToNot(HaveOccurred())

					aeroCluster.Spec.AerospikeConfig.Value["service"] = map[string]interface{}{
						"feature-key-file": "/randompath/features.conf",
					}
					err = k8sClient.Update(ctx, aeroCluster)
					Expect(err).Should(HaveOccurred())
				},
			)

			It(
				"WhenTLSExist: should fail for no tls path in storage voluems",
				func() {
					aeroCluster, err := getCluster(
						k8sClient, ctx, clusterNamespacedName,
					)
					Expect(err).ToNot(HaveOccurred())

					aeroCluster.Spec.AerospikeConfig.Value["network"] = map[string]interface{}{
						"tls": []interface{}{
							map[string]interface{}{
								"name":      "aerospike-a-0.test-runner",
								"cert-file": "/randompath/svc_cluster_chain.pem",
							},
						},
					}
					err = k8sClient.Update(ctx, aeroCluster)
					Expect(err).Should(HaveOccurred())
				},
			)
		},
	)
}<|MERGE_RESOLUTION|>--- conflicted
+++ resolved
@@ -5,7 +5,6 @@
 	"fmt"
 
 	asdbv1beta1 "github.com/aerospike/aerospike-kubernetes-operator/api/v1beta1"
-	"github.com/go-logr/logr"
 	. "github.com/onsi/ginkgo"
 	. "github.com/onsi/gomega"
 	v1 "k8s.io/api/core/v1"
@@ -197,13 +196,7 @@
 		func() {
 			aeroCluster := createDummyAerospikeCluster(clusterNamespacedName, 3)
 
-<<<<<<< HEAD
-			// TODO: How to check if it is checking cluster stability before killing node
-			logger := logr.Discard()
-			err = rollingRestartClusterTest(&logger, k8sClient, ctx, clusterNamespacedName)
-=======
 			err := deployCluster(k8sClient, ctx, aeroCluster)
->>>>>>> acdc31bc
 			Expect(err).ToNot(HaveOccurred())
 		},
 	)
@@ -244,7 +237,7 @@
 
 					// TODO: How to check if it is checking cluster stability before killing node
 					err = rollingRestartClusterTest(
-						k8sClient, ctx, clusterNamespacedName,
+						logger, k8sClient, ctx, clusterNamespacedName,
 					)
 					Expect(err).ToNot(HaveOccurred())
 
