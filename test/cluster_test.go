--- conflicted
+++ resolved
@@ -173,15 +173,6 @@
 			It(
 				"Should allow cluster operations with pending pod", func() {
 					By("Set MaxIgnorablePod and Rolling restart cluster")
-<<<<<<< HEAD
-					aeroCluster, err = getCluster(k8sClient, ctx, clusterNamespacedName)
-					Expect(err).ToNot(HaveOccurred())
-					val := intstr.FromInt(1)
-					aeroCluster.Spec.RackConfig.MaxIgnorablePods = &val
-					aeroCluster.Spec.AerospikeConfig.Value["security"].(map[string]interface{})["enable-quotas"] = false
-					err = updateCluster(k8sClient, ctx, aeroCluster)
-					Expect(err).ToNot(HaveOccurred())
-=======
 
 					// As pod is in pending state, CR object will be updated continuously
 					// This is put in eventually to retry Object Conflict error
@@ -190,12 +181,10 @@
 						Expect(err).ToNot(HaveOccurred())
 						val := intstr.FromInt(1)
 						aeroCluster.Spec.RackConfig.MaxIgnorablePods = &val
-						aeroCluster.Spec.AerospikeConfig.Value["service"].(map[string]interface{})["proto-fd-max"] =
-							int64(18000)
+						aeroCluster.Spec.AerospikeConfig.Value["security"].(map[string]interface{})["enable-quotas"] = false
 
 						return updateCluster(k8sClient, ctx, aeroCluster)
 					}, 1*time.Minute).ShouldNot(HaveOccurred())
->>>>>>> be63a71d
 
 					By("Upgrade version")
 					aeroCluster, err = getCluster(k8sClient, ctx, clusterNamespacedName)
