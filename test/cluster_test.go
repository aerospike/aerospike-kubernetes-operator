--- conflicted
+++ resolved
@@ -282,7 +282,6 @@
 
 					err = rollingRestartClusterByAddingNamespaceDynamicallyTest(
 						k8sClient, ctx, dynamicNs, clusterNamespacedName,
-<<<<<<< HEAD
 					)
 					Expect(err).ToNot(HaveOccurred())
 
@@ -290,8 +289,6 @@
 
 					err = rollingRestartClusterByRemovingNamespaceDynamicallyTest(
 						k8sClient, ctx, clusterNamespacedName,
-=======
->>>>>>> 19909ce1
 					)
 					Expect(err).ToNot(HaveOccurred())
 
