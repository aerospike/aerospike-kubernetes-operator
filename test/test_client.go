--- conflicted
+++ resolved
@@ -52,13 +52,8 @@
 	return string(passbyte), nil
 }
 
-<<<<<<< HEAD
-func getPasswordProvider(aeroCluster *asdbv1alpha1.AerospikeCluster, k8sClient client.Client) FromSecretPasswordProvider {
+func getPasswordProvider(aeroCluster *asdbv1beta1.AerospikeCluster, k8sClient client.Client) FromSecretPasswordProvider {
 	return FromSecretPasswordProvider{k8sClient: &k8sClient, namespace: aeroCluster.Namespace}
-=======
-func getPasswordProvider(aeroCluster *asdbv1beta1.AerospikeCluster, k8sClient client.Client) FromSecretPasswordProvider {
-	return FromSecretPasswordProvider{k8sClient: k8sClient, namespace: aeroCluster.Namespace}
->>>>>>> ce4eedd5
 }
 
 func getClient(aeroCluster *asdbv1beta1.AerospikeCluster, k8sClient client.Client) (*as.Client, error) {
@@ -114,83 +109,7 @@
 	return ""
 }
 
-<<<<<<< HEAD
-func getClientPolicy(aeroCluster *asdbv1alpha1.AerospikeCluster, k8sClient client.Client) *as.ClientPolicy {
-=======
-func getClientCertificate(aeroCluster *asdbv1beta1.AerospikeCluster, k8sClient client.Client) (*tls.Certificate, error) {
-	logger := pkglog.New(log.Ctx{"AerospikeCluster": utils.ClusterNamespacedName(aeroCluster)})
-
-	// get the tls info from secret
-	found := &corev1.Secret{}
-	err := k8sClient.Get(context.TODO(), types.NamespacedName{Name: aeroCluster.Spec.AerospikeConfigSecret.SecretName, Namespace: aeroCluster.Namespace}, found)
-	if err != nil {
-		logger.Warn("failed to get secret certificates to the pool", log.Ctx{"err": err})
-		return nil, err
-	}
-
-	tlsName := getServiceTLSName(aeroCluster)
-	if tlsName == "" {
-		logger.Warn("failed to get tlsName from aerospikeConfig", log.Ctx{"err": err})
-		return nil, err
-	}
-	// get ca-file and use as cacert
-	tlsConfList := aeroCluster.Spec.AerospikeConfig.Value["network"].(map[string]interface{})["tls"].([]interface{})
-	for _, tlsConfInt := range tlsConfList {
-		tlsConf := tlsConfInt.(map[string]interface{})
-		if tlsConf["name"].(string) == tlsName {
-			certFileName := filepath.Base(tlsConf["cert-file"].(string))
-			keyFileName := filepath.Base(tlsConf["key-file"].(string))
-
-			cert, err := tls.X509KeyPair(found.Data[certFileName], found.Data[keyFileName])
-			if err != nil {
-				return nil, fmt.Errorf("failed to load X509 key pair for cluster: %v", err)
-			}
-			return &cert, nil
-		}
-	}
-	return nil, fmt.Errorf("failed to get tls config for creating client certificate")
-}
-
-func getClusterServerPool(aeroCluster *asdbv1beta1.AerospikeCluster, k8sClient client.Client) *x509.CertPool {
-	logger := pkglog.New(log.Ctx{"AerospikeCluster": utils.ClusterNamespacedName(aeroCluster)})
-
-	// Try to load system CA certs, otherwise just make an empty pool
-	serverPool, err := x509.SystemCertPool()
-	if err != nil {
-		logger.Warn("failed to add system certificates to the pool", log.Ctx{"err": err})
-		serverPool = x509.NewCertPool()
-	}
-
-	// get the tls info from secret
-	found := &corev1.Secret{}
-	err = k8sClient.Get(context.TODO(), types.NamespacedName{Name: aeroCluster.Spec.AerospikeConfigSecret.SecretName, Namespace: aeroCluster.Namespace}, found)
-	if err != nil {
-		logger.Warn("failed to get secret certificates to the pool, returning empty certPool", log.Ctx{"err": err})
-		return serverPool
-	}
-	tlsName := getServiceTLSName(aeroCluster)
-	if tlsName == "" {
-		logger.Warn("failed to get tlsName from aerospikeConfig, returning empty certPool", log.Ctx{"err": err})
-		return serverPool
-	}
-	// get ca-file and use as cacert
-	tlsConfList := aeroCluster.Spec.AerospikeConfig.Value["network"].(map[string]interface{})["tls"].([]interface{})
-	for _, tlsConfInt := range tlsConfList {
-		tlsConf := tlsConfInt.(map[string]interface{})
-		if tlsConf["name"].(string) == tlsName {
-			if cafile, ok := tlsConf["ca-file"]; ok {
-				logger.Debug("Adding cert in tls serverpool", log.Ctx{"tlsConf": tlsConf})
-				caFileName := filepath.Base(cafile.(string))
-				serverPool.AppendCertsFromPEM(found.Data[caFileName])
-			}
-		}
-	}
-	return serverPool
-}
-
 func getClientPolicy(aeroCluster *asdbv1beta1.AerospikeCluster, k8sClient client.Client) *as.ClientPolicy {
-	logger := pkglog.New(log.Ctx{"AerospikeCluster": utils.ClusterNamespacedName(aeroCluster)})
->>>>>>> ce4eedd5
 
 	policy := as.NewClientPolicy()
 
@@ -199,21 +118,6 @@
 	// cluster name
 	policy.ClusterName = aeroCluster.Name
 
-<<<<<<< HEAD
-=======
-	tlsName := getServiceTLSName(aeroCluster)
-
-	if tlsName != "" {
-		if aeroCluster.Spec.AerospikeNetworkPolicy.TLSAccessType != asdbv1beta1.AerospikeNetworkTypeHostExternal && aeroCluster.Spec.AerospikeNetworkPolicy.TLSAlternateAccessType == asdbv1beta1.AerospikeNetworkTypeHostExternal {
-			policy.UseServicesAlternate = true
-		}
-	} else {
-		if aeroCluster.Spec.AerospikeNetworkPolicy.AccessType != asdbv1beta1.AerospikeNetworkTypeHostExternal && aeroCluster.Spec.AerospikeNetworkPolicy.AlternateAccessType == asdbv1beta1.AerospikeNetworkTypeHostExternal {
-			policy.UseServicesAlternate = true
-		}
-	}
-
->>>>>>> ce4eedd5
 	// tls config
 	if tlsName := getServiceTLSName(aeroCluster); tlsName != "" {
 		// r.Log.V(1).Info("Set tls config in aerospike client policy")
@@ -254,52 +158,9 @@
 	return policy
 }
 
-<<<<<<< HEAD
-func getClusterServerPool(clientCertSpec *asdbv1alpha1.AerospikeOperatorClientCertSpec, clusterNamespace string, k8sClient client.Client) *x509.CertPool {
+func getClusterServerPool(clientCertSpec *asdbv1beta1.AerospikeOperatorClientCertSpec, clusterNamespace string, k8sClient client.Client) *x509.CertPool {
 	// Try to load system CA certs, otherwise just make an empty pool
 	serverPool, err := x509.SystemCertPool()
-=======
-func getServiceForPod(pod *corev1.Pod, k8sClient client.Client) (*corev1.Service, error) {
-	service := &corev1.Service{}
-	err := k8sClient.Get(context.TODO(), types.NamespacedName{Name: pod.Name, Namespace: pod.Namespace}, service)
-	if err != nil {
-		return nil, fmt.Errorf("failed to get service for pod %s: %v", pod.Name, err)
-	}
-	return service, nil
-}
-
-func newAsConn(aeroCluster *asdbv1beta1.AerospikeCluster, pod *corev1.Pod, k8sClient client.Client) (*deployment.ASConn, error) {
-	// Use the Kubenetes serice port and IP since the test might run outside the Kubernetes cluster network.
-	var port int32
-
-	tlsName := getServiceTLSName(aeroCluster)
-
-	if aeroCluster.Spec.MultiPodPerHost {
-		svc, err := getServiceForPod(pod, k8sClient)
-		if err != nil {
-			return nil, err
-		}
-		if tlsName == "" {
-			port = svc.Spec.Ports[0].NodePort
-		} else {
-			for _, portInfo := range svc.Spec.Ports {
-				if portInfo.Name == "tls" {
-					port = portInfo.NodePort
-					break
-				}
-			}
-		}
-	} else {
-		if tlsName == "" {
-			port = asdbv1beta1.ServicePort
-		} else {
-			port = asdbv1beta1.ServiceTLSPort
-		}
-	}
-
-	host, err := getNodeIP(pod, k8sClient)
-
->>>>>>> ce4eedd5
 	if err != nil {
 		// r.Log.Info("Warn: Failed to add system certificates to the pool", "err", err)
 		serverPool = x509.NewCertPool()
@@ -319,24 +180,16 @@
 	}
 }
 
-<<<<<<< HEAD
-func getClientCertificate(clientCertSpec *asdbv1alpha1.AerospikeOperatorClientCertSpec, clusterNamespace string, k8sClient client.Client) (*tls.Certificate, error) {
+func getClientCertificate(clientCertSpec *asdbv1beta1.AerospikeOperatorClientCertSpec, clusterNamespace string, k8sClient client.Client) (*tls.Certificate, error) {
 	if clientCertSpec.CertPathInOperator != nil {
 		return loadCertAndKeyFromFiles(clientCertSpec.CertPathInOperator.ClientCertPath, clientCertSpec.CertPathInOperator.ClientKeyPath)
 	} else if clientCertSpec.SecretCertSource != nil {
 		return loadCertAndKeyFromSecret(clientCertSpec.SecretCertSource, clusterNamespace, k8sClient)
 	} else {
 		return nil, fmt.Errorf("both SecrtenName and CertPathInOperator are not set")
-=======
-func newHostConn(aeroCluster *asdbv1beta1.AerospikeCluster, pod *corev1.Pod, k8sClient client.Client) (*deployment.HostConn, error) {
-	asConn, err := newAsConn(aeroCluster, pod, k8sClient)
-	if err != nil {
-		return nil, err
->>>>>>> ce4eedd5
-	}
-}
-
-<<<<<<< HEAD
+	}
+}
+
 func appendCACertFromFile(caPath string, serverPool *x509.CertPool) *x509.CertPool {
 	if caPath == "" {
 		// r.Log.Info("CA path is not provided in \"operatorClientCertSpec\". Using default system CA certs...")
@@ -345,33 +198,14 @@
 	} else {
 		serverPool.AppendCertsFromPEM(caData)
 		// r.Log.Info("Loaded CA root certs from file.", "ca-path", caPath)
-=======
-func getPodList(aeroCluster *asdbv1beta1.AerospikeCluster, k8sClient client.Client) (*corev1.PodList, error) {
-	podList := &corev1.PodList{}
-	labelSelector := labels.SelectorFromSet(utils.LabelsForAerospikeCluster(aeroCluster.Name))
-	listOps := &client.ListOptions{Namespace: aeroCluster.Namespace, LabelSelector: labelSelector}
-
-	if err := k8sClient.List(context.TODO(), podList, listOps); err != nil {
-		return nil, err
->>>>>>> ce4eedd5
 	}
 	return serverPool
 }
 
-<<<<<<< HEAD
-func appendCACertFromSecret(secretSource *asdbv1alpha1.AerospikeSecretCertSource, defaultNamespace string, serverPool *x509.CertPool, k8sClient client.Client) *x509.CertPool {
+func appendCACertFromSecret(secretSource *asdbv1beta1.AerospikeSecretCertSource, defaultNamespace string, serverPool *x509.CertPool, k8sClient client.Client) *x509.CertPool {
 	if secretSource.CaCertsFilename == "" {
 		// r.Log.Info("CaCertsFilename is not specified. Using default CA certs...", "secret", secretSource)
 		return serverPool
-=======
-func newAllHostConn(aeroCluster *asdbv1beta1.AerospikeCluster, k8sClient client.Client) ([]*deployment.HostConn, error) {
-	podList, err := getPodList(aeroCluster, k8sClient)
-	if err != nil {
-		return nil, err
-	}
-	if len(podList.Items) == 0 {
-		return nil, fmt.Errorf("pod list empty")
->>>>>>> ce4eedd5
 	}
 	// get the tls info from secret
 	// r.Log.Info("Trying to find an appropriate CA cert from the secret...", "secret", secretSource)
@@ -381,42 +215,22 @@
 		// r.Log.Error(err, "Failed to get secret certificates to the pool, returning empty certPool", "secret", secretName)
 		return serverPool
 	}
-<<<<<<< HEAD
 	if caData, ok := found.Data[secretSource.CaCertsFilename]; ok {
 		// r.Log.V(1).Info("Adding cert to tls serverpool from the secret.", "secret", secretName)
 		serverPool.AppendCertsFromPEM(caData)
 	} else {
 		// r.Log.V(1).Info("WARN: Can't find ca-file in the secret. using default certPool.",
 		// "secret", secretName, "ca-file", secretSource.CaCertsFilename)
-=======
-	return hostConns, nil
-}
-
-func getAeroClusterPVCList(aeroCluster *asdbv1beta1.AerospikeCluster, k8sClient client.Client) ([]corev1.PersistentVolumeClaim, error) {
-	// List the pvc for this aeroCluster's statefulset
-	pvcList := &corev1.PersistentVolumeClaimList{}
-	labelSelector := labels.SelectorFromSet(utils.LabelsForAerospikeCluster(aeroCluster.Name))
-	listOps := &client.ListOptions{Namespace: aeroCluster.Namespace, LabelSelector: labelSelector}
-
-	if err := k8sClient.List(context.TODO(), pvcList, listOps); err != nil {
-		return nil, err
->>>>>>> ce4eedd5
 	}
 	return serverPool
 }
 
-<<<<<<< HEAD
-func loadCertAndKeyFromSecret(secretSource *asdbv1alpha1.AerospikeSecretCertSource, defaultNamespace string, k8sClient client.Client) (*tls.Certificate, error) {
+func loadCertAndKeyFromSecret(secretSource *asdbv1beta1.AerospikeSecretCertSource, defaultNamespace string, k8sClient client.Client) (*tls.Certificate, error) {
 	// get the tls info from secret
 	found := &v1.Secret{}
 	secretName := namespacedSecret(secretSource, defaultNamespace)
 	if err := k8sClient.Get(context.TODO(), secretName, found); err != nil {
 		// r.Log.Info("Warn: Failed to get secret certificates to the pool", "err", err)
-=======
-func getPodsPVCList(aeroCluster *asdbv1beta1.AerospikeCluster, k8sClient client.Client, podNames []string) ([]corev1.PersistentVolumeClaim, error) {
-	pvcListItems, err := getAeroClusterPVCList(aeroCluster, k8sClient)
-	if err != nil {
->>>>>>> ce4eedd5
 		return nil, err
 	}
 	if crtData, crtExists := found.Data[secretSource.ClientCertFilename]; !crtExists {
@@ -431,7 +245,7 @@
 	}
 }
 
-func namespacedSecret(secretSource *asdbv1alpha1.AerospikeSecretCertSource, defaultNamespace string) types.NamespacedName {
+func namespacedSecret(secretSource *asdbv1beta1.AerospikeSecretCertSource, defaultNamespace string) types.NamespacedName {
 	if secretSource.SecretNamespace == "" {
 		return types.NamespacedName{Name: secretSource.SecretName, Namespace: defaultNamespace}
 	} else {
