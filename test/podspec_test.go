package test

import (
	goctx "context"
	"fmt"
	asdbv1beta1 "github.com/aerospike/aerospike-kubernetes-operator/api/v1beta1"
	. "github.com/onsi/ginkgo"
	. "github.com/onsi/gomega"

	corev1 "k8s.io/api/core/v1"
)

<<<<<<< HEAD
var _ = Describe("PodSpec", func() {

	ctx := goctx.TODO()

	clusterName := "podspec"
	clusterNamespacedName := getClusterNamespacedName(clusterName, namespace)

	sidecar1 := corev1.Container{
		Name:  "nginx1",
		Image: "nginx:1.14.2",
		Ports: []corev1.ContainerPort{
			{
				ContainerPort: 80,
=======
var _ = Describe(
	"Using podspec feature", func() {

		ctx := goctx.TODO()

		clusterName := "podspec"
		clusterNamespacedName := getClusterNamespacedName(
			clusterName, namespace,
		)

		sidecar1 := corev1.Container{
			Name:  "nginx1",
			Image: "nginx:1.14.2",
			Ports: []corev1.ContainerPort{
				{
					ContainerPort: 80,
				},
>>>>>>> acdc31bc
			},
		}

		sidecar2 := corev1.Container{
			Name:  "box",
			Image: "busybox:1.28",
			Command: []string{
				"sh", "-c", "echo The app is running! && sleep 3600",
			},
		}

		initCont1 := corev1.Container{
			Name:    "init-myservice",
			Image:   "busybox:1.28",
			Command: []string{"sh", "-c", "echo The app is running; sleep 2"},
		}

		// initCont2 := corev1.Container{
		// 	Name:    "init-mydb",
		// 	Image:   "busybox:1.28",
		// 	Command: []string{"sh", "-c", "until nslookup mydb.$(cat /var/run/secrets/kubernetes.io/serviceaccount/namespace).svc.cluster.local; do echo waiting for mydb; sleep 2; done"},
		// }

		Context(
			"When doing valid operation", func() {

				BeforeEach(
					func() {
						zones, err := getZones(k8sClient)
						Expect(err).ToNot(HaveOccurred())

						// Deploy everything in single rack
						aeroCluster := createDummyAerospikeCluster(
							clusterNamespacedName, 2,
						)
						racks := []asdbv1beta1.Rack{
							{ID: 1, Zone: zones[0]},
						}
						aeroCluster.Spec.RackConfig = asdbv1beta1.RackConfig{
							Racks: racks,
						}

						err = deployCluster(k8sClient, ctx, aeroCluster)
						Expect(err).ToNot(HaveOccurred())
					},
				)

				AfterEach(
					func() {
						aeroCluster, err := getCluster(
							k8sClient, ctx, clusterNamespacedName,
						)
						Expect(err).ToNot(HaveOccurred())

						err = deleteCluster(k8sClient, ctx, aeroCluster)
						Expect(err).ToNot(HaveOccurred())
					},
				)

				It(
					"Should validate the sidecar workflow", func() {

						By("Adding the container1")

						aeroCluster, err := getCluster(
							k8sClient, ctx, clusterNamespacedName,
						)
						Expect(err).ToNot(HaveOccurred())

						aeroCluster.Spec.PodSpec.Sidecars = append(
							aeroCluster.Spec.PodSpec.Sidecars, sidecar1,
						)

						err = updateAndWait(k8sClient, ctx, aeroCluster)
						Expect(err).ToNot(HaveOccurred())

						By("Adding the container2")

						aeroCluster, err = getCluster(
							k8sClient, ctx, clusterNamespacedName,
						)
						Expect(err).ToNot(HaveOccurred())

						aeroCluster.Spec.PodSpec.Sidecars = append(
							aeroCluster.Spec.PodSpec.Sidecars, sidecar2,
						)

						err = updateAndWait(k8sClient, ctx, aeroCluster)
						Expect(err).ToNot(HaveOccurred())

						By("Updating the container2")

						aeroCluster, err = getCluster(
							k8sClient, ctx, clusterNamespacedName,
						)
						Expect(err).ToNot(HaveOccurred())

						aeroCluster.Spec.PodSpec.Sidecars[1].Command = []string{
							"sh", "-c", "sleep 3600",
						}

						err = updateAndWait(k8sClient, ctx, aeroCluster)
						Expect(err).ToNot(HaveOccurred())

						By("Removing all the containers")

						aeroCluster, err = getCluster(
							k8sClient, ctx, clusterNamespacedName,
						)
						Expect(err).ToNot(HaveOccurred())

						aeroCluster.Spec.PodSpec.Sidecars = []corev1.Container{}

						err = updateAndWait(k8sClient, ctx, aeroCluster)
						Expect(err).ToNot(HaveOccurred())
					},
				)

				It(
					"Should validate the initcontainer workflow", func() {

						By("Adding the container1")

						aeroCluster, err := getCluster(
							k8sClient, ctx, clusterNamespacedName,
						)
						Expect(err).ToNot(HaveOccurred())

						aeroCluster.Spec.PodSpec.InitContainers = append(
							aeroCluster.Spec.PodSpec.InitContainers, initCont1,
						)

						err = updateAndWait(k8sClient, ctx, aeroCluster)
						Expect(err).ToNot(HaveOccurred())

						// By("Adding the container2")

						// aeroCluster, err := getCluster(k8sClient, ctx, clusterNamespacedName)
						// Expect(err).ToNot(HaveOccurred())

						// aeroCluster.Spec.PodSpec.InitContainers = append(aeroCluster.Spec.PodSpec.InitContainers, initCont2)

						// err = updateAndWait(k8sClient, ctx, aeroCluster)
						// Expect(err).ToNot(HaveOccurred())

						By("Updating the container2")

						aeroCluster, err = getCluster(
							k8sClient, ctx, clusterNamespacedName,
						)
						Expect(err).ToNot(HaveOccurred())

						aeroCluster.Spec.PodSpec.InitContainers[0].Command = []string{
							"sh", "-c", "echo The app is running; sleep 5",
						}

						err = updateAndWait(k8sClient, ctx, aeroCluster)
						Expect(err).ToNot(HaveOccurred())

						By("Removing all the containers")

						aeroCluster, err = getCluster(
							k8sClient, ctx, clusterNamespacedName,
						)
						Expect(err).ToNot(HaveOccurred())

						aeroCluster.Spec.PodSpec.InitContainers = []corev1.Container{}

						err = updateAndWait(k8sClient, ctx, aeroCluster)
						Expect(err).ToNot(HaveOccurred())
					},
				)

				// Test affinity
				// try deploying in specific hosts
				It(
					"Should validate affinity", func() {
						aeroCluster, err := getCluster(
							k8sClient, ctx, clusterNamespacedName,
						)
						Expect(err).ToNot(HaveOccurred())

						pods, err := getPodList(aeroCluster, k8sClient)
						Expect(err).ToNot(HaveOccurred())

						// All pods will be moved to this node
						nodeName := pods.Items[0].Spec.NodeName

						affinity := &corev1.Affinity{}
						ns := &corev1.NodeSelector{
							NodeSelectorTerms: []corev1.NodeSelectorTerm{
								{
									MatchExpressions: []corev1.NodeSelectorRequirement{
										{
											Key:      "kubernetes.io/hostname",
											Operator: corev1.NodeSelectorOpIn,
											Values:   []string{nodeName},
										},
									},
								},
							},
						}

						affinity.NodeAffinity = &corev1.NodeAffinity{
							RequiredDuringSchedulingIgnoredDuringExecution: ns,
						}
						aeroCluster.Spec.PodSpec.Affinity = affinity

						// All pods should move to node with nodeName
						err = updateAndWait(k8sClient, ctx, aeroCluster)
						Expect(err).ToNot(HaveOccurred())

						// Verify if all the pods are moved to given node
						aeroCluster, err = getCluster(
							k8sClient, ctx, clusterNamespacedName,
						)
						Expect(err).ToNot(HaveOccurred())

						pods, err = getPodList(aeroCluster, k8sClient)
						Expect(err).ToNot(HaveOccurred())

						for _, pod := range pods.Items {
							Expect(pod.Spec.NodeName).Should(Equal(nodeName))
						}
						// Test toleration
						// Test nodeSelector
					},
<<<<<<< HEAD
				},
			}

			affinity.NodeAffinity = &corev1.NodeAffinity{
				RequiredDuringSchedulingIgnoredDuringExecution: ns,
			}
			aeroCluster.Spec.PodSpec.Affinity = affinity

			// All pods should move to node with nodeName
			err = updateAndWait(k8sClient, ctx, aeroCluster)
			Expect(err).ToNot(HaveOccurred())

			// Verify if all the pods are moved to given node
			aeroCluster, err = getCluster(k8sClient, ctx, clusterNamespacedName)
			Expect(err).ToNot(HaveOccurred())

			pods, err = getPodList(aeroCluster, k8sClient)
			Expect(err).ToNot(HaveOccurred())

			for _, pod := range pods.Items {
				Expect(pod.Spec.NodeName).Should(Equal(nodeName))
			}
			// Test toleration
			// Test nodeSelector
		})

		It("Should validate adding new annotations flow", func() {

			By("Adding annotations")
			aeroCluster, err := getCluster(k8sClient, ctx, clusterNamespacedName)
			Expect(err).ToNot(HaveOccurred())
			actual := map[string]string{"annotation-test": "test"}
			aeroCluster.Spec.PodSpec.AerospikeObjectMeta.Annotations = actual
			err = updateAndWait(k8sClient, ctx, aeroCluster)
			Expect(err).ToNot(HaveOccurred())
			expected, err := getAnnotations(k8sClient, ctx, clusterNamespacedName)
			Expect(err).ToNot(HaveOccurred())
			for i := 0; i < len(expected); i++ {
				fmt.Printf("Expected Value is: %v\n", expected[i])
			}
		})

	})

	//Context("Validate annotations and labels", func() {
	//	clusterName := "annotation-cluster"
	//	clusterNamespacedName := getClusterNamespacedName(clusterName, namespace)
	//	zones, err := getZones(k8sClient)
	//	Expect(err).ToNot(HaveOccurred())
	//	zone1 := zones[0]
	//	zone2 := zones[0]
	//	if len(zones) > 1 {
	//		zone2 = zones[1]
	//	}
	//	aeroCluster := createDummyAerospikeCluster(clusterNamespacedName, 2)
	//	racks := []asdbv1beta1.Rack{
	//		{ID: 1, Zone: zone1},
	//		{ID: 2, Zone: zone2}}
	//	rackConf := asdbv1beta1.RackConfig{
	//		Racks: racks,
	//	}
	//	aeroCluster.Spec.RackConfig = rackConf
	//	err = deployCluster(k8sClient, ctx, aeroCluster)
	//	Expect(err).ToNot(HaveOccurred())
	//
	//
	//
	//})

	Context("When doing invalid operation", func() {
=======
				)
>>>>>>> acdc31bc

			},
		)

		Context(
			"When doing invalid operation", func() {

				It(
					"Should fail for adding sidecar container with same name",
					func() {
						aeroCluster := createDummyAerospikeCluster(
							clusterNamespacedName, 2,
						)

						aeroCluster.Spec.PodSpec.Sidecars = append(
							aeroCluster.Spec.PodSpec.Sidecars, sidecar1,
						)
						aeroCluster.Spec.PodSpec.Sidecars = append(
							aeroCluster.Spec.PodSpec.Sidecars, sidecar1,
						)

						err := k8sClient.Create(ctx, aeroCluster)
						Expect(err).Should(HaveOccurred())
					},
				)

				It(
					"Should fail for adding initcontainer container with same name",
					func() {
						aeroCluster := createDummyAerospikeCluster(
							clusterNamespacedName, 2,
						)

						aeroCluster.Spec.PodSpec.InitContainers = append(
							aeroCluster.Spec.PodSpec.InitContainers, initCont1,
						)
						aeroCluster.Spec.PodSpec.InitContainers = append(
							aeroCluster.Spec.PodSpec.InitContainers, initCont1,
						)

						err := k8sClient.Create(ctx, aeroCluster)
						Expect(err).Should(HaveOccurred())
					},
				)
			},
		)

	},
)<|MERGE_RESOLUTION|>--- conflicted
+++ resolved
@@ -10,21 +10,6 @@
 	corev1 "k8s.io/api/core/v1"
 )
 
-<<<<<<< HEAD
-var _ = Describe("PodSpec", func() {
-
-	ctx := goctx.TODO()
-
-	clusterName := "podspec"
-	clusterNamespacedName := getClusterNamespacedName(clusterName, namespace)
-
-	sidecar1 := corev1.Container{
-		Name:  "nginx1",
-		Image: "nginx:1.14.2",
-		Ports: []corev1.ContainerPort{
-			{
-				ContainerPort: 80,
-=======
 var _ = Describe(
 	"Using podspec feature", func() {
 
@@ -42,7 +27,6 @@
 				{
 					ContainerPort: 80,
 				},
->>>>>>> acdc31bc
 			},
 		}
 
@@ -270,32 +254,7 @@
 						// Test toleration
 						// Test nodeSelector
 					},
-<<<<<<< HEAD
-				},
-			}
-
-			affinity.NodeAffinity = &corev1.NodeAffinity{
-				RequiredDuringSchedulingIgnoredDuringExecution: ns,
-			}
-			aeroCluster.Spec.PodSpec.Affinity = affinity
-
-			// All pods should move to node with nodeName
-			err = updateAndWait(k8sClient, ctx, aeroCluster)
-			Expect(err).ToNot(HaveOccurred())
-
-			// Verify if all the pods are moved to given node
-			aeroCluster, err = getCluster(k8sClient, ctx, clusterNamespacedName)
-			Expect(err).ToNot(HaveOccurred())
-
-			pods, err = getPodList(aeroCluster, k8sClient)
-			Expect(err).ToNot(HaveOccurred())
-
-			for _, pod := range pods.Items {
-				Expect(pod.Spec.NodeName).Should(Equal(nodeName))
-			}
-			// Test toleration
-			// Test nodeSelector
-		})
+				)
 
 		It("Should validate adding new annotations flow", func() {
 
@@ -338,15 +297,7 @@
 	//
 	//
 	//
-	//})
-
-	Context("When doing invalid operation", func() {
-=======
-				)
->>>>>>> acdc31bc
-
-			},
-		)
+	//},
 
 		Context(
 			"When doing invalid operation", func() {
