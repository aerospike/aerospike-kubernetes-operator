package test

import (
	goctx "context"

	asdbv1beta1 "github.com/aerospike/aerospike-kubernetes-operator/api/v1beta1"
	. "github.com/onsi/ginkgo"
	. "github.com/onsi/gomega"
	v1 "k8s.io/api/core/v1"
	"k8s.io/apimachinery/pkg/api/resource"
)

var _ = Describe(
	"RackManagement", func() {
		ctx := goctx.TODO()

		Context(
			"When doing valid operations", func() {

				It(
					"Should validate rack management flow", func() {
						clusterName := "rack-management1"
						clusterNamespacedName := getClusterNamespacedName(
							clusterName, namespace,
						)

						aeroCluster := createDummyAerospikeCluster(
							clusterNamespacedName, 2,
						)

<<<<<<< HEAD
			// Setup: Deploy cluster without rack
			err := deployCluster(k8sClient, ctx, aeroCluster)
			Expect(err).ToNot(HaveOccurred())

			// Op1: AddRackInCluster
			By("Adding 1st rack in the cluster")
			addRack(k8sClient, ctx, clusterNamespacedName, asdbv1beta1.Rack{ID: 1})
			validateRackEnabledCluster(k8sClient, ctx, clusterNamespacedName)

			By("Adding rack in existing racks list")
			addRack(k8sClient, ctx, clusterNamespacedName, asdbv1beta1.Rack{ID: 2})
			validateRackEnabledCluster(k8sClient, ctx, clusterNamespacedName)

			// Op2: UpdateRackEnabledNamespacesList
			nsListInterface := aeroCluster.Spec.AerospikeConfig.Value["namespaces"]
			nsList := nsListInterface.([]interface{})
			nsName := nsList[0].(map[string]interface{})["name"].(string)

			By("Adding rack enabled namespace")

			aeroCluster, err = getCluster(k8sClient, ctx, clusterNamespacedName)
			Expect(err).ToNot(HaveOccurred())

			aeroCluster.Spec.RackConfig.Namespaces = []string{nsName}

			err = updateAndWait(k8sClient, ctx, aeroCluster)
			Expect(err).ToNot(HaveOccurred())

			validateRackEnabledCluster(k8sClient, ctx, clusterNamespacedName)

			enabled, err := isNamespaceRackEnabled(&logger, k8sClient, ctx, clusterNamespacedName, nsName)
			Expect(err).ToNot(HaveOccurred())
			Expect(enabled).Should(BeTrue())

			By("Removing rack enabled namespace")

			aeroCluster, err = getCluster(k8sClient, ctx, clusterNamespacedName)
			Expect(err).ToNot(HaveOccurred())

			aeroCluster.Spec.RackConfig.Namespaces = []string{}

			err = updateAndWait(k8sClient, ctx, aeroCluster)
			Expect(err).ToNot(HaveOccurred())

			validateRackEnabledCluster(k8sClient, ctx, clusterNamespacedName)

			enabled, err = isNamespaceRackEnabled(&logger, k8sClient, ctx, clusterNamespacedName, nsName)
			Expect(err).ToNot(HaveOccurred())
			Expect(enabled).Should(BeFalse())

			// Op3: RemoveRack
			By("Removing single rack")

			removeLastRack(k8sClient, ctx, clusterNamespacedName)
			validateRackEnabledCluster(k8sClient, ctx, clusterNamespacedName)

			By("Removing all racks")

			aeroCluster, err = getCluster(k8sClient, ctx, clusterNamespacedName)
			Expect(err).ToNot(HaveOccurred())

			rackConf := asdbv1beta1.RackConfig{}
			aeroCluster.Spec.RackConfig = rackConf

			// This will also indirectly check if older rack is removed or not.
			// If older node is not deleted then cluster sz will not be as expected
			err = updateAndWait(k8sClient, ctx, aeroCluster)
			Expect(err).ToNot(HaveOccurred())

			validateRackEnabledCluster(k8sClient, ctx, clusterNamespacedName)

			// cleanup: Remove the cluster
			By("Cleaning up the cluster")

			err = deleteCluster(k8sClient, ctx, aeroCluster)
			Expect(err).ToNot(HaveOccurred())
		})

		It("should allow Cluster sz less than number of racks", func() {
			clusterName := "rack-management2"
			clusterNamespacedName := getClusterNamespacedName(clusterName, namespace)

			aeroCluster := createDummyAerospikeCluster(clusterNamespacedName, 2)

			racks := getDummyRackConf(1, 2, 3, 4, 5)
			aeroCluster.Spec.RackConfig.Racks = racks

			// Setup: Deploy cluster without rack
			err := deployCluster(k8sClient, ctx, aeroCluster)
			Expect(err).ToNot(HaveOccurred())

			// Op1: AddRackInCluster
			By("Adding 1st rack in the cluster")
			aeroCluster, err = getCluster(k8sClient, ctx, clusterNamespacedName)
			Expect(err).ToNot(HaveOccurred())
=======
						// Setup: Deploy cluster without rack
						err := deployCluster(k8sClient, ctx, aeroCluster)
						Expect(err).ToNot(HaveOccurred())

						// Op1: AddRackInCluster
						By("Adding 1st rack in the cluster")
						err = addRack(
							k8sClient, ctx, clusterNamespacedName,
							asdbv1beta1.Rack{ID: 1},
						)
						Expect(err).ToNot(HaveOccurred())
						err = validateRackEnabledCluster(
							k8sClient, ctx,
							clusterNamespacedName,
						)
						Expect(err).ToNot(HaveOccurred())

						By("Adding rack in existing racks list")
						err = addRack(
							k8sClient, ctx, clusterNamespacedName,
							asdbv1beta1.Rack{ID: 2},
						)
						Expect(err).ToNot(HaveOccurred())
						err = validateRackEnabledCluster(
							k8sClient, ctx,
							clusterNamespacedName,
						)
						Expect(err).ToNot(HaveOccurred())

						// Op2: UpdateRackEnabledNamespacesList
						nsListInterface := aeroCluster.Spec.AerospikeConfig.Value["namespaces"]
						nsList := nsListInterface.([]interface{})
						nsName := nsList[0].(map[string]interface{})["name"].(string)

						By("Adding rack enabled namespace")

						aeroCluster, err = getCluster(
							k8sClient, ctx, clusterNamespacedName,
						)
						Expect(err).ToNot(HaveOccurred())

						aeroCluster.Spec.RackConfig.Namespaces = []string{nsName}

						err = updateAndWait(k8sClient, ctx, aeroCluster)
						Expect(err).ToNot(HaveOccurred())

						err = validateRackEnabledCluster(
							k8sClient, ctx, clusterNamespacedName,
						)
						Expect(err).ToNot(HaveOccurred())

						enabled, err := isNamespaceRackEnabled(
							k8sClient, ctx, clusterNamespacedName, nsName,
						)
						Expect(err).ToNot(HaveOccurred())
						Expect(enabled).Should(BeTrue())

						By("Removing rack enabled namespace")

						aeroCluster, err = getCluster(
							k8sClient, ctx, clusterNamespacedName,
						)
						Expect(err).ToNot(HaveOccurred())

						aeroCluster.Spec.RackConfig.Namespaces = []string{}

						err = updateAndWait(k8sClient, ctx, aeroCluster)
						Expect(err).ToNot(HaveOccurred())

						err = validateRackEnabledCluster(
							k8sClient, ctx, clusterNamespacedName,
						)
						Expect(err).ToNot(HaveOccurred())

						enabled, err = isNamespaceRackEnabled(
							k8sClient, ctx, clusterNamespacedName, nsName,
						)
						Expect(err).ToNot(HaveOccurred())
						Expect(enabled).Should(BeFalse())

						// Op3: RemoveRack
						By("Removing single rack")

						err = removeLastRack(
							k8sClient, ctx, clusterNamespacedName,
						)
						Expect(err).ToNot(HaveOccurred())
						err = validateRackEnabledCluster(
							k8sClient, ctx, clusterNamespacedName,
						)
						Expect(err).ToNot(HaveOccurred())

						By("Removing all racks")

						aeroCluster, err = getCluster(
							k8sClient, ctx, clusterNamespacedName,
						)
						Expect(err).ToNot(HaveOccurred())

						rackConf := asdbv1beta1.RackConfig{}
						aeroCluster.Spec.RackConfig = rackConf

						// This will also indirectly check if older rack is removed or not.
						// If older node is not deleted then cluster sz will not be as expected
						err = updateAndWait(k8sClient, ctx, aeroCluster)
						Expect(err).ToNot(HaveOccurred())

						err = validateRackEnabledCluster(
							k8sClient, ctx, clusterNamespacedName,
						)
						Expect(err).ToNot(HaveOccurred())

						// cleanup: Remove the cluster
						By("Cleaning up the cluster")

						err = deleteCluster(k8sClient, ctx, aeroCluster)
						Expect(err).ToNot(HaveOccurred())
					},
				)

				It(
					"should allow Cluster sz less than number of racks",
					func() {
						clusterName := "rack-management2"
						clusterNamespacedName := getClusterNamespacedName(
							clusterName, namespace,
						)

						aeroCluster := createDummyAerospikeCluster(
							clusterNamespacedName, 2,
						)

						racks := getDummyRackConf(1, 2, 3, 4, 5)
						aeroCluster.Spec.RackConfig.Racks = racks

						// Setup: Deploy cluster without rack
						err := deployCluster(k8sClient, ctx, aeroCluster)
						Expect(err).ToNot(HaveOccurred())

						// Op1: AddRackInCluster
						By("Adding 1st rack in the cluster")
						aeroCluster, err = getCluster(
							k8sClient, ctx, clusterNamespacedName,
						)
						Expect(err).ToNot(HaveOccurred())

						racks = getDummyRackConf(1, 2, 3, 4, 5, 6)
						aeroCluster.Spec.RackConfig.Racks = racks

						err = updateAndWait(k8sClient, ctx, aeroCluster)
						Expect(err).ToNot(HaveOccurred())

						err = validateRackEnabledCluster(
							k8sClient, ctx, clusterNamespacedName,
						)
						Expect(err).ToNot(HaveOccurred())

						// Op2: RemoveRack
						By("Removing single rack")
						aeroCluster, err = getCluster(
							k8sClient, ctx, clusterNamespacedName,
						)
						Expect(err).ToNot(HaveOccurred())

						racks = getDummyRackConf(1, 2, 3, 4, 5)
						aeroCluster.Spec.RackConfig.Racks = racks

						err = updateAndWait(k8sClient, ctx, aeroCluster)
						Expect(err).ToNot(HaveOccurred())

						err = validateRackEnabledCluster(
							k8sClient, ctx, clusterNamespacedName,
						)
						Expect(err).ToNot(HaveOccurred())
						// cleanup: Remove the cluster
						By("Cleaning up the cluster")

						err = deleteCluster(k8sClient, ctx, aeroCluster)
						Expect(err).ToNot(HaveOccurred())
					},
				)

				Context(
					"When using valid rack aerospike config", func() {
						// WARNING: Tests assume that only "service" is updated in aerospikeConfig, Validation is hardcoded

						clusterName := "rack-config-update"
						clusterNamespacedName := getClusterNamespacedName(
							clusterName, namespace,
						)
						aeroCluster := createDummyAerospikeCluster(
							clusterNamespacedName, 2,
						)
						racks := getDummyRackConf(1, 2)

						It(
							"Should validate whole flow of rack.AerospikeConfig use",
							func() {

								// Op1: Add rack.AerospikeConfig
								By("Deploying cluster having rack.AerospikeConfig")

								racks[0].InputAerospikeConfig = &asdbv1beta1.AerospikeConfigSpec{
									Value: map[string]interface{}{
										"service": map[string]interface{}{
											"proto-fd-max": 10000,
										},
									},
								}
								racks[1].InputAerospikeConfig = &asdbv1beta1.AerospikeConfigSpec{
									Value: map[string]interface{}{
										"service": map[string]interface{}{
											"proto-fd-max": 12000,
										},
									},
								}
>>>>>>> acdc31bc

								// Make a copy to validate later
								var racksCopy []asdbv1beta1.Rack
								err := Copy(&racksCopy, &racks)
								Expect(err).ToNot(HaveOccurred())

								aeroCluster.Spec.RackConfig = asdbv1beta1.RackConfig{Racks: racksCopy}
								err = deployCluster(k8sClient, ctx, aeroCluster)
								Expect(err).ToNot(HaveOccurred())

								err = validateRackEnabledCluster(
									k8sClient, ctx, clusterNamespacedName,
								)
								Expect(err).ToNot(HaveOccurred())
								for _, rack := range racks {
									err = validateAerospikeConfigServiceUpdate(
										k8sClient, ctx, clusterNamespacedName,
										rack,
									)
									Expect(err).ToNot(HaveOccurred())
								}

								// Op2: Update rack.AerospikeConfig
								By("Update rack.AerospikeConfig")

								aeroCluster, err := getCluster(
									k8sClient, ctx, clusterNamespacedName,
								)
								Expect(err).ToNot(HaveOccurred())

								racks[0].InputAerospikeConfig = &asdbv1beta1.AerospikeConfigSpec{
									Value: map[string]interface{}{
										"service": map[string]interface{}{
											"proto-fd-max": 12000,
										},
									},
								}
								racks[1].InputAerospikeConfig = &asdbv1beta1.AerospikeConfigSpec{
									Value: map[string]interface{}{
										"service": map[string]interface{}{
											"proto-fd-max": 14000,
										},
									},
								}

								// Make a copy to validate later
								racksCopy = []asdbv1beta1.Rack{}
								err = Copy(&racksCopy, &racks)
								Expect(err).ToNot(HaveOccurred())

								aeroCluster.Spec.RackConfig = asdbv1beta1.RackConfig{Racks: racksCopy}

								err = updateAndWait(k8sClient, ctx, aeroCluster)
								Expect(err).ToNot(HaveOccurred())

								err = validateRackEnabledCluster(
									k8sClient, ctx, clusterNamespacedName,
								)
								Expect(err).ToNot(HaveOccurred())
								for _, rack := range racks {
									err = validateAerospikeConfigServiceUpdate(
										k8sClient, ctx, clusterNamespacedName,
										rack,
									)
									Expect(err).ToNot(HaveOccurred())
								}

								// Op3: Remove rack.AerospikeConfig
								By("Remove rack.AerospikeConfig")

								aeroCluster, err = getCluster(
									k8sClient, ctx, clusterNamespacedName,
								)
								Expect(err).ToNot(HaveOccurred())

								racks[0].InputAerospikeConfig = nil
								racks[1].InputAerospikeConfig = nil

								// Make a copy to validate later
								racksCopy = []asdbv1beta1.Rack{}
								err = Copy(&racksCopy, &racks)
								Expect(err).ToNot(HaveOccurred())

								aeroCluster.Spec.RackConfig = asdbv1beta1.RackConfig{Racks: racksCopy}
								// Increase size also so that below wait func wait for new cluster
								aeroCluster.Spec.Size = aeroCluster.Spec.Size + 1

								err = updateAndWait(k8sClient, ctx, aeroCluster)
								Expect(err).ToNot(HaveOccurred())

								err = validateRackEnabledCluster(
									k8sClient, ctx, clusterNamespacedName,
								)
								Expect(err).ToNot(HaveOccurred())

								// Config for both rack should have been taken from default config
								// Default proto-fd-max is 15000. So check for default value
								racks[0].InputAerospikeConfig = &asdbv1beta1.AerospikeConfigSpec{
									Value: map[string]interface{}{
										"service": map[string]interface{}{
											"proto-fd-max": defaultProtofdmax,
										},
									},
								}
								racks[1].InputAerospikeConfig = &asdbv1beta1.AerospikeConfigSpec{
									Value: map[string]interface{}{
										"service": map[string]interface{}{
											"proto-fd-max": defaultProtofdmax,
										},
									},
								}
								for _, rack := range racks {
									err = validateAerospikeConfigServiceUpdate(
										k8sClient, ctx, clusterNamespacedName,
										rack,
									)
									Expect(err).ToNot(HaveOccurred())
								}

<<<<<<< HEAD
				racks[0].InputAerospikeConfig = &asdbv1beta1.AerospikeConfigSpec{
					Value: map[string]interface{}{
						"service": map[string]interface{}{
							"proto-fd-max": 10000,
						},
					}}
				racks[1].InputAerospikeConfig = &asdbv1beta1.AerospikeConfigSpec{
					Value: map[string]interface{}{
						"service": map[string]interface{}{
							"proto-fd-max": 12000,
						},
					}}

				// Make a copy to validate later
				racksCopy := []asdbv1beta1.Rack{}
				err := Copy(&racksCopy, &racks)
				Expect(err).ToNot(HaveOccurred())

				aeroCluster.Spec.RackConfig = asdbv1beta1.RackConfig{Racks: racksCopy}
				err = deployCluster(k8sClient, ctx, aeroCluster)
				Expect(err).ToNot(HaveOccurred())

				validateRackEnabledCluster(k8sClient, ctx, clusterNamespacedName)
				for _, rack := range racks {
					validateAerospikeConfigServiceUpdate(&logger, k8sClient, ctx, clusterNamespacedName, rack)
				}

				// Op2: Update rack.AerospikeConfig
				By("Update rack.AerospikeConfig")

				aeroCluster, err := getCluster(k8sClient, ctx, clusterNamespacedName)
				Expect(err).ToNot(HaveOccurred())

				racks[0].InputAerospikeConfig = &asdbv1beta1.AerospikeConfigSpec{
					Value: map[string]interface{}{
						"service": map[string]interface{}{
							"proto-fd-max": 12000,
						},
					}}
				racks[1].InputAerospikeConfig = &asdbv1beta1.AerospikeConfigSpec{
					Value: map[string]interface{}{
						"service": map[string]interface{}{
							"proto-fd-max": 14000,
						},
					}}

				// Make a copy to validate later
				racksCopy = []asdbv1beta1.Rack{}
				err = Copy(&racksCopy, &racks)
				Expect(err).ToNot(HaveOccurred())

				aeroCluster.Spec.RackConfig = asdbv1beta1.RackConfig{Racks: racksCopy}

				err = updateAndWait(k8sClient, ctx, aeroCluster)
				Expect(err).ToNot(HaveOccurred())

				validateRackEnabledCluster(k8sClient, ctx, clusterNamespacedName)
				for _, rack := range racks {
					validateAerospikeConfigServiceUpdate(&logger, k8sClient, ctx, clusterNamespacedName, rack)
				}

				// Op3: Remove rack.AerospikeConfig
				By("Remove rack.AerospikeConfig")

				aeroCluster, err = getCluster(k8sClient, ctx, clusterNamespacedName)
				Expect(err).ToNot(HaveOccurred())

				racks[0].InputAerospikeConfig = nil
				racks[1].InputAerospikeConfig = nil

				// Make a copy to validate later
				racksCopy = []asdbv1beta1.Rack{}
				err = Copy(&racksCopy, &racks)
				Expect(err).ToNot(HaveOccurred())

				aeroCluster.Spec.RackConfig = asdbv1beta1.RackConfig{Racks: racksCopy}
				// Increase size also so that below wait func wait for new cluster
				aeroCluster.Spec.Size = aeroCluster.Spec.Size + 1

				err = updateAndWait(k8sClient, ctx, aeroCluster)
				Expect(err).ToNot(HaveOccurred())

				validateRackEnabledCluster(k8sClient, ctx, clusterNamespacedName)

				// Config for both rack should have been taken from default config
				// Default proto-fd-max is 15000. So check for default value
				racks[0].InputAerospikeConfig = &asdbv1beta1.AerospikeConfigSpec{
					Value: map[string]interface{}{
						"service": map[string]interface{}{
							"proto-fd-max": defaultProtofdmax,
						},
					}}
				racks[1].InputAerospikeConfig = &asdbv1beta1.AerospikeConfigSpec{
					Value: map[string]interface{}{
						"service": map[string]interface{}{
							"proto-fd-max": defaultProtofdmax,
						},
					}}
				for _, rack := range racks {
					validateAerospikeConfigServiceUpdate(&logger, k8sClient, ctx, clusterNamespacedName, rack)
				}

				// cleanup: Remove the cluster
				By("Cleaning up the cluster")

				err = deleteCluster(k8sClient, ctx, aeroCluster)
				Expect(err).ToNot(HaveOccurred())
			})
		})
	})

	Context("When doing invalid operations", func() {
		clusterName := "invalid-rack-config"
		clusterNamespacedName := getClusterNamespacedName(clusterName, namespace)

		Context("when deploy cluster with invalid rack ", func() {
			Context("InvalidRackID", func() {
				It("should fail for DuplicateRackID", func() {
					aeroCluster := createDummyAerospikeCluster(clusterNamespacedName, 2)
					rackConf := asdbv1beta1.RackConfig{
						Racks: []asdbv1beta1.Rack{{ID: 2}, {ID: 2}},
					}
					aeroCluster.Spec.RackConfig = rackConf
					err := deployCluster(k8sClient, ctx, aeroCluster)
					Expect(err).Should(HaveOccurred())
				})
				It("should fail for OutOfRangeRackID", func() {
					aeroCluster := createDummyAerospikeCluster(clusterNamespacedName, 2)
					rackConf := asdbv1beta1.RackConfig{
						Racks: []asdbv1beta1.Rack{{ID: 1}, {ID: asdbv1beta1.MaxRackID + 1}},
					}
					aeroCluster.Spec.RackConfig = rackConf
					err := deployCluster(k8sClient, ctx, aeroCluster)
					Expect(err).Should(HaveOccurred())
				})
				It("should fail for using defaultRackID", func() {
					aeroCluster := createDummyAerospikeCluster(clusterNamespacedName, 2)
					rackConf := asdbv1beta1.RackConfig{
						Racks: []asdbv1beta1.Rack{{ID: 1}, {ID: asdbv1beta1.DefaultRackID}},
					}
					aeroCluster.Spec.RackConfig = rackConf
					err := deployCluster(k8sClient, ctx, aeroCluster)
					Expect(err).Should(HaveOccurred())
				})
			})

			Context("When using invalid rack aerospikeConfig to deploy cluster", func() {

				It("should fail for invalid aerospikeConfig", func() {
					aeroCluster := createDummyRackAwareAerospikeCluster(clusterNamespacedName, 2)

					aeroCluster.Spec.RackConfig.Racks[0].InputAerospikeConfig = &asdbv1beta1.AerospikeConfigSpec{
						Value: map[string]interface{}{
							"namespaces": "invalidConf",
						}}
					err := deployCluster(k8sClient, ctx, aeroCluster)
					Expect(err).Should(HaveOccurred())
				})

				Context("When using invalid rack.AerospikeConfig.namespace config", func() {

					It("should fail for replication-factor greater than node sz", func() {
						aeroCluster := createDummyRackAwareAerospikeCluster(clusterNamespacedName, 2)
						aeroConfig := asdbv1beta1.AerospikeConfigSpec{
							Value: map[string]interface{}{
								"namespaces": []interface{}{
									map[string]interface{}{
										"name":               "test",
										"replication-factor": 3,
=======
								// cleanup: Remove the cluster
								By("Cleaning up the cluster")

								err = deleteCluster(k8sClient, ctx, aeroCluster)
								Expect(err).ToNot(HaveOccurred())
							},
						)
					},
				)
			},
		)

		Context(
			"When doing invalid operations", func() {
				clusterName := "invalid-rack-config"
				clusterNamespacedName := getClusterNamespacedName(
					clusterName, namespace,
				)

				Context(
					"when deploy cluster with invalid rack ", func() {
						Context(
							"InvalidRackID", func() {
								It(
									"should fail for DuplicateRackID", func() {
										aeroCluster := createDummyAerospikeCluster(
											clusterNamespacedName, 2,
										)
										rackConf := asdbv1beta1.RackConfig{
											Racks: []asdbv1beta1.Rack{
												{ID: 2}, {ID: 2},
											},
										}
										aeroCluster.Spec.RackConfig = rackConf
										err := deployCluster(
											k8sClient, ctx, aeroCluster,
										)
										Expect(err).Should(HaveOccurred())
>>>>>>> acdc31bc
									},
								)
								It(
									"should fail for OutOfRangeRackID", func() {
										aeroCluster := createDummyAerospikeCluster(
											clusterNamespacedName, 2,
										)
										rackConf := asdbv1beta1.RackConfig{
											Racks: []asdbv1beta1.Rack{
												{ID: 1},
												{ID: asdbv1beta1.MaxRackID + 1},
											},
										}
										aeroCluster.Spec.RackConfig = rackConf
										err := deployCluster(
											k8sClient, ctx, aeroCluster,
										)
										Expect(err).Should(HaveOccurred())
									},
								)
								It(
									"should fail for using defaultRackID",
									func() {
										aeroCluster := createDummyAerospikeCluster(
											clusterNamespacedName, 2,
										)
										rackConf := asdbv1beta1.RackConfig{
											Racks: []asdbv1beta1.Rack{
												{ID: 1},
												{ID: asdbv1beta1.DefaultRackID},
											},
										}
										aeroCluster.Spec.RackConfig = rackConf
										err := deployCluster(
											k8sClient, ctx, aeroCluster,
										)
										Expect(err).Should(HaveOccurred())
									},
								)
							},
						)

						Context(
							"When using invalid rack aerospikeConfig to deploy cluster",
							func() {

								It(
									"should fail for invalid aerospikeConfig",
									func() {
										aeroCluster := createDummyRackAwareAerospikeCluster(
											clusterNamespacedName, 2,
										)

										aeroCluster.Spec.RackConfig.Racks[0].InputAerospikeConfig = &asdbv1beta1.AerospikeConfigSpec{
											Value: map[string]interface{}{
												"namespaces": "invalidConf",
											},
										}
										err := deployCluster(
											k8sClient, ctx, aeroCluster,
										)
										Expect(err).Should(HaveOccurred())
									},
								)

								Context(
									"When using invalid rack.AerospikeConfig.namespace config",
									func() {

										It(
											"should fail for replication-factor greater than node sz",
											func() {
												aeroCluster := createDummyRackAwareAerospikeCluster(
													clusterNamespacedName, 2,
												)
												aeroConfig := asdbv1beta1.AerospikeConfigSpec{
													Value: map[string]interface{}{
														"namespaces": []interface{}{
															map[string]interface{}{
																"name":               "test",
																"replication-factor": 3,
															},
														},
													},
												}
												aeroCluster.Spec.RackConfig.Racks[0].InputAerospikeConfig = &aeroConfig
												err := deployCluster(
													k8sClient, ctx, aeroCluster,
												)
												Expect(err).Should(HaveOccurred())
											},
										)

										// Should we test for overridden fields
										Context(
											"When using invalid rack.AerospikeConfig.namespace.storage config",
											func() {
												It(
													"should fail for invalid storage-engine.device, cannot have 3 devices in single device string",
													func() {
														aeroCluster := createDummyRackAwareAerospikeCluster(
															clusterNamespacedName,
															2,
														)
														if _, ok := aeroCluster.Spec.AerospikeConfig.Value["namespaces"].([]interface{})[0].(map[string]interface{})["storage-engine"].(map[string]interface{})["devices"]; ok {
															vd := []asdbv1beta1.VolumeSpec{
																{
																	Name: "nsvol1",
																	Source: asdbv1beta1.VolumeSource{
																		PersistentVolume: &asdbv1beta1.PersistentVolumeSpec{
																			Size:         resource.MustParse("1Gi"),
																			StorageClass: storageClass,
																			VolumeMode:   v1.PersistentVolumeBlock,
																		},
																	},
																	Aerospike: &asdbv1beta1.AerospikeServerVolumeAttachment{
																		Path: "/dev/xvdf1",
																	},
																},
																{
																	Name: "nsvol2",
																	Source: asdbv1beta1.VolumeSource{
																		PersistentVolume: &asdbv1beta1.PersistentVolumeSpec{
																			Size:         resource.MustParse("1Gi"),
																			StorageClass: storageClass,
																			VolumeMode:   v1.PersistentVolumeBlock,
																		},
																	},
																	Aerospike: &asdbv1beta1.AerospikeServerVolumeAttachment{
																		Path: "/dev/xvdf2",
																	},
																},
																{
																	Name: "nsvol3",
																	Source: asdbv1beta1.VolumeSource{
																		PersistentVolume: &asdbv1beta1.PersistentVolumeSpec{
																			Size:         resource.MustParse("1Gi"),
																			StorageClass: storageClass,
																			VolumeMode:   v1.PersistentVolumeBlock,
																		},
																	},
																	Aerospike: &asdbv1beta1.AerospikeServerVolumeAttachment{
																		Path: "/dev/xvdf3",
																	},
																},
															}
															aeroCluster.Spec.Storage.Volumes = append(
																aeroCluster.Spec.Storage.Volumes,
																vd...,
															)

															aeroConfig := asdbv1beta1.AerospikeConfigSpec{
																Value: map[string]interface{}{
																	"namespaces": []interface{}{
																		map[string]interface{}{
																			"name": "test",
																			"storage-engine": map[string]interface{}{
																				"type":    "device",
																				"devices": []interface{}{"/dev/xvdf1 /dev/xvdf2 /dev/xvdf3"},
																			},
																		},
																	},
																},
															}
															aeroCluster.Spec.RackConfig.Racks[0].InputAerospikeConfig = &aeroConfig
															err := deployCluster(
																k8sClient, ctx,
																aeroCluster,
															)
															Expect(err).Should(HaveOccurred())
														}
													},
												)

												It(
													"should fail for invalid storage-engine.device, cannot a device which doesn't exist in BlockStorage",
													func() {
														aeroCluster := createDummyRackAwareAerospikeCluster(
															clusterNamespacedName,
															2,
														)
														if _, ok := aeroCluster.Spec.AerospikeConfig.Value["namespaces"].([]interface{})[0].(map[string]interface{})["storage-engine"].(map[string]interface{})["devices"]; ok {
															aeroConfig := asdbv1beta1.AerospikeConfigSpec{
																Value: map[string]interface{}{
																	"namespaces": []interface{}{
																		map[string]interface{}{
																			"name": "test",
																			"storage-engine": map[string]interface{}{
																				"type":    "device",
																				"devices": []interface{}{"andRandomDevice"},
																			},
																		},
																	},
																},
															}
															aeroCluster.Spec.RackConfig.Racks[0].InputAerospikeConfig = &aeroConfig
															err := deployCluster(
																k8sClient, ctx,
																aeroCluster,
															)
															Expect(err).Should(HaveOccurred())
														}
													},
												)
											},
										)

										It(
											"should fail for invalid xdr config. mountPath for digestlog not present in fileStorage",
											func() {
												aeroCluster := createDummyRackAwareAerospikeCluster(
													clusterNamespacedName, 2,
												)
												if _, ok := aeroCluster.Spec.AerospikeConfig.Value["namespaces"].([]interface{})[0].(map[string]interface{})["storage-engine"].(map[string]interface{})["devices"]; ok {
													aeroCluster.Spec.Storage = asdbv1beta1.AerospikeStorageSpec{}
													aeroConfig := asdbv1beta1.AerospikeConfigSpec{
														Value: map[string]interface{}{
															"xdr": map[string]interface{}{
																"enable-xdr":         false,
																"xdr-digestlog-path": "/opt/aerospike/xdr/digestlog 100G",
															},
														},
													}
													aeroCluster.Spec.RackConfig.Racks[0].InputAerospikeConfig = &aeroConfig
													err := deployCluster(
														k8sClient, ctx,
														aeroCluster,
													)
													Expect(err).Should(HaveOccurred())

												}
											},
										)
										// Replication-factor can not be updated
									},
								)

							},
						)
					},
				)
				Context(
					"when update cluster with invalid rack", func() {

						BeforeEach(
							func() {
								aeroCluster := createDummyAerospikeCluster(
									clusterNamespacedName, 2,
								)
								rackConf := asdbv1beta1.RackConfig{
									Racks: []asdbv1beta1.Rack{{ID: 1}, {ID: 2}},
								}
								aeroCluster.Spec.RackConfig = rackConf

								err := deployCluster(
									k8sClient, ctx, aeroCluster,
								)
								Expect(err).ToNot(HaveOccurred())
							},
						)

						AfterEach(
							func() {
								aeroCluster, err := getCluster(
									k8sClient, ctx, clusterNamespacedName,
								)
								Expect(err).ToNot(HaveOccurred())

								_ = deleteCluster(k8sClient, ctx, aeroCluster)
							},
						)

						It(
							"should fail for updating existing rack", func() {
								aeroCluster, err := getCluster(
									k8sClient, ctx, clusterNamespacedName,
								)
								Expect(err).ToNot(HaveOccurred())

								aeroCluster.Spec.RackConfig.Racks[0].Region = "randomValue"
								err = updateAndWait(k8sClient, ctx, aeroCluster)
								Expect(err).Should(HaveOccurred())
							},
						)

						Context(
							"InvalidRackID", func() {
								It(
									"should fail for DuplicateRackID", func() {
										aeroCluster, err := getCluster(
											k8sClient, ctx,
											clusterNamespacedName,
										)
										Expect(err).ToNot(HaveOccurred())

										aeroCluster.Spec.RackConfig.Racks = append(
											aeroCluster.Spec.RackConfig.Racks,
											aeroCluster.Spec.RackConfig.Racks...,
										)
										err = updateAndWait(
											k8sClient, ctx, aeroCluster,
										)
										Expect(err).Should(HaveOccurred())
									},
								)
								It(
									"should fail for OutOfRangeRackID", func() {
										aeroCluster, err := getCluster(
											k8sClient, ctx,
											clusterNamespacedName,
										)
										Expect(err).ToNot(HaveOccurred())

										aeroCluster.Spec.RackConfig.Racks = append(
											aeroCluster.Spec.RackConfig.Racks,
											asdbv1beta1.Rack{ID: 20000000000},
										)
										err = updateAndWait(
											k8sClient, ctx, aeroCluster,
										)
										Expect(err).Should(HaveOccurred())
									},
								)
							},
						)

						Context(
							"When using invalid rack aerospikeConfig to update cluster",
							func() {

							},
						)
					},
				)
			},
		)
	},
)<|MERGE_RESOLUTION|>--- conflicted
+++ resolved
@@ -28,103 +28,6 @@
 							clusterNamespacedName, 2,
 						)
 
-<<<<<<< HEAD
-			// Setup: Deploy cluster without rack
-			err := deployCluster(k8sClient, ctx, aeroCluster)
-			Expect(err).ToNot(HaveOccurred())
-
-			// Op1: AddRackInCluster
-			By("Adding 1st rack in the cluster")
-			addRack(k8sClient, ctx, clusterNamespacedName, asdbv1beta1.Rack{ID: 1})
-			validateRackEnabledCluster(k8sClient, ctx, clusterNamespacedName)
-
-			By("Adding rack in existing racks list")
-			addRack(k8sClient, ctx, clusterNamespacedName, asdbv1beta1.Rack{ID: 2})
-			validateRackEnabledCluster(k8sClient, ctx, clusterNamespacedName)
-
-			// Op2: UpdateRackEnabledNamespacesList
-			nsListInterface := aeroCluster.Spec.AerospikeConfig.Value["namespaces"]
-			nsList := nsListInterface.([]interface{})
-			nsName := nsList[0].(map[string]interface{})["name"].(string)
-
-			By("Adding rack enabled namespace")
-
-			aeroCluster, err = getCluster(k8sClient, ctx, clusterNamespacedName)
-			Expect(err).ToNot(HaveOccurred())
-
-			aeroCluster.Spec.RackConfig.Namespaces = []string{nsName}
-
-			err = updateAndWait(k8sClient, ctx, aeroCluster)
-			Expect(err).ToNot(HaveOccurred())
-
-			validateRackEnabledCluster(k8sClient, ctx, clusterNamespacedName)
-
-			enabled, err := isNamespaceRackEnabled(&logger, k8sClient, ctx, clusterNamespacedName, nsName)
-			Expect(err).ToNot(HaveOccurred())
-			Expect(enabled).Should(BeTrue())
-
-			By("Removing rack enabled namespace")
-
-			aeroCluster, err = getCluster(k8sClient, ctx, clusterNamespacedName)
-			Expect(err).ToNot(HaveOccurred())
-
-			aeroCluster.Spec.RackConfig.Namespaces = []string{}
-
-			err = updateAndWait(k8sClient, ctx, aeroCluster)
-			Expect(err).ToNot(HaveOccurred())
-
-			validateRackEnabledCluster(k8sClient, ctx, clusterNamespacedName)
-
-			enabled, err = isNamespaceRackEnabled(&logger, k8sClient, ctx, clusterNamespacedName, nsName)
-			Expect(err).ToNot(HaveOccurred())
-			Expect(enabled).Should(BeFalse())
-
-			// Op3: RemoveRack
-			By("Removing single rack")
-
-			removeLastRack(k8sClient, ctx, clusterNamespacedName)
-			validateRackEnabledCluster(k8sClient, ctx, clusterNamespacedName)
-
-			By("Removing all racks")
-
-			aeroCluster, err = getCluster(k8sClient, ctx, clusterNamespacedName)
-			Expect(err).ToNot(HaveOccurred())
-
-			rackConf := asdbv1beta1.RackConfig{}
-			aeroCluster.Spec.RackConfig = rackConf
-
-			// This will also indirectly check if older rack is removed or not.
-			// If older node is not deleted then cluster sz will not be as expected
-			err = updateAndWait(k8sClient, ctx, aeroCluster)
-			Expect(err).ToNot(HaveOccurred())
-
-			validateRackEnabledCluster(k8sClient, ctx, clusterNamespacedName)
-
-			// cleanup: Remove the cluster
-			By("Cleaning up the cluster")
-
-			err = deleteCluster(k8sClient, ctx, aeroCluster)
-			Expect(err).ToNot(HaveOccurred())
-		})
-
-		It("should allow Cluster sz less than number of racks", func() {
-			clusterName := "rack-management2"
-			clusterNamespacedName := getClusterNamespacedName(clusterName, namespace)
-
-			aeroCluster := createDummyAerospikeCluster(clusterNamespacedName, 2)
-
-			racks := getDummyRackConf(1, 2, 3, 4, 5)
-			aeroCluster.Spec.RackConfig.Racks = racks
-
-			// Setup: Deploy cluster without rack
-			err := deployCluster(k8sClient, ctx, aeroCluster)
-			Expect(err).ToNot(HaveOccurred())
-
-			// Op1: AddRackInCluster
-			By("Adding 1st rack in the cluster")
-			aeroCluster, err = getCluster(k8sClient, ctx, clusterNamespacedName)
-			Expect(err).ToNot(HaveOccurred())
-=======
 						// Setup: Deploy cluster without rack
 						err := deployCluster(k8sClient, ctx, aeroCluster)
 						Expect(err).ToNot(HaveOccurred())
@@ -177,7 +80,7 @@
 						Expect(err).ToNot(HaveOccurred())
 
 						enabled, err := isNamespaceRackEnabled(
-							k8sClient, ctx, clusterNamespacedName, nsName,
+							logger, k8sClient, ctx, clusterNamespacedName, nsName,
 						)
 						Expect(err).ToNot(HaveOccurred())
 						Expect(enabled).Should(BeTrue())
@@ -200,7 +103,7 @@
 						Expect(err).ToNot(HaveOccurred())
 
 						enabled, err = isNamespaceRackEnabled(
-							k8sClient, ctx, clusterNamespacedName, nsName,
+							logger, k8sClient, ctx, clusterNamespacedName, nsName,
 						)
 						Expect(err).ToNot(HaveOccurred())
 						Expect(enabled).Should(BeFalse())
@@ -341,7 +244,6 @@
 										},
 									},
 								}
->>>>>>> acdc31bc
 
 								// Make a copy to validate later
 								var racksCopy []asdbv1beta1.Rack
@@ -358,8 +260,7 @@
 								Expect(err).ToNot(HaveOccurred())
 								for _, rack := range racks {
 									err = validateAerospikeConfigServiceUpdate(
-										k8sClient, ctx, clusterNamespacedName,
-										rack,
+										logger, k8sClient, ctx, clusterNamespacedName, rack,
 									)
 									Expect(err).ToNot(HaveOccurred())
 								}
@@ -403,8 +304,7 @@
 								Expect(err).ToNot(HaveOccurred())
 								for _, rack := range racks {
 									err = validateAerospikeConfigServiceUpdate(
-										k8sClient, ctx, clusterNamespacedName,
-										rack,
+										logger, k8sClient, ctx, clusterNamespacedName, rack,
 									)
 									Expect(err).ToNot(HaveOccurred())
 								}
@@ -455,183 +355,11 @@
 								}
 								for _, rack := range racks {
 									err = validateAerospikeConfigServiceUpdate(
-										k8sClient, ctx, clusterNamespacedName,
-										rack,
+										logger, k8sClient, ctx, clusterNamespacedName, rack,
 									)
 									Expect(err).ToNot(HaveOccurred())
 								}
 
-<<<<<<< HEAD
-				racks[0].InputAerospikeConfig = &asdbv1beta1.AerospikeConfigSpec{
-					Value: map[string]interface{}{
-						"service": map[string]interface{}{
-							"proto-fd-max": 10000,
-						},
-					}}
-				racks[1].InputAerospikeConfig = &asdbv1beta1.AerospikeConfigSpec{
-					Value: map[string]interface{}{
-						"service": map[string]interface{}{
-							"proto-fd-max": 12000,
-						},
-					}}
-
-				// Make a copy to validate later
-				racksCopy := []asdbv1beta1.Rack{}
-				err := Copy(&racksCopy, &racks)
-				Expect(err).ToNot(HaveOccurred())
-
-				aeroCluster.Spec.RackConfig = asdbv1beta1.RackConfig{Racks: racksCopy}
-				err = deployCluster(k8sClient, ctx, aeroCluster)
-				Expect(err).ToNot(HaveOccurred())
-
-				validateRackEnabledCluster(k8sClient, ctx, clusterNamespacedName)
-				for _, rack := range racks {
-					validateAerospikeConfigServiceUpdate(&logger, k8sClient, ctx, clusterNamespacedName, rack)
-				}
-
-				// Op2: Update rack.AerospikeConfig
-				By("Update rack.AerospikeConfig")
-
-				aeroCluster, err := getCluster(k8sClient, ctx, clusterNamespacedName)
-				Expect(err).ToNot(HaveOccurred())
-
-				racks[0].InputAerospikeConfig = &asdbv1beta1.AerospikeConfigSpec{
-					Value: map[string]interface{}{
-						"service": map[string]interface{}{
-							"proto-fd-max": 12000,
-						},
-					}}
-				racks[1].InputAerospikeConfig = &asdbv1beta1.AerospikeConfigSpec{
-					Value: map[string]interface{}{
-						"service": map[string]interface{}{
-							"proto-fd-max": 14000,
-						},
-					}}
-
-				// Make a copy to validate later
-				racksCopy = []asdbv1beta1.Rack{}
-				err = Copy(&racksCopy, &racks)
-				Expect(err).ToNot(HaveOccurred())
-
-				aeroCluster.Spec.RackConfig = asdbv1beta1.RackConfig{Racks: racksCopy}
-
-				err = updateAndWait(k8sClient, ctx, aeroCluster)
-				Expect(err).ToNot(HaveOccurred())
-
-				validateRackEnabledCluster(k8sClient, ctx, clusterNamespacedName)
-				for _, rack := range racks {
-					validateAerospikeConfigServiceUpdate(&logger, k8sClient, ctx, clusterNamespacedName, rack)
-				}
-
-				// Op3: Remove rack.AerospikeConfig
-				By("Remove rack.AerospikeConfig")
-
-				aeroCluster, err = getCluster(k8sClient, ctx, clusterNamespacedName)
-				Expect(err).ToNot(HaveOccurred())
-
-				racks[0].InputAerospikeConfig = nil
-				racks[1].InputAerospikeConfig = nil
-
-				// Make a copy to validate later
-				racksCopy = []asdbv1beta1.Rack{}
-				err = Copy(&racksCopy, &racks)
-				Expect(err).ToNot(HaveOccurred())
-
-				aeroCluster.Spec.RackConfig = asdbv1beta1.RackConfig{Racks: racksCopy}
-				// Increase size also so that below wait func wait for new cluster
-				aeroCluster.Spec.Size = aeroCluster.Spec.Size + 1
-
-				err = updateAndWait(k8sClient, ctx, aeroCluster)
-				Expect(err).ToNot(HaveOccurred())
-
-				validateRackEnabledCluster(k8sClient, ctx, clusterNamespacedName)
-
-				// Config for both rack should have been taken from default config
-				// Default proto-fd-max is 15000. So check for default value
-				racks[0].InputAerospikeConfig = &asdbv1beta1.AerospikeConfigSpec{
-					Value: map[string]interface{}{
-						"service": map[string]interface{}{
-							"proto-fd-max": defaultProtofdmax,
-						},
-					}}
-				racks[1].InputAerospikeConfig = &asdbv1beta1.AerospikeConfigSpec{
-					Value: map[string]interface{}{
-						"service": map[string]interface{}{
-							"proto-fd-max": defaultProtofdmax,
-						},
-					}}
-				for _, rack := range racks {
-					validateAerospikeConfigServiceUpdate(&logger, k8sClient, ctx, clusterNamespacedName, rack)
-				}
-
-				// cleanup: Remove the cluster
-				By("Cleaning up the cluster")
-
-				err = deleteCluster(k8sClient, ctx, aeroCluster)
-				Expect(err).ToNot(HaveOccurred())
-			})
-		})
-	})
-
-	Context("When doing invalid operations", func() {
-		clusterName := "invalid-rack-config"
-		clusterNamespacedName := getClusterNamespacedName(clusterName, namespace)
-
-		Context("when deploy cluster with invalid rack ", func() {
-			Context("InvalidRackID", func() {
-				It("should fail for DuplicateRackID", func() {
-					aeroCluster := createDummyAerospikeCluster(clusterNamespacedName, 2)
-					rackConf := asdbv1beta1.RackConfig{
-						Racks: []asdbv1beta1.Rack{{ID: 2}, {ID: 2}},
-					}
-					aeroCluster.Spec.RackConfig = rackConf
-					err := deployCluster(k8sClient, ctx, aeroCluster)
-					Expect(err).Should(HaveOccurred())
-				})
-				It("should fail for OutOfRangeRackID", func() {
-					aeroCluster := createDummyAerospikeCluster(clusterNamespacedName, 2)
-					rackConf := asdbv1beta1.RackConfig{
-						Racks: []asdbv1beta1.Rack{{ID: 1}, {ID: asdbv1beta1.MaxRackID + 1}},
-					}
-					aeroCluster.Spec.RackConfig = rackConf
-					err := deployCluster(k8sClient, ctx, aeroCluster)
-					Expect(err).Should(HaveOccurred())
-				})
-				It("should fail for using defaultRackID", func() {
-					aeroCluster := createDummyAerospikeCluster(clusterNamespacedName, 2)
-					rackConf := asdbv1beta1.RackConfig{
-						Racks: []asdbv1beta1.Rack{{ID: 1}, {ID: asdbv1beta1.DefaultRackID}},
-					}
-					aeroCluster.Spec.RackConfig = rackConf
-					err := deployCluster(k8sClient, ctx, aeroCluster)
-					Expect(err).Should(HaveOccurred())
-				})
-			})
-
-			Context("When using invalid rack aerospikeConfig to deploy cluster", func() {
-
-				It("should fail for invalid aerospikeConfig", func() {
-					aeroCluster := createDummyRackAwareAerospikeCluster(clusterNamespacedName, 2)
-
-					aeroCluster.Spec.RackConfig.Racks[0].InputAerospikeConfig = &asdbv1beta1.AerospikeConfigSpec{
-						Value: map[string]interface{}{
-							"namespaces": "invalidConf",
-						}}
-					err := deployCluster(k8sClient, ctx, aeroCluster)
-					Expect(err).Should(HaveOccurred())
-				})
-
-				Context("When using invalid rack.AerospikeConfig.namespace config", func() {
-
-					It("should fail for replication-factor greater than node sz", func() {
-						aeroCluster := createDummyRackAwareAerospikeCluster(clusterNamespacedName, 2)
-						aeroConfig := asdbv1beta1.AerospikeConfigSpec{
-							Value: map[string]interface{}{
-								"namespaces": []interface{}{
-									map[string]interface{}{
-										"name":               "test",
-										"replication-factor": 3,
-=======
 								// cleanup: Remove the cluster
 								By("Cleaning up the cluster")
 
@@ -670,7 +398,6 @@
 											k8sClient, ctx, aeroCluster,
 										)
 										Expect(err).Should(HaveOccurred())
->>>>>>> acdc31bc
 									},
 								)
 								It(
