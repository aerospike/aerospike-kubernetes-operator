--- conflicted
+++ resolved
@@ -6,20 +6,22 @@
 import (
 	"context"
 	"fmt"
+	"github.com/go-logr/logr"
 	"strings"
 	"time"
 
+	corev1 "k8s.io/api/core/v1"
+	"k8s.io/apimachinery/pkg/labels"
+	"k8s.io/apimachinery/pkg/types"
+	"sigs.k8s.io/controller-runtime/pkg/client"
+
 	asdbv1beta1 "github.com/aerospike/aerospike-kubernetes-operator/api/v1beta1"
+
 	"github.com/aerospike/aerospike-kubernetes-operator/pkg/utils"
 	lib "github.com/aerospike/aerospike-management-lib"
 	"github.com/aerospike/aerospike-management-lib/deployment"
 	"github.com/aerospike/aerospike-management-lib/info"
 	as "github.com/ashishshinde/aerospike-client-go/v5"
-	"github.com/go-logr/logr"
-	corev1 "k8s.io/api/core/v1"
-	"k8s.io/apimachinery/pkg/labels"
-	"k8s.io/apimachinery/pkg/types"
-	"sigs.k8s.io/controller-runtime/pkg/client"
 )
 
 type CloudProvider string
@@ -46,14 +48,9 @@
 	return service, nil
 }
 
-<<<<<<< HEAD
-func newAsConn(log *logr.Logger, aeroCluster *asdbv1beta1.AerospikeCluster, pod *corev1.Pod, k8sClient client.Client) (*deployment.ASConn, error) {
-=======
 func newAsConn(
-	aeroCluster *asdbv1beta1.AerospikeCluster, pod *corev1.Pod,
-	k8sClient client.Client,
+	log logr.Logger, aeroCluster *asdbv1beta1.AerospikeCluster, pod *corev1.Pod, k8sClient client.Client,
 ) (*deployment.ASConn, error) {
->>>>>>> acdc31bc
 	// Use the Kubenetes serice port and IP since the test might run outside the Kubernetes cluster network.
 	var port int32
 
@@ -92,6 +89,7 @@
 		AerospikeHostName: *host,
 		AerospikePort:     int(port),
 		AerospikeTLSName:  tlsName,
+		Log: logger,
 	}
 
 	return asConn, nil
@@ -124,16 +122,10 @@
 	return &ip, nil
 }
 
-<<<<<<< HEAD
-func newHostConn(log *logr.Logger, aeroCluster *asdbv1beta1.AerospikeCluster, pod *corev1.Pod, k8sClient client.Client) (*deployment.HostConn, error) {
+func newHostConn(
+	log logr.Logger, aeroCluster *asdbv1beta1.AerospikeCluster, pod *corev1.Pod, k8sClient client.Client,
+) (*deployment.HostConn, error) {
 	asConn, err := newAsConn(log, aeroCluster, pod, k8sClient)
-=======
-func newHostConn(
-	aeroCluster *asdbv1beta1.AerospikeCluster, pod *corev1.Pod,
-	k8sClient client.Client,
-) (*deployment.HostConn, error) {
-	asConn, err := newAsConn(aeroCluster, pod, k8sClient)
->>>>>>> acdc31bc
 	if err != nil {
 		return nil, err
 	}
@@ -206,13 +198,9 @@
 	)
 }
 
-<<<<<<< HEAD
-func newAllHostConn(log *logr.Logger, aeroCluster *asdbv1beta1.AerospikeCluster, k8sClient client.Client) ([]*deployment.HostConn, error) {
-=======
 func newAllHostConn(
-	aeroCluster *asdbv1beta1.AerospikeCluster, k8sClient client.Client,
+	log logr.Logger, aeroCluster *asdbv1beta1.AerospikeCluster, k8sClient client.Client,
 ) ([]*deployment.HostConn, error) {
->>>>>>> acdc31bc
 	podList, err := getPodList(aeroCluster, k8sClient)
 	if err != nil {
 		return nil, err
