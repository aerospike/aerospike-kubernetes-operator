package test

import (
	goctx "context"
<<<<<<< HEAD

	. "github.com/onsi/ginkgo"
=======
	. "github.com/onsi/ginkgo/v2"
>>>>>>> 264c7d1f
	. "github.com/onsi/gomega"
	"k8s.io/apimachinery/pkg/types"
)

var _ = Describe(
	"DeployMultiCluster", func() {
		ctx := goctx.TODO()

		Context(
			"When DeployMultiClusterMultiNs", func() {
				// 1st cluster
				clusterName1 := "multicluster"
				clusterNamespacedName1 := getClusterNamespacedName(
					clusterName1, multiClusterNs1,
				)

				// 2nd cluster
				clusterName2 := "multicluster"
				clusterNamespacedName2 := getClusterNamespacedName(
					clusterName2, multiClusterNs2,
				)

				Context(
					"multiClusterGenChangeTest", func() {
						multiClusterGenChangeTest(
							ctx, clusterNamespacedName1, clusterNamespacedName2,
						)
					},
				)
				Context(
					"multiClusterPVCTest", func() {
						multiClusterPVCTest(
							ctx, clusterNamespacedName1, clusterNamespacedName2,
						)
					},
				)
			},
		)

		Context(
			"When DeployMultiClusterSingleNsTest", func() {
				// 1st cluster
				clusterName1 := "multicluster1"
				clusterNamespacedName1 := getClusterNamespacedName(
					clusterName1, multiClusterNs1,
				)

				// 2nd cluster
				clusterName2 := "multicluster2"
				clusterNamespacedName2 := getClusterNamespacedName(
					clusterName2, multiClusterNs1,
				)

				Context(
					"multiClusterGenChangeTest", func() {
						multiClusterGenChangeTest(
							ctx, clusterNamespacedName1, clusterNamespacedName2,
						)
					},
				)
				Context(
					"multiClusterPVCTest", func() {
						multiClusterPVCTest(
							ctx, clusterNamespacedName1, clusterNamespacedName2,
						)
					},
				)
			},
		)
	},
)

// multiClusterGenChangeTest tests if state of one cluster gets impacted by another
func multiClusterGenChangeTest(
	ctx goctx.Context,
	clusterNamespacedName1, clusterNamespacedName2 types.NamespacedName,
) {
	aeroCluster1 := createDummyAerospikeCluster(clusterNamespacedName1, 2)

	It(
		"multiClusterGenChangeTest", func() {
			// Deploy 1st cluster
			err := deployCluster(k8sClient, ctx, aeroCluster1)
			Expect(err).ToNot(HaveOccurred())

			aeroCluster1, err = getCluster(
				k8sClient, ctx, clusterNamespacedName1,
			)
			Expect(err).ToNot(HaveOccurred())

			// Deploy 2nd cluster and run lifecycle ops
			aeroCluster2 := createDummyAerospikeCluster(
				clusterNamespacedName2, 2,
			)
			err = deployCluster(k8sClient, ctx, aeroCluster2)
			Expect(err).ToNot(HaveOccurred())

			validateLifecycleOperationInRackCluster(ctx, clusterNamespacedName2)

			err = deleteCluster(k8sClient, ctx, aeroCluster2)
			Expect(err).ToNot(HaveOccurred())

			// Validate if there is any change in aeroCluster1
			newaeroCluster1, err := getCluster(
				k8sClient, ctx, clusterNamespacedName1,
			)
			Expect(err).ToNot(HaveOccurred())

			Expect(aeroCluster1.Generation).To(
				Equal(newaeroCluster1.Generation),
				"Generation for cluster1 is changed affter deleting cluster2",
			)

			err = deleteCluster(k8sClient, ctx, aeroCluster1)
			Expect(err).ToNot(HaveOccurred())
		},
	)
}

// multiClusterPVCTest tests if pvc of one cluster gets impacted by another
func multiClusterPVCTest(
	ctx goctx.Context,
	clusterNamespacedName1, clusterNamespacedName2 types.NamespacedName,
) {
	cascadeDelete := true
	aeroCluster1 := createDummyAerospikeCluster(clusterNamespacedName1, 2)

	It(
		"multiClusterPVCTest", func() {
			// Deploy 1st cluster
			aeroCluster1.Spec.Storage.BlockVolumePolicy.InputCascadeDelete = &cascadeDelete
			aeroCluster1.Spec.Storage.FileSystemVolumePolicy.InputCascadeDelete = &cascadeDelete
			err := deployCluster(k8sClient, ctx, aeroCluster1)
			Expect(err).ToNot(HaveOccurred())

			aeroCluster1, err = getCluster(
				k8sClient, ctx, clusterNamespacedName1,
			)
			Expect(err).ToNot(HaveOccurred())

			aeroClusterPVCList1, err := getAeroClusterPVCList(
				aeroCluster1, k8sClient,
			)
			Expect(err).ToNot(HaveOccurred())

			// Deploy 2nd cluster
			aeroCluster2 := createDummyAerospikeCluster(
				clusterNamespacedName2, 2,
			)
			aeroCluster2.Spec.Storage.BlockVolumePolicy.InputCascadeDelete = &cascadeDelete
			aeroCluster2.Spec.Storage.FileSystemVolumePolicy.InputCascadeDelete = &cascadeDelete
			err = deployCluster(k8sClient, ctx, aeroCluster2)
			Expect(err).ToNot(HaveOccurred())

			// Validate 1st cluster pvc before delete
			newAeroCluster1, err := getCluster(
				k8sClient, ctx, clusterNamespacedName1,
			)
			Expect(err).ToNot(HaveOccurred())

			newAeroClusterPVCList1, err := getAeroClusterPVCList(
				newAeroCluster1, k8sClient,
			)
			Expect(err).ToNot(HaveOccurred())

			err = matchPVCList(aeroClusterPVCList1, newAeroClusterPVCList1)
			Expect(err).ToNot(HaveOccurred())

			// Delete 2nd cluster
			err = deleteCluster(k8sClient, ctx, aeroCluster2)
			Expect(err).ToNot(HaveOccurred())

			// Validate 1st cluster pvc after delete
			newAeroCluster1, err = getCluster(
				k8sClient, ctx, clusterNamespacedName1,
			)
			Expect(err).ToNot(HaveOccurred())

			newAeroClusterPVCList1, err = getAeroClusterPVCList(
				newAeroCluster1, k8sClient,
			)
			Expect(err).ToNot(HaveOccurred())

			err = matchPVCList(aeroClusterPVCList1, newAeroClusterPVCList1)
			Expect(err).ToNot(HaveOccurred())

			// Delete 1st cluster
			err = deleteCluster(k8sClient, ctx, aeroCluster1)
			Expect(err).ToNot(HaveOccurred())
		},
	)
}

func validateLifecycleOperationInRackCluster(
	ctx goctx.Context, clusterNamespacedName types.NamespacedName,
) {
	By("Scaleup")
	err := scaleUpClusterTest(k8sClient, ctx, clusterNamespacedName, 2)
	Expect(err).ToNot(HaveOccurred())

	err = validateRackEnabledCluster(k8sClient, ctx, clusterNamespacedName)
	Expect(err).ToNot(HaveOccurred())

	By("ScaleDown")
	err = scaleDownClusterTest(k8sClient, ctx, clusterNamespacedName, 2)
	Expect(err).ToNot(HaveOccurred())

	err = validateRackEnabledCluster(k8sClient, ctx, clusterNamespacedName)
	Expect(err).ToNot(HaveOccurred())

	By("RollingRestart")
	err = rollingRestartClusterTest(logger, k8sClient, ctx, clusterNamespacedName)
	Expect(err).ToNot(HaveOccurred())

	err = validateRackEnabledCluster(k8sClient, ctx, clusterNamespacedName)
	Expect(err).ToNot(HaveOccurred())

	By("Upgrade/Downgrade")
	// don't change image, it upgrades, check old version
	err = upgradeClusterTest(
		k8sClient, ctx, clusterNamespacedName, prevImage,
	)
	Expect(err).ToNot(HaveOccurred())

	err = validateRackEnabledCluster(k8sClient, ctx, clusterNamespacedName)
	Expect(err).ToNot(HaveOccurred())
}<|MERGE_RESOLUTION|>--- conflicted
+++ resolved
@@ -2,12 +2,7 @@
 
 import (
 	goctx "context"
-<<<<<<< HEAD
-
-	. "github.com/onsi/ginkgo"
-=======
 	. "github.com/onsi/ginkgo/v2"
->>>>>>> 264c7d1f
 	. "github.com/onsi/gomega"
 	"k8s.io/apimachinery/pkg/types"
 )
