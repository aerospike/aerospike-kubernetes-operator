--- conflicted
+++ resolved
@@ -698,11 +698,11 @@
 			clusterNamespacedName := getClusterNamespacedName(
 				"pod-network-cluster", multiClusterNs1)
 
-			networkPolicy := asdbv1beta1.AerospikeNetworkPolicy{
-				AccessType:             asdbv1beta1.AerospikeNetworkTypePod,
-				AlternateAccessType:    asdbv1beta1.AerospikeNetworkTypePod,
-				TLSAccessType:          asdbv1beta1.AerospikeNetworkTypePod,
-				TLSAlternateAccessType: asdbv1beta1.AerospikeNetworkTypePod,
+			networkPolicy := asdbv1.AerospikeNetworkPolicy{
+				AccessType:             asdbv1.AerospikeNetworkTypePod,
+				AlternateAccessType:    asdbv1.AerospikeNetworkTypePod,
+				TLSAccessType:          asdbv1.AerospikeNetworkTypePod,
+				TLSAlternateAccessType: asdbv1.AerospikeNetworkTypePod,
 			}
 
 			aeroCluster = getAerospikeClusterSpecWithNetworkPolicy(
@@ -713,7 +713,7 @@
 			err := aerospikeClusterCreateUpdate(k8sClient, aeroCluster, ctx)
 			Expect(err).ToNot(HaveOccurred())
 
-			validateSvcExistence := func(aeroCluster *asdbv1beta1.AerospikeCluster, shouldExist bool) {
+			validateSvcExistence := func(aeroCluster *asdbv1.AerospikeCluster, shouldExist bool) {
 				for podName := range aeroCluster.Status.Pods {
 					svc := &corev1.Service{}
 					err = k8sClient.Get(ctx, types.NamespacedName{
@@ -745,7 +745,7 @@
 			validateSvcExistence(aeroCluster, false)
 
 			By("Updating AccessType to hostInternal")
-			aeroCluster.Spec.AerospikeNetworkPolicy.AccessType = asdbv1beta1.AerospikeNetworkTypeHostExternal
+			aeroCluster.Spec.AerospikeNetworkPolicy.AccessType = asdbv1.AerospikeNetworkTypeHostExternal
 			err = aerospikeClusterCreateUpdate(k8sClient, aeroCluster, ctx)
 			Expect(err).ToNot(HaveOccurred())
 
@@ -758,7 +758,7 @@
 			validateSvcExistence(aeroCluster, true)
 
 			By("Reverting AccessType to pod")
-			aeroCluster.Spec.AerospikeNetworkPolicy.AccessType = asdbv1beta1.AerospikeNetworkTypePod
+			aeroCluster.Spec.AerospikeNetworkPolicy.AccessType = asdbv1.AerospikeNetworkTypePod
 			err = aerospikeClusterCreateUpdate(k8sClient, aeroCluster, ctx)
 			Expect(err).ToNot(HaveOccurred())
 
@@ -865,50 +865,28 @@
 			"np-custom-interface", multiClusterNs1,
 		)
 
-<<<<<<< HEAD
 		// Skip this test when multiPodPerHost is true and enabledTLS true because Network Policy contains all
 		// customInterface type, so no nodePort service will be created hence no port mapping with k8s host node
 		if !(multiPodPerHost && enableTLS) {
 			It(
 				"Should add all custom interface IPs in aerospike.conf file", func() {
-					networkPolicy := asdbv1beta1.AerospikeNetworkPolicy{
-						AccessType:                        asdbv1beta1.AerospikeNetworkTypeCustomInterface,
+					networkPolicy := asdbv1.AerospikeNetworkPolicy{
+						AccessType:                        asdbv1.AerospikeNetworkTypeCustomInterface,
 						CustomAccessNetworkNames:          []string{networkOne, networkTwo},
-						AlternateAccessType:               asdbv1beta1.AerospikeNetworkTypeCustomInterface,
+						AlternateAccessType:               asdbv1.AerospikeNetworkTypeCustomInterface,
 						CustomAlternateAccessNetworkNames: []string{networkTwo},
-						FabricType:                        asdbv1beta1.AerospikeNetworkTypeCustomInterface,
+						FabricType:                        asdbv1.AerospikeNetworkTypeCustomInterface,
 						CustomFabricNetworkNames:          []string{networkThree},
 					}
 
 					if enableTLS {
-						networkPolicy.TLSAccessType = asdbv1beta1.AerospikeNetworkTypeCustomInterface
+						networkPolicy.TLSAccessType = asdbv1.AerospikeNetworkTypeCustomInterface
 						networkPolicy.CustomTLSAccessNetworkNames = []string{networkOne, networkTwo}
-						networkPolicy.TLSAlternateAccessType = asdbv1beta1.AerospikeNetworkTypeCustomInterface
+						networkPolicy.TLSAlternateAccessType = asdbv1.AerospikeNetworkTypeCustomInterface
 						networkPolicy.CustomTLSAlternateAccessNetworkNames = []string{networkTwo}
-						networkPolicy.TLSFabricType = asdbv1beta1.AerospikeNetworkTypeCustomInterface
+						networkPolicy.TLSFabricType = asdbv1.AerospikeNetworkTypeCustomInterface
 						networkPolicy.CustomTLSFabricNetworkNames = []string{networkThree}
 					}
-=======
-		It(
-			"Should add all custom interface IPs in aerospike.conf file", func() {
-				networkPolicy := asdbv1.AerospikeNetworkPolicy{
-					AccessType:                        asdbv1.AerospikeNetworkTypeCustomInterface,
-					CustomAccessNetworkNames:          []string{networkOne, networkTwo},
-					AlternateAccessType:               asdbv1.AerospikeNetworkTypeCustomInterface,
-					CustomAlternateAccessNetworkNames: []string{networkTwo},
-					FabricType:                        asdbv1.AerospikeNetworkTypeCustomInterface,
-					CustomFabricNetworkNames:          []string{networkThree},
-				}
-
-				if enableTLS {
-					networkPolicy.TLSAccessType = asdbv1.AerospikeNetworkTypeCustomInterface
-					networkPolicy.CustomTLSAccessNetworkNames = []string{networkOne, networkTwo}
-					networkPolicy.TLSAlternateAccessType = asdbv1.AerospikeNetworkTypeCustomInterface
-					networkPolicy.CustomTLSAlternateAccessNetworkNames = []string{networkTwo}
-					networkPolicy.TLSFabricType = asdbv1.AerospikeNetworkTypeCustomInterface
-					networkPolicy.CustomTLSFabricNetworkNames = []string{networkThree}
-				}
->>>>>>> cabb9c29
 
 					aeroCluster = getAerospikeClusterSpecWithNetworkPolicy(
 						clusterNamespacedName, &networkPolicy, multiPodPerHost,
