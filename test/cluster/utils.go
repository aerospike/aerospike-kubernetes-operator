--- conflicted
+++ resolved
@@ -22,7 +22,6 @@
 	"k8s.io/apimachinery/pkg/types"
 	"k8s.io/apimachinery/pkg/util/wait"
 	"k8s.io/client-go/kubernetes"
-	"k8s.io/client-go/util/retry"
 	"sigs.k8s.io/controller-runtime/pkg/client"
 
 	as "github.com/aerospike/aerospike-client-go/v8"
@@ -852,66 +851,6 @@
 	return zones, nil
 }
 
-<<<<<<< HEAD
-func getNodeList(ctx goctx.Context, k8sClient client.Client) (
-	*corev1.NodeList, error,
-) {
-	nodeList := &corev1.NodeList{}
-	if err := k8sClient.List(ctx, nodeList); err != nil {
-		return nil, err
-	}
-
-	return nodeList, nil
-}
-
-func setNodeLabels(ctx goctx.Context, k8sClient client.Client, nodeList *corev1.NodeList, l map[string]string) error {
-	for idx := range nodeList.Items {
-		if err := retry.RetryOnConflict(retry.DefaultRetry, func() error {
-			node := &nodeList.Items[idx]
-
-			if err := k8sClient.Get(
-				ctx, types.NamespacedName{Name: node.Name}, node); err != nil {
-				return err
-			}
-
-			for key, val := range l {
-				node.Labels[key] = val
-			}
-
-			return k8sClient.Update(ctx, node)
-		}); err != nil {
-			return err
-		}
-	}
-
-	return nil
-}
-
-func deleteNodeLabels(ctx goctx.Context, k8sClient client.Client, nodeList *corev1.NodeList, keys []string) error {
-	for idx := range nodeList.Items {
-		if err := retry.RetryOnConflict(retry.DefaultRetry, func() error {
-			node := &nodeList.Items[idx]
-
-			if err := k8sClient.Get(
-				ctx, types.NamespacedName{Name: node.Name}, node); err != nil {
-				return err
-			}
-
-			for _, key := range keys {
-				delete(node.Labels, key)
-			}
-
-			return k8sClient.Update(ctx, node)
-		}); err != nil {
-			return err
-		}
-	}
-
-	return nil
-}
-
-=======
->>>>>>> d60701e2
 func getRegion(ctx goctx.Context, k8sClient client.Client) (string, error) {
 	nodes, err := test.GetNodeList(ctx, k8sClient)
 	if err != nil {
