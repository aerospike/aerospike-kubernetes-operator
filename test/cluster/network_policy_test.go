--- conflicted
+++ resolved
@@ -267,11 +267,7 @@
 
 			BeforeEach(
 				func() {
-<<<<<<< HEAD
-					err := deleteLabelsAllNodes(ctx, []string{labelAccessAddress, labelAlternateAccessAddress})
-=======
-					err := test.DeleteNodeLabels(ctx, k8sClient, []string{labelAccessAddress, labelAlternateAccessAddress})
->>>>>>> d60701e2
+					err := test.DeleteLabelsAllNodes(ctx, k8sClient, []string{labelAccessAddress, labelAlternateAccessAddress})
 					Expect(err).ToNot(HaveOccurred())
 				},
 			)
@@ -292,13 +288,8 @@
 
 			It(
 				"setting configured access-address without right label", Serial, func() {
-<<<<<<< HEAD
-					err := setLabelsAllNodes(
-						ctx,
-=======
-					err := test.SetNodeLabels(
+					err := test.SetLabelsAllNodes(
 						ctx, k8sClient,
->>>>>>> d60701e2
 						map[string]string{labelAlternateAccessAddress: valueAlternateAccessAddress},
 					)
 					Expect(err).ToNot(HaveOccurred())
@@ -318,11 +309,7 @@
 			)
 			It(
 				"setting configured alternate-access-address without right label", Serial, func() {
-<<<<<<< HEAD
-					err := setLabelsAllNodes(ctx, map[string]string{labelAccessAddress: valueAccessAddress})
-=======
-					err := test.SetNodeLabels(ctx, k8sClient, map[string]string{labelAccessAddress: valueAccessAddress})
->>>>>>> d60701e2
+					err := test.SetLabelsAllNodes(ctx, k8sClient, map[string]string{labelAccessAddress: valueAccessAddress})
 					Expect(err).ToNot(HaveOccurred())
 
 					networkPolicy := &asdbv1.AerospikeNetworkPolicy{
@@ -827,22 +814,14 @@
 
 			BeforeEach(
 				func() {
-<<<<<<< HEAD
-					err := deleteLabelsAllNodes(ctx, []string{labelAccessAddress, labelAlternateAccessAddress})
-=======
-					err := test.DeleteNodeLabels(ctx, k8sClient, []string{labelAccessAddress, labelAlternateAccessAddress})
->>>>>>> d60701e2
+					err := test.DeleteLabelsAllNodes(ctx, k8sClient, []string{labelAccessAddress, labelAlternateAccessAddress})
 					Expect(err).ToNot(HaveOccurred())
 				},
 			)
 
 			It(
 				"setting configured access-address", Serial, func() {
-<<<<<<< HEAD
-					err := setLabelsAllNodes(ctx, map[string]string{labelAccessAddress: valueAccessAddress})
-=======
-					err := test.SetNodeLabels(ctx, k8sClient, map[string]string{labelAccessAddress: valueAccessAddress})
->>>>>>> d60701e2
+					err := test.SetLabelsAllNodes(ctx, k8sClient, map[string]string{labelAccessAddress: valueAccessAddress})
 					Expect(err).ToNot(HaveOccurred())
 
 					networkPolicy := &asdbv1.AerospikeNetworkPolicy{
@@ -868,13 +847,8 @@
 
 			It(
 				"setting configured alternate-access-address", Serial, func() {
-<<<<<<< HEAD
-					err := setLabelsAllNodes(
-						ctx, map[string]string{
-=======
-					err := test.SetNodeLabels(
+					err := test.SetLabelsAllNodes(
 						ctx, k8sClient, map[string]string{
->>>>>>> d60701e2
 							labelAlternateAccessAddress: valueAlternateAccessAddress,
 						},
 					)
@@ -905,13 +879,8 @@
 					clusterName := fmt.Sprintf("np-configured-ip-%d", GinkgoParallelProcess())
 					clusterNamespacedName := test.GetNamespacedName(clusterName, test.MultiClusterNs1)
 
-<<<<<<< HEAD
-					err := setLabelsAllNodes(
-						ctx, map[string]string{
-=======
-					err := test.SetNodeLabels(
+					err := test.SetLabelsAllNodes(
 						ctx, k8sClient, map[string]string{
->>>>>>> d60701e2
 							labelAccessAddress:          valueAccessAddress,
 							labelAlternateAccessAddress: valueAlternateAccessAddress,
 						},
@@ -1480,25 +1449,4 @@
 			AerospikeNetworkPolicy: *networkPolicy,
 		},
 	}
-<<<<<<< HEAD
-}
-
-func setLabelsAllNodes(ctx goctx.Context, labels map[string]string) error {
-	nodeList, err := getNodeList(ctx, k8sClient)
-	if err != nil {
-		return err
-	}
-
-	return setNodeLabels(ctx, k8sClient, nodeList, labels)
-}
-
-func deleteLabelsAllNodes(ctx goctx.Context, keys []string) error {
-	nodeList, err := getNodeList(ctx, k8sClient)
-	if err != nil {
-		return err
-	}
-
-	return deleteNodeLabels(ctx, k8sClient, nodeList, keys)
-=======
->>>>>>> d60701e2
 }