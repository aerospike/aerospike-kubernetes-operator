--- conflicted
+++ resolved
@@ -5,11 +5,7 @@
 	goctx "context"
 	"encoding/json"
 	"fmt"
-<<<<<<< HEAD
-
-=======
 	"io"
->>>>>>> 9318f95f
 	"io/ioutil"
 	"path/filepath"
 	"reflect"
