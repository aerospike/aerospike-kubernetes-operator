--- conflicted
+++ resolved
@@ -42,12 +42,8 @@
 const cacertSecretDir = "../config/samples/secrets/cacerts" //nolint:gosec // for testing
 
 const tlsSecretName = "aerospike-secret"
-<<<<<<< HEAD
 const tlsCacertSecretName = "aerospike-cacert-secret" //nolint:gosec // for testing
-const authSecretName = "auth"
-=======
 const authSecretName = "auth-secret"
->>>>>>> c06401bf
 const authSecretNameForUpdate = "auth-update"
 
 const multiClusterNs1 string = "test1"
@@ -104,37 +100,16 @@
 		return fmt.Errorf("failed to init secrets: %v", err)
 	}
 
-<<<<<<< HEAD
 	// Create cacertSecret
 	if err := initConfigSecret(cacertSecretDir); err != nil {
 		return fmt.Errorf("failed to init secrets: %v", err)
 	}
 
-	if err := createConfigSecret(
-		k8sClient, ctx, namespace, labels,
-	); err != nil {
-		return err
-	}
-
-	if err := createCacertSecret(
-		k8sClient, ctx, namespace, labels,
-	); err != nil {
-		return err
-	}
-
-	// Create authSecret
-	pass := "admin"
-	if err := createAuthSecret(
-		k8sClient, ctx, namespace, labels, authSecretName, pass,
-	); err != nil {
-		return err
-=======
 	// Create preReq for namespaces used for testing
 	for idx := range testNamespaces {
 		if err := createClusterPreReq(k8sClient, ctx, testNamespaces[idx]); err != nil {
 			return err
 		}
->>>>>>> c06401bf
 	}
 
 	// Create another authSecret. Used in access-control tests
@@ -164,6 +139,12 @@
 	}
 
 	if err := createConfigSecret(
+		k8sClient, ctx, namespace, labels,
+	); err != nil {
+		return err
+	}
+
+	if err := createCacertSecret(
 		k8sClient, ctx, namespace, labels,
 	); err != nil {
 		return err
