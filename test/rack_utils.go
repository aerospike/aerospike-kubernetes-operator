--- conflicted
+++ resolved
@@ -74,14 +74,9 @@
 	return nil
 }
 
-<<<<<<< HEAD
-func validateAerospikeConfigServiceUpdate(log *logr.Logger, k8sClient client.Client, ctx goctx.Context, clusterNamespacedName types.NamespacedName, rack asdbv1beta1.Rack) error {
-=======
 func validateAerospikeConfigServiceUpdate(
-	k8sClient client.Client, ctx goctx.Context,
-	clusterNamespacedName types.NamespacedName, rack asdbv1beta1.Rack,
+	log logr.Logger, k8sClient client.Client, ctx goctx.Context, clusterNamespacedName types.NamespacedName, rack asdbv1beta1.Rack,
 ) error {
->>>>>>> acdc31bc
 	aeroCluster, err := getCluster(k8sClient, ctx, clusterNamespacedName)
 	if err != nil {
 		return err
@@ -95,18 +90,13 @@
 			// TODO:
 			// We may need to check for all keys in aerospikeConfig in rack
 			// but we know that we are changing for service only for now
-<<<<<<< HEAD
-			host := &as.Host{Name: pod.HostExternalIP, Port: int(pod.ServicePort), TLSName: pod.Aerospike.TLSName}
-			asinfo := info.NewAsInfo(log, host, getClientPolicy(aeroCluster, k8sClient))
-=======
 			host := &as.Host{
 				Name: pod.HostExternalIP, Port: int(pod.ServicePort),
 				TLSName: pod.Aerospike.TLSName,
 			}
 			asinfo := info.NewAsInfo(
-				host, getClientPolicy(aeroCluster, k8sClient),
+				log, host, getClientPolicy(aeroCluster, k8sClient),
 			)
->>>>>>> acdc31bc
 			confs, err := getAsConfig(asinfo, "service")
 			if err != nil {
 				return err
@@ -143,14 +133,9 @@
 	return nil
 }
 
-<<<<<<< HEAD
-func isNamespaceRackEnabled(log *logr.Logger, k8sClient client.Client, ctx goctx.Context, clusterNamespacedName types.NamespacedName, nsName string) (bool, error) {
-=======
 func isNamespaceRackEnabled(
-	k8sClient client.Client, ctx goctx.Context,
-	clusterNamespacedName types.NamespacedName, nsName string,
+	log logr.Logger, k8sClient client.Client, ctx goctx.Context, clusterNamespacedName types.NamespacedName, nsName string,
 ) (bool, error) {
->>>>>>> acdc31bc
 	aeroCluster, err := getCluster(k8sClient, ctx, clusterNamespacedName)
 	if err != nil {
 		return false, err
@@ -164,16 +149,11 @@
 	for _, p := range aeroCluster.Status.Pods {
 		pod = p
 	}
-<<<<<<< HEAD
-	host := &as.Host{Name: pod.HostExternalIP, Port: int(pod.ServicePort), TLSName: pod.Aerospike.TLSName}
-	asinfo := info.NewAsInfo(log, host, getClientPolicy(aeroCluster, k8sClient))
-=======
 	host := &as.Host{
 		Name: pod.HostExternalIP, Port: int(pod.ServicePort),
 		TLSName: pod.Aerospike.TLSName,
 	}
-	asinfo := info.NewAsInfo(host, getClientPolicy(aeroCluster, k8sClient))
->>>>>>> acdc31bc
+	asinfo := info.NewAsInfo(log, host, getClientPolicy(aeroCluster, k8sClient))
 
 	confs, err := getAsConfig(asinfo, "racks")
 	if err != nil {
@@ -192,7 +172,6 @@
 	return false, nil
 }
 
-<<<<<<< HEAD
 func getAnnotations(
 	k8sClient client.Client, ctx goctx.Context, clusterNamespacedName types.NamespacedName) ([]map[string]string, error) {
 	annotations := make([]map[string]string, 0)
@@ -214,13 +193,10 @@
 	return annotations, nil
 }
 
-func validateRackEnabledCluster(k8sClient client.Client, ctx goctx.Context, clusterNamespacedName types.NamespacedName) error {
-=======
 func validateRackEnabledCluster(
 	k8sClient client.Client, ctx goctx.Context,
 	clusterNamespacedName types.NamespacedName,
 ) error {
->>>>>>> acdc31bc
 	aeroCluster, err := getCluster(k8sClient, ctx, clusterNamespacedName)
 	if err != nil {
 		return err
