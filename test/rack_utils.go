--- conflicted
+++ resolved
@@ -78,13 +78,8 @@
 }
 
 func validateAerospikeConfigServiceUpdate(
-<<<<<<< HEAD
 	log logr.Logger, k8sClient client.Client, ctx goctx.Context,
 	clusterNamespacedName types.NamespacedName, rack *asdbv1beta1.Rack,
-=======
-	log logr.Logger, k8sClient client.Client, ctx goctx.Context, clusterNamespacedName types.NamespacedName,
-	rack asdbv1beta1.Rack,
->>>>>>> c7cc29a3
 ) error {
 	aeroCluster, err := getCluster(k8sClient, ctx, clusterNamespacedName)
 	if err != nil {
@@ -94,7 +89,8 @@
 	var found bool
 
 	for podName := range aeroCluster.Status.Pods {
-		if !isNodePartOfRack(aeroCluster.Status.Pods[podName].Aerospike.NodeID, strconv.Itoa(rack.ID)) {
+		pod := aeroCluster.Status.Pods[podName]
+		if !isNodePartOfRack(pod.Aerospike.NodeID, strconv.Itoa(rack.ID)) {
 			continue
 		}
 
@@ -102,7 +98,7 @@
 		// TODO:
 		// We may need to check for all keys in aerospikeConfig in rack
 		// but we know that we are changing for service only for now
-		host, err := createHost(aeroCluster.Status.Pods[podName])
+		host, err := createHost(&pod)
 		if err != nil {
 			return err
 		}
@@ -167,7 +163,7 @@
 		pod = aeroCluster.Status.Pods[podName]
 	}
 
-	host, err := createHost(pod)
+	host, err := createHost(&pod)
 	if err != nil {
 		return false, err
 	}
@@ -280,21 +276,13 @@
 		// If Label key are changed for zone, region.. then those should be changed here also
 
 		// Match NodeAffinity, if something else is used in place of affinity then it will fail
-<<<<<<< HEAD
 		err = validateSTSForRack(found, &rackStateList[rackStateIndex])
-=======
-		err = validateSTSForRack(found, &rackState)
->>>>>>> c7cc29a3
 		if err != nil {
 			return err
 		}
 
 		// Match Pod's Node
-<<<<<<< HEAD
 		err = validateSTSPodsForRack(k8sClient, ctx, found, &rackStateList[rackStateIndex])
-=======
-		err = validateSTSPodsForRack(k8sClient, ctx, found, &rackState)
->>>>>>> c7cc29a3
 		if err != nil {
 			return err
 		}
@@ -304,10 +292,6 @@
 }
 
 func validateSTSForRack(found *appsv1.StatefulSet, rackState *RackState) error {
-<<<<<<< HEAD
-=======
-
->>>>>>> c7cc29a3
 	zoneKey := "failure-domain.beta.kubernetes.io/zone"
 	regionKey := "failure-domain.beta.kubernetes.io/region"
 	rackLabelKey := "RackLabel"
