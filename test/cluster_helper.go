package test

import (
	goctx "context"
	"errors"
	"fmt"
	"time"

	asdbv1beta1 "github.com/aerospike/aerospike-kubernetes-operator/api/v1beta1"
	internalerrors "github.com/aerospike/aerospike-kubernetes-operator/errors"
	"github.com/aerospike/aerospike-kubernetes-operator/pkg/utils"
	lib "github.com/aerospike/aerospike-management-lib"
	"github.com/aerospike/aerospike-management-lib/asconfig"
	"github.com/aerospike/aerospike-management-lib/info"
	"github.com/go-logr/logr"
	corev1 "k8s.io/api/core/v1"
	v1 "k8s.io/api/core/v1"
	k8serrors "k8s.io/apimachinery/pkg/api/errors"
	"k8s.io/apimachinery/pkg/api/resource"
	metav1 "k8s.io/apimachinery/pkg/apis/meta/v1"
	"k8s.io/apimachinery/pkg/labels"
	"k8s.io/apimachinery/pkg/types"
	"sigs.k8s.io/controller-runtime/pkg/client"
)

const (
	baseImage           = "aerospike/aerospike-server-enterprise"
	prevServerVersion   = "5.6.0.7"
	latestServerVersion = "5.7.0.8"
	invalidVersion      = "3.0.0.4"
	pre5Version         = "4.9.0.33"
)

var (
	retryInterval      = time.Second * 5
	cascadeDeleteFalse = false
	cascadeDeleteTrue  = true
	logger             = logr.Discard()
	prevImage          = fmt.Sprintf("%s:%s", baseImage, prevServerVersion)
	latestImage        = fmt.Sprintf("%s:%s", baseImage, latestServerVersion)
	invalidImage       = fmt.Sprintf("%s:%s", baseImage, invalidVersion)
	pre5Image          = fmt.Sprintf("%s:%s", baseImage, pre5Version)
)

func scaleUpClusterTest(
	k8sClient client.Client, ctx goctx.Context,
	clusterNamespacedName types.NamespacedName, increaseBy int32,
) error {
	aeroCluster, err := getCluster(k8sClient, ctx, clusterNamespacedName)
	if err != nil {
		return err
	}

	aeroCluster.Spec.Size = aeroCluster.Spec.Size + increaseBy
	err = k8sClient.Update(ctx, aeroCluster)
	if err != nil {
		return err
	}

	// Wait for aerocluster to reach 2 replicas
	return waitForAerospikeCluster(
		k8sClient, ctx, aeroCluster, int(aeroCluster.Spec.Size), retryInterval,
		getTimeout(increaseBy),
	)
}

func scaleDownClusterTest(
	k8sClient client.Client, ctx goctx.Context,
	clusterNamespacedName types.NamespacedName, decreaseBy int32,
) error {
	aeroCluster, err := getCluster(k8sClient, ctx, clusterNamespacedName)
	if err != nil {
		return err
	}

	aeroCluster.Spec.Size = aeroCluster.Spec.Size - decreaseBy
	err = k8sClient.Update(ctx, aeroCluster)
	if err != nil {
		return err
	}

	// How much time to wait in scaleDown
	return waitForAerospikeCluster(
		k8sClient, ctx, aeroCluster, int(aeroCluster.Spec.Size), retryInterval,
		getTimeout(decreaseBy),
	)
}

func rollingRestartClusterTest(
	log logr.Logger, k8sClient client.Client, ctx goctx.Context, clusterNamespacedName types.NamespacedName) error {
	aeroCluster, err := getCluster(k8sClient, ctx, clusterNamespacedName)
	if err != nil {
		return err
	}

	// Change config
	if _, ok := aeroCluster.Spec.AerospikeConfig.Value["service"]; !ok {
		aeroCluster.Spec.AerospikeConfig.Value["service"] = map[string]interface{}{}
	}

	aeroCluster.Spec.AerospikeConfig.Value["service"].(map[string]interface{})["proto-fd-max"] = defaultProtofdmax + 1

	err = k8sClient.Update(ctx, aeroCluster)
	if err != nil {
		return err
	}

	err = waitForAerospikeCluster(
		k8sClient, ctx, aeroCluster, int(aeroCluster.Spec.Size), retryInterval,
		getTimeout(aeroCluster.Spec.Size),
	)

	if err != nil {
		return err
	}

	// Verify that the change has been applied on the cluster.
	return validateAerospikeConfigServiceClusterUpdate(
		log, k8sClient, ctx, clusterNamespacedName, []string{"proto-fd-max"},
	)
}

<<<<<<< HEAD
func rollingRestartClusterCanaryDeploymentTest(
	log logr.Logger, k8sClient client.Client, ctx goctx.Context,
	clusterNamespacedName types.NamespacedName, rolloutPercentage int32) error {

=======
func rollingRestartClusterByUpdatingNamespaceStorageTest(
	log logr.Logger, k8sClient client.Client, ctx goctx.Context,
	clusterNamespacedName types.NamespacedName,
) error {
>>>>>>> 47ff2446
	aeroCluster, err := getCluster(k8sClient, ctx, clusterNamespacedName)
	if err != nil {
		return err
	}

<<<<<<< HEAD
	aeroCluster.Spec.RollOutPercentage = rolloutPercentage
	// Change config
	if _, ok := aeroCluster.Spec.AerospikeConfig.Value["service"]; !ok {
		aeroCluster.Spec.AerospikeConfig.Value["service"] = map[string]interface{}{}
	}
	aeroCluster.Spec.AerospikeConfig.Value["service"].(map[string]interface{})["proto-fd-max"] = defaultProtofdmax
=======
	// Change namespace storage-engine
	aeroCluster.Spec.AerospikeConfig.Value["namespaces"].([]interface{})[0].(map[string]interface{})["storage-engine"].(map[string]interface{})["data-in-memory"] = true
	aeroCluster.Spec.AerospikeConfig.Value["namespaces"].([]interface{})[0].(map[string]interface{})["storage-engine"].(map[string]interface{})["filesize"] = 2000000000
>>>>>>> 47ff2446

	err = k8sClient.Update(ctx, aeroCluster)
	if err != nil {
		return err
	}

	err = waitForAerospikeCluster(
		k8sClient, ctx, aeroCluster, int(aeroCluster.Spec.Size), retryInterval,
		getTimeout(aeroCluster.Spec.Size),
	)

<<<<<<< HEAD
	if err != nil {
		return err
	}
	return validateAerospikeConfigServiceClusterCanaryUpdate(
		logger, k8sClient, ctx, clusterNamespacedName, []string{"proto-fd-max"})

=======
	return err
}

func rollingRestartClusterByAddingNamespaceDynamicallyTest(
	log logr.Logger, k8sClient client.Client, ctx goctx.Context, dynamicNs map[string]interface{},
	clusterNamespacedName types.NamespacedName,
) error {
	aeroCluster, err := getCluster(k8sClient, ctx, clusterNamespacedName)
	if err != nil {
		return err
	}

	// Change namespace list
	nsList := aeroCluster.Spec.AerospikeConfig.Value["namespaces"].([]interface{})
	nsList = append(nsList, dynamicNs)
	aeroCluster.Spec.AerospikeConfig.Value["namespaces"] = nsList

	err = k8sClient.Update(ctx, aeroCluster)
	if err != nil {
		return err
	}

	err = waitForAerospikeCluster(
		k8sClient, ctx, aeroCluster, int(aeroCluster.Spec.Size), retryInterval,
		getTimeout(aeroCluster.Spec.Size),
	)

	return err
>>>>>>> 47ff2446
}

func validateAerospikeConfigServiceClusterUpdate(
	log logr.Logger, k8sClient client.Client, ctx goctx.Context,
	clusterNamespacedName types.NamespacedName, updatedKeys []string,
) error {
	aeroCluster, err := getCluster(k8sClient, ctx, clusterNamespacedName)
	if err != nil {
		return err
	}

	for _, pod := range aeroCluster.Status.Pods {
		// TODO:
		// We may need to check for all keys in aerospikeConfig in rack
		// but we know that we are changing for service only for now
		host, err := createHost(pod)
		if err != nil {
			return err
		}
		asinfo := info.NewAsInfo(
			log, host, getClientPolicy(aeroCluster, k8sClient),
		)
		confs, err := getAsConfig(asinfo, "service")
		if err != nil {
			return err
		}
		svcConfs := confs["service"].(lib.Stats)

		inputSvcConf := aeroCluster.Spec.AerospikeConfig.Value["service"].(map[string]interface{})
		for _, k := range updatedKeys {
			v, ok := inputSvcConf[k]
			if !ok {
				return fmt.Errorf(
					"config %s missing in aerospikeConfig %v", k, svcConfs,
				)
			}
			cv, ok := svcConfs[k]
			if !ok {
				return fmt.Errorf(
					"config %s missing in aerospike config asinfo %v", k,
					svcConfs,
				)
			}

			strV := fmt.Sprintf("%v", v)
			strCv := fmt.Sprintf("%v", cv)
			if strV != strCv {
				return fmt.Errorf(
					"config %s mismatch with config. got %v:%T, want %v:%T, aerospikeConfig %v",
					k, cv, cv, v, v, svcConfs,
				)
			}
		}
	}

	return nil
}

func validateAerospikeConfigServiceClusterCanaryUpdate(
	log logr.Logger,
	k8sClient client.Client,
	ctx goctx.Context,
	clusterNamespacedName types.NamespacedName,
	updatedKeys []string) error {

	aeroCluster, err := getCluster(k8sClient, ctx, clusterNamespacedName)
	if err != nil {
		return err
	}

	totalUpdateEffectedPods, err := getUpdateEffectedPods(aeroCluster)
	if err != nil {
		return err
	}
	updatedPodsCounter := 0
LOOP:
	for _, pod := range aeroCluster.Status.Pods {
		hostConn, err := createHost(pod)
		if err != nil {
			return err
		}
		asinfo := info.NewAsInfo(
			log, hostConn, getClientPolicy(aeroCluster, k8sClient),
		)
		asConfig, err := getAsConfig(asinfo, "service")
		if err != nil {
			return err
		}
		asServiceConfig := asConfig["service"].(lib.Stats)

		inputServiceConfig := aeroCluster.Spec.AerospikeConfig.Value["service"].(map[string]interface{})
		for _, updateKey := range updatedKeys {
			inputServiceValue, ok := inputServiceConfig[updateKey]
			if !ok {
				continue LOOP
			}
			asServiceValue := asServiceConfig.Get(updateKey)
			if asServiceValue == nil {
				continue LOOP
			}
			if fmt.Sprint(inputServiceValue) != fmt.Sprint(asServiceValue) {
				continue LOOP
			}
		}
		updatedPodsCounter += 1
	}
	if updatedPodsCounter != totalUpdateEffectedPods {
		return fmt.Errorf("canary rolling update failure totalEffectedPods: %d found: %d",
			totalUpdateEffectedPods, updatedPodsCounter)
	}
	return nil
}

func validateCanaryClusterUgrade(
	k8sClient client.Client, ctx goctx.Context, clusterNamespacedName types.NamespacedName, image string) error {

	aeroCluster, err := getCluster(k8sClient, ctx, clusterNamespacedName)
	if err != nil {
		return err
	}
	totalUpdateEffectedPods, err := getUpdateEffectedPods(aeroCluster)
	if err != nil {
		return err
	}
	updatedPodsCounter := 0

	for _, pod := range aeroCluster.Status.Pods {
		if pod.Image == image {
			updatedPodsCounter += 1
		}
	}
	if updatedPodsCounter != totalUpdateEffectedPods {
		return fmt.Errorf("canary cluster upgrade failure totalEffectedPods: %d found: %d",
			totalUpdateEffectedPods, updatedPodsCounter)
	}
	return nil
}

func canaryClusterUpgradeTest(k8sClient client.Client, ctx goctx.Context,
	clusterNamespacedName types.NamespacedName, image string, rollOutPercentage int32) error {

	aeroCluster, err := getCluster(k8sClient, ctx, clusterNamespacedName)
	if err != nil {
		return err
	}
	aeroCluster.Spec.RollOutPercentage = rollOutPercentage
	// Change config
	if err := UpdateClusterImage(aeroCluster, image); err != nil {
		return err
	}
	if err = k8sClient.Update(ctx, aeroCluster); err != nil {
		return err
	}
	err = waitForAerospikeCluster(
		k8sClient, ctx, aeroCluster, int(aeroCluster.Spec.Size), retryInterval,
		getTimeout(aeroCluster.Spec.Size),
	)
	if err != nil {
		return err
	}
	return validateCanaryClusterUgrade(k8sClient, ctx, clusterNamespacedName, latestImage)
}

func upgradeClusterTest(
	k8sClient client.Client, ctx goctx.Context, clusterNamespacedName types.NamespacedName, image string) error {
	aeroCluster, err := getCluster(k8sClient, ctx, clusterNamespacedName)
	if err != nil {
		return err
	}
	// Change config
	if err := UpdateClusterImage(aeroCluster, image); err != nil {
		return err
	}
	if err = k8sClient.Update(ctx, aeroCluster); err != nil {
		return err
	}

	return waitForAerospikeCluster(
		k8sClient, ctx, aeroCluster, int(aeroCluster.Spec.Size), retryInterval,
		getTimeout(aeroCluster.Spec.Size),
	)
}

func getCluster(
	k8sClient client.Client, ctx goctx.Context,
	clusterNamespacedName types.NamespacedName,
) (*asdbv1beta1.AerospikeCluster, error) {
	aeroCluster := &asdbv1beta1.AerospikeCluster{}
	err := k8sClient.Get(ctx, clusterNamespacedName, aeroCluster)
	if err != nil {
		return nil, err
	}
	return aeroCluster, nil
}

func getClusterIfExists(
	k8sClient client.Client, ctx goctx.Context,
	clusterNamespacedName types.NamespacedName,
) (*asdbv1beta1.AerospikeCluster, error) {
	aeroCluster := &asdbv1beta1.AerospikeCluster{}
	err := k8sClient.Get(ctx, clusterNamespacedName, aeroCluster)
	if err != nil {
		if k8serrors.IsNotFound(err) {
			return nil, nil
		}

		return nil, fmt.Errorf("error getting cluster: %v", err)
	}

	return aeroCluster, nil
}

func getPodsList(
	k8sClient client.Client, ctx goctx.Context,
	clusterNamespacedName types.NamespacedName,
) (*corev1.PodList, error) {
	podList := &corev1.PodList{}
	labelSelector := labels.SelectorFromSet(utils.LabelsForAerospikeCluster(clusterNamespacedName.Name))
	listOps := &client.ListOptions{
		Namespace:     clusterNamespacedName.Namespace,
		LabelSelector: labelSelector,
	}

	if err := k8sClient.List(ctx, podList, listOps); err != nil {
		return nil, err
	}
	return podList, nil
}

func deleteCluster(
	k8sClient client.Client, ctx goctx.Context,
	aeroCluster *asdbv1beta1.AerospikeCluster,
) error {
	if err := k8sClient.Delete(ctx, aeroCluster); err != nil {
		return err
	}

	// Wait for all pod to get deleted.
	// TODO: Maybe add these checks in cluster delete itself.
	//time.Sleep(time.Second * 12)

	clusterNamespacedName := getClusterNamespacedName(
		aeroCluster.Name, aeroCluster.Namespace,
	)
	for {
		// t.Logf("Waiting for cluster %v to be deleted", aeroCluster.Name)
		existing, err := getClusterIfExists(
			k8sClient, ctx, clusterNamespacedName,
		)
		if err != nil {
			return err
		}
		//Pods still may exist in terminating state for some time even if CR is deleted. Keeping them breaks some
		//tests which use the same cluster name and run one after another. Thus, waiting pods to disappear.
		allClustersPods, err := getPodsList(
			k8sClient, ctx, clusterNamespacedName,
		)
		if err != nil {
			return err
		}
		if existing == nil && len(allClustersPods.Items) == 0 {
			break
		}
		time.Sleep(time.Second)
	}

	// Wait for all removed PVCs to be terminated.
	for {
		newPVCList, err := getAeroClusterPVCList(aeroCluster, k8sClient)

		if err != nil {
			return fmt.Errorf("error getting PVCs: %v", err)
		}

		pending := false
		for _, pvc := range newPVCList {
			if utils.IsPVCTerminating(&pvc) {
				// t.Logf("Waiting for PVC %v to terminate", pvc.Name)
				pending = true
				break
			}
		}

		if !pending {
			break
		}

		time.Sleep(time.Second)
	}

	return nil
}

func deployCluster(
	k8sClient client.Client, ctx goctx.Context,
	aeroCluster *asdbv1beta1.AerospikeCluster,
) error {
	return deployClusterWithTO(
		k8sClient, ctx, aeroCluster, retryInterval,
		getTimeout(aeroCluster.Spec.Size),
	)
}

func deployClusterWithTO(
	k8sClient client.Client, ctx goctx.Context,
	aeroCluster *asdbv1beta1.AerospikeCluster,
	retryInterval, timeout time.Duration,
) error {
	// Use TestCtx's create helper to create the object and add a cleanup function for the new object
	err := k8sClient.Create(ctx, aeroCluster)
	if err != nil {
		return err
	}
	// Wait for aerocluster to reach desired cluster size.
	return waitForAerospikeCluster(
		k8sClient, ctx, aeroCluster, int(aeroCluster.Spec.Size), retryInterval,
		timeout,
	)
}

func updateCluster(
	k8sClient client.Client, ctx goctx.Context,
	aeroCluster *asdbv1beta1.AerospikeCluster,
) error {
	err := k8sClient.Update(ctx, aeroCluster)
	if err != nil {
		return err
	}

	return waitForAerospikeCluster(
		k8sClient, ctx, aeroCluster, int(aeroCluster.Spec.Size), retryInterval,
		getTimeout(aeroCluster.Spec.Size),
	)
}

// TODO: remove it
func updateAndWait(
	k8sClient client.Client, ctx goctx.Context,
	aeroCluster *asdbv1beta1.AerospikeCluster,
) error {
	err := k8sClient.Update(ctx, aeroCluster)
	if err != nil {
		return err
	}
	// Currently waitForAerospikeCluster doesn't check for config update
	// How to validate if its old cluster or new cluster with new config
	// Hence sleep.
	// TODO: find another way or validate config also
	time.Sleep(5 * time.Second)

	return waitForAerospikeCluster(
		k8sClient, ctx, aeroCluster, int(aeroCluster.Spec.Size), retryInterval,
		getTimeout(aeroCluster.Spec.Size),
	)
}

func getClusterPodList(
	k8sClient client.Client, ctx goctx.Context,
	aeroCluster *asdbv1beta1.AerospikeCluster,
) (*corev1.PodList, error) {
	// List the pods for this aeroCluster's statefulset
	podList := &corev1.PodList{}
	labelSelector := labels.SelectorFromSet(utils.LabelsForAerospikeCluster(aeroCluster.Name))
	listOps := &client.ListOptions{
		Namespace: aeroCluster.Namespace, LabelSelector: labelSelector,
	}

	// TODO: Should we add check to get only non-terminating pod? What if it is rolling restart
	if err := k8sClient.List(ctx, podList, listOps); err != nil {
		return nil, err
	}
	return podList, nil
}

func validateResource(
	k8sClient client.Client, ctx goctx.Context,
	aeroCluster *asdbv1beta1.AerospikeCluster,
) error {
	if aeroCluster.Spec.PodSpec.AerospikeContainerSpec.Resources == nil {
		return fmt.Errorf("resources can not be nil for validation")
	}
	podList, err := getClusterPodList(k8sClient, ctx, aeroCluster)
	if err != nil {
		return err
	}

	mem := aeroCluster.Spec.PodSpec.AerospikeContainerSpec.Resources.Requests.Memory()
	cpu := aeroCluster.Spec.PodSpec.AerospikeContainerSpec.Resources.Requests.Cpu()

	for _, p := range podList.Items {
		for _, cnt := range p.Spec.Containers {
			// TODO: ignore injected containers
			stMem := cnt.Resources.Requests.Memory()
			if !mem.Equal(*stMem) {
				return fmt.Errorf(
					"resource memory not matching. want %v, got %v",
					mem.String(), stMem.String(),
				)
			}
			limitMem := cnt.Resources.Limits.Memory()
			if !mem.Equal(*limitMem) {
				return fmt.Errorf(
					"limit memory not matching. want %v, got %v", mem.String(),
					limitMem.String(),
				)
			}

			stCPU := cnt.Resources.Requests.Cpu()
			if !cpu.Equal(*stCPU) {
				return fmt.Errorf(
					"resource cpu not matching. want %v, got %v", cpu.String(),
					stCPU.String(),
				)
			}
			limitCPU := cnt.Resources.Limits.Cpu()
			if !cpu.Equal(*limitCPU) {
				return fmt.Errorf(
					"resource cpu not matching. want %v, got %v", cpu.String(),
					limitCPU.String(),
				)
			}
		}
	}
	return nil
}

// feature-key file needed
func createAerospikeClusterPost460(
	clusterNamespacedName types.NamespacedName, size int32, image string,
) *asdbv1beta1.AerospikeCluster {
	// create Aerospike custom resource

	aeroCluster := &asdbv1beta1.AerospikeCluster{
		ObjectMeta: metav1.ObjectMeta{
			Name:      clusterNamespacedName.Name,
			Namespace: clusterNamespacedName.Namespace,
		},
		Spec: asdbv1beta1.AerospikeClusterSpec{
			Size:  size,
			Image: image,
			Storage: asdbv1beta1.AerospikeStorageSpec{
				BlockVolumePolicy: asdbv1beta1.AerospikePersistentVolumePolicySpec{
					InputCascadeDelete: &cascadeDeleteTrue,
				},
				FileSystemVolumePolicy: asdbv1beta1.AerospikePersistentVolumePolicySpec{
					InputInitMethod:    &aerospikeVolumeInitMethodDeleteFiles,
					InputCascadeDelete: &cascadeDeleteTrue,
				},
				Volumes: []asdbv1beta1.VolumeSpec{
					{
						Name: "ns",
						Source: asdbv1beta1.VolumeSource{
							PersistentVolume: &asdbv1beta1.PersistentVolumeSpec{
								Size:         resource.MustParse("1Gi"),
								StorageClass: storageClass,
								VolumeMode:   v1.PersistentVolumeBlock,
							},
						},
						Aerospike: &asdbv1beta1.AerospikeServerVolumeAttachment{
							Path: "/test/dev/xvdf",
						},
					},
					{
						Name: "workdir",
						Source: asdbv1beta1.VolumeSource{
							PersistentVolume: &asdbv1beta1.PersistentVolumeSpec{
								Size:         resource.MustParse("1Gi"),
								StorageClass: storageClass,
								VolumeMode:   v1.PersistentVolumeFilesystem,
							},
						},
						Aerospike: &asdbv1beta1.AerospikeServerVolumeAttachment{
							Path: "/opt/aerospike",
						},
					},
					{
						Name: aerospikeConfigSecret,
						Source: asdbv1beta1.VolumeSource{
							Secret: &corev1.SecretVolumeSource{
								SecretName: tlsSecretName,
							},
						},
						Aerospike: &asdbv1beta1.AerospikeServerVolumeAttachment{
							Path: "/etc/aerospike/secret",
						},
					},
				},
			},
			AerospikeAccessControl: &asdbv1beta1.AerospikeAccessControlSpec{
				Users: []asdbv1beta1.AerospikeUserSpec{
					{
						Name:       "admin",
						SecretName: authSecretName,
						Roles: []string{
							"sys-admin",
							"user-admin",
						},
					},
				},
			},

			PodSpec: asdbv1beta1.AerospikePodSpec{
				MultiPodPerHost: true,
			},
			OperatorClientCertSpec: &asdbv1beta1.AerospikeOperatorClientCertSpec{
				AerospikeOperatorCertSource: asdbv1beta1.AerospikeOperatorCertSource{
					SecretCertSource: &asdbv1beta1.AerospikeSecretCertSource{
						SecretName:         tlsSecretName,
						CaCertsFilename:    "cacert.pem",
						ClientCertFilename: "svc_cluster_chain.pem",
						ClientKeyFilename:  "svc_key.pem",
					},
				},
			},
			AerospikeConfig: &asdbv1beta1.AerospikeConfigSpec{
				Value: map[string]interface{}{

					"service": map[string]interface{}{
						"feature-key-file": "/etc/aerospike/secret/features.conf",
					},
					"security": map[string]interface{}{
						"enable-security": true,
					},
					"network": getNetworkTLSConfig(),
					"namespaces": []interface{}{
						map[string]interface{}{
							"name":               "test",
							"memory-size":        1000955200,
							"replication-factor": 2,
							"storage-engine": map[string]interface{}{
								"type":    "device",
								"devices": []interface{}{"/test/dev/xvdf"},
							},
						},
					},
				},
			},
		},
	}
	return aeroCluster
}

// feature-key file needed
func createAerospikeClusterPost560(
	clusterNamespacedName types.NamespacedName, size int32, image string,
) *asdbv1beta1.AerospikeCluster {
	// create Aerospike custom resource

	aeroCluster := &asdbv1beta1.AerospikeCluster{
		ObjectMeta: metav1.ObjectMeta{
			Name:      clusterNamespacedName.Name,
			Namespace: clusterNamespacedName.Namespace,
		},
		Spec: asdbv1beta1.AerospikeClusterSpec{
			Size:  size,
			Image: image,
			Storage: asdbv1beta1.AerospikeStorageSpec{
				BlockVolumePolicy: asdbv1beta1.AerospikePersistentVolumePolicySpec{
					InputCascadeDelete: &cascadeDeleteTrue,
				},
				FileSystemVolumePolicy: asdbv1beta1.AerospikePersistentVolumePolicySpec{
					InputInitMethod:    &aerospikeVolumeInitMethodDeleteFiles,
					InputCascadeDelete: &cascadeDeleteTrue,
				},
				Volumes: []asdbv1beta1.VolumeSpec{
					{
						Name: "ns",
						Source: asdbv1beta1.VolumeSource{
							PersistentVolume: &asdbv1beta1.PersistentVolumeSpec{
								Size:         resource.MustParse("1Gi"),
								StorageClass: storageClass,
								VolumeMode:   v1.PersistentVolumeBlock,
							},
						},
						Aerospike: &asdbv1beta1.AerospikeServerVolumeAttachment{
							Path: "/test/dev/xvdf",
						},
					},
					{
						Name: "workdir",
						Source: asdbv1beta1.VolumeSource{
							PersistentVolume: &asdbv1beta1.PersistentVolumeSpec{
								Size:         resource.MustParse("1Gi"),
								StorageClass: storageClass,
								VolumeMode:   v1.PersistentVolumeFilesystem,
							},
						},
						Aerospike: &asdbv1beta1.AerospikeServerVolumeAttachment{
							Path: "/opt/aerospike",
						},
					},
					{
						Name: aerospikeConfigSecret,
						Source: asdbv1beta1.VolumeSource{
							Secret: &corev1.SecretVolumeSource{
								SecretName: tlsSecretName,
							},
						},
						Aerospike: &asdbv1beta1.AerospikeServerVolumeAttachment{
							Path: "/etc/aerospike/secret",
						},
					},
				},
			},
			AerospikeAccessControl: &asdbv1beta1.AerospikeAccessControlSpec{
				Users: []asdbv1beta1.AerospikeUserSpec{
					{
						Name:       "admin",
						SecretName: authSecretName,
						Roles: []string{
							"sys-admin",
							"user-admin",
						},
					},
				},
			},

			PodSpec: asdbv1beta1.AerospikePodSpec{
				MultiPodPerHost: true,
			},
			OperatorClientCertSpec: &asdbv1beta1.AerospikeOperatorClientCertSpec{
				AerospikeOperatorCertSource: asdbv1beta1.AerospikeOperatorCertSource{
					SecretCertSource: &asdbv1beta1.AerospikeSecretCertSource{
						SecretName:         tlsSecretName,
						CaCertsFilename:    "cacert.pem",
						ClientCertFilename: "svc_cluster_chain.pem",
						ClientKeyFilename:  "svc_key.pem",
					},
				},
			},
			AerospikeConfig: &asdbv1beta1.AerospikeConfigSpec{
				Value: map[string]interface{}{

					"service": map[string]interface{}{
						"feature-key-file": "/etc/aerospike/secret/features.conf",
					},
					"security": map[string]interface{}{},
					"network":  getNetworkTLSConfig(),
					"namespaces": []interface{}{
						map[string]interface{}{
							"name":               "test",
							"memory-size":        1000955200,
							"replication-factor": 2,
							"storage-engine": map[string]interface{}{
								"type":    "device",
								"devices": []interface{}{"/test/dev/xvdf"},
							},
						},
					},
				},
			},
		},
	}
	return aeroCluster
}

func createDummyRackAwareAerospikeCluster(
	clusterNamespacedName types.NamespacedName, size int32,
) *asdbv1beta1.AerospikeCluster {
	// Will be used in Update also
	aeroCluster := createDummyAerospikeCluster(clusterNamespacedName, size)
	// This needs to be changed based on setup. update zone, region, nodeName according to setup
	racks := []asdbv1beta1.Rack{{ID: 1}}
	rackConf := asdbv1beta1.RackConfig{Racks: racks}
	aeroCluster.Spec.RackConfig = rackConf
	return aeroCluster
}

var defaultProtofdmax int64 = 15000

func createDummyAerospikeCluster(
	clusterNamespacedName types.NamespacedName, size int32,
) *asdbv1beta1.AerospikeCluster {
	// create Aerospike custom resource
	aeroCluster := &asdbv1beta1.AerospikeCluster{
		TypeMeta: metav1.TypeMeta{
			APIVersion: "asdb.aerospike.com/v1beta1",
			Kind:       "AerospikeCluster",
		},
		ObjectMeta: metav1.ObjectMeta{
			Name:      clusterNamespacedName.Name,
			Namespace: clusterNamespacedName.Namespace,
		},
		Spec: asdbv1beta1.AerospikeClusterSpec{
			Size:  size,
			Image: latestImage,
			Storage: asdbv1beta1.AerospikeStorageSpec{
				BlockVolumePolicy: asdbv1beta1.AerospikePersistentVolumePolicySpec{
					InputCascadeDelete: &cascadeDeleteFalse,
				},
				FileSystemVolumePolicy: asdbv1beta1.AerospikePersistentVolumePolicySpec{
					InputInitMethod:    &aerospikeVolumeInitMethodDeleteFiles,
					InputCascadeDelete: &cascadeDeleteFalse,
				},
				Volumes: []asdbv1beta1.VolumeSpec{
					{
						Name: "ns",
						Source: asdbv1beta1.VolumeSource{
							PersistentVolume: &asdbv1beta1.PersistentVolumeSpec{
								Size:         resource.MustParse("1Gi"),
								StorageClass: storageClass,
								VolumeMode:   v1.PersistentVolumeBlock,
							},
						},
						Aerospike: &asdbv1beta1.AerospikeServerVolumeAttachment{
							Path: "/test/dev/xvdf",
						},
					},
					{
						Name: "workdir",
						Source: asdbv1beta1.VolumeSource{
							PersistentVolume: &asdbv1beta1.PersistentVolumeSpec{
								Size:         resource.MustParse("1Gi"),
								StorageClass: storageClass,
								VolumeMode:   v1.PersistentVolumeFilesystem,
							},
						},
						Aerospike: &asdbv1beta1.AerospikeServerVolumeAttachment{
							Path: "/opt/aerospike",
						},
					},
					{
						Name: aerospikeConfigSecret,
						Source: asdbv1beta1.VolumeSource{
							Secret: &corev1.SecretVolumeSource{
								SecretName: tlsSecretName,
							},
						},
						Aerospike: &asdbv1beta1.AerospikeServerVolumeAttachment{
							Path: "/etc/aerospike/secret",
						},
					},
				},
			},
			AerospikeAccessControl: &asdbv1beta1.AerospikeAccessControlSpec{
				Users: []asdbv1beta1.AerospikeUserSpec{
					{
						Name:       "admin",
						SecretName: authSecretName,
						Roles: []string{
							"sys-admin",
							"user-admin",
							"read-write",
						},
					},
				},
			},

			PodSpec: asdbv1beta1.AerospikePodSpec{
				MultiPodPerHost: true,
			},

			AerospikeConfig: &asdbv1beta1.AerospikeConfigSpec{
				Value: map[string]interface{}{
					"service": map[string]interface{}{
						"feature-key-file": "/etc/aerospike/secret/features.conf",
						"proto-fd-max":     defaultProtofdmax,
					},
					"security": map[string]interface{}{},
					"network":  getNetworkConfig(),
					"namespaces": []interface{}{
						map[string]interface{}{
							"name":               "test",
							"memory-size":        1000955200,
							"replication-factor": 1,
							"storage-engine": map[string]interface{}{
								"type":    "device",
								"devices": []interface{}{"/test/dev/xvdf"},
							},
						},
					},
				},
			},
		},
	}
	return aeroCluster
}

func UpdateClusterImage(
	aerocluster *asdbv1beta1.AerospikeCluster, image string,
) error {
	outgoingVersion, err := asdbv1beta1.GetImageVersion(aerocluster.Spec.Image)
	if err != nil {
		return err
	}

	incomingVersion, err := asdbv1beta1.GetImageVersion(image)
	if err != nil {
		return err
	}
	ov, err := asconfig.CompareVersions(outgoingVersion, "5.7.0")
	if err != nil {
		return err
	}
	nv, err := asconfig.CompareVersions(incomingVersion, "5.7.0")

	switch {
	case nv >= 0 && ov >= 0:
		fallthrough
	case nv < 0 && ov < 0:
		aerocluster.Spec.Image = image
		return nil
	case nv >= 0 && ov < 0:
		enableSecurityFlag, err := asdbv1beta1.IsSecurityEnabled(
			outgoingVersion, aerocluster.Spec.AerospikeConfig,
		)
		if err != nil && !errors.Is(err, internalerrors.NotFoundError) {
			return err
		}
		aerocluster.Spec.Image = image
		if enableSecurityFlag {
			securityConfigMap := aerocluster.Spec.AerospikeConfig.Value["security"].(map[string]interface{})
			delete(securityConfigMap, "enable-security")
			return nil
		}
		delete(aerocluster.Spec.AerospikeConfig.Value, "security")
	default:
		enableSecurityFlag, err := asdbv1beta1.IsSecurityEnabled(
			outgoingVersion, aerocluster.Spec.AerospikeConfig,
		)
		if err != nil {
			return err
		}
		aerocluster.Spec.Image = image
		if enableSecurityFlag {
			securityConfigMap := aerocluster.Spec.AerospikeConfig.Value["security"].(map[string]interface{})
			securityConfigMap["enable-security"] = true
			return nil
		}
		aerocluster.Spec.AerospikeConfig.Value["security"] = map[string]interface{}{"enable-security": false}
	}
	return nil
}

// feature-key file needed
func createBasicTLSCluster(
	clusterNamespacedName types.NamespacedName, size int32,
) *asdbv1beta1.AerospikeCluster {
	// create Aerospike custom resource
	aeroCluster := &asdbv1beta1.AerospikeCluster{
		ObjectMeta: metav1.ObjectMeta{
			Name:      clusterNamespacedName.Name,
			Namespace: clusterNamespacedName.Namespace,
		},
		Spec: asdbv1beta1.AerospikeClusterSpec{
			Size:  size,
			Image: latestImage,
			Storage: asdbv1beta1.AerospikeStorageSpec{
				BlockVolumePolicy: asdbv1beta1.AerospikePersistentVolumePolicySpec{
					InputCascadeDelete: &cascadeDeleteTrue,
				},
				FileSystemVolumePolicy: asdbv1beta1.AerospikePersistentVolumePolicySpec{
					InputInitMethod:    &aerospikeVolumeInitMethodDeleteFiles,
					InputCascadeDelete: &cascadeDeleteTrue,
				},
				Volumes: []asdbv1beta1.VolumeSpec{
					{
						Name: "workdir",
						Source: asdbv1beta1.VolumeSource{
							PersistentVolume: &asdbv1beta1.PersistentVolumeSpec{
								Size:         resource.MustParse("1Gi"),
								StorageClass: storageClass,
								VolumeMode:   v1.PersistentVolumeFilesystem,
							},
						},
						Aerospike: &asdbv1beta1.AerospikeServerVolumeAttachment{
							Path: "/opt/aerospike",
						},
					},
					{
						Name: aerospikeConfigSecret,
						Source: asdbv1beta1.VolumeSource{
							Secret: &corev1.SecretVolumeSource{
								SecretName: tlsSecretName,
							},
						},
						Aerospike: &asdbv1beta1.AerospikeServerVolumeAttachment{
							Path: "/etc/aerospike/secret",
						},
					},
				},
			},
			AerospikeAccessControl: &asdbv1beta1.AerospikeAccessControlSpec{
				Users: []asdbv1beta1.AerospikeUserSpec{
					{
						Name:       "admin",
						SecretName: authSecretName,
						Roles: []string{
							"sys-admin",
							"user-admin",
						},
					},
				},
			},

			PodSpec: asdbv1beta1.AerospikePodSpec{
				MultiPodPerHost: true,
			},

			OperatorClientCertSpec: &asdbv1beta1.AerospikeOperatorClientCertSpec{
				AerospikeOperatorCertSource: asdbv1beta1.AerospikeOperatorCertSource{
					SecretCertSource: &asdbv1beta1.AerospikeSecretCertSource{
						SecretName:         tlsSecretName,
						CaCertsFilename:    "cacert.pem",
						ClientCertFilename: "svc_cluster_chain.pem",
						ClientKeyFilename:  "svc_key.pem",
					},
				},
			},
			AerospikeConfig: &asdbv1beta1.AerospikeConfigSpec{
				Value: map[string]interface{}{

					"service": map[string]interface{}{
						"feature-key-file": "/etc/aerospike/secret/features.conf",
					},
					"security": map[string]interface{}{},
					"network":  getNetworkTLSConfig(),
				},
			},
		},
	}
	return aeroCluster
}

func createSSDStorageCluster(
	clusterNamespacedName types.NamespacedName, size int32, repFact int32,
	multiPodPerHost bool,
) *asdbv1beta1.AerospikeCluster {
	aeroCluster := createBasicTLSCluster(clusterNamespacedName, size)
	aeroCluster.Spec.PodSpec.MultiPodPerHost = multiPodPerHost
	aeroCluster.Spec.Storage.Volumes = append(
		aeroCluster.Spec.Storage.Volumes, []asdbv1beta1.VolumeSpec{
			{
				Name: "ns",
				Source: asdbv1beta1.VolumeSource{
					PersistentVolume: &asdbv1beta1.PersistentVolumeSpec{
						Size:         resource.MustParse("1Gi"),
						StorageClass: storageClass,
						VolumeMode:   v1.PersistentVolumeBlock,
					},
				},
				Aerospike: &asdbv1beta1.AerospikeServerVolumeAttachment{
					Path: "/test/dev/xvdf",
				},
			},
		}...,
	)

	aeroCluster.Spec.AerospikeConfig.Value["namespaces"] = []interface{}{
		map[string]interface{}{
			"name":               "test",
			"memory-size":        2000955200,
			"replication-factor": repFact,
			"storage-engine": map[string]interface{}{
				"type":    "device",
				"devices": []interface{}{"/test/dev/xvdf"},
			},
		},
	}
	return aeroCluster
}

func createHDDAndDataInMemStorageCluster(
	clusterNamespacedName types.NamespacedName, size int32, repFact int32,
	multiPodPerHost bool,
) *asdbv1beta1.AerospikeCluster {
	aeroCluster := createBasicTLSCluster(clusterNamespacedName, size)
	aeroCluster.Spec.PodSpec.MultiPodPerHost = multiPodPerHost
	aeroCluster.Spec.Storage.Volumes = append(
		aeroCluster.Spec.Storage.Volumes, []asdbv1beta1.VolumeSpec{
			{
				Name: "ns",
				Source: asdbv1beta1.VolumeSource{
					PersistentVolume: &asdbv1beta1.PersistentVolumeSpec{
						Size:         resource.MustParse("1Gi"),
						StorageClass: storageClass,
						VolumeMode:   v1.PersistentVolumeFilesystem,
					},
				},
				Aerospike: &asdbv1beta1.AerospikeServerVolumeAttachment{
					Path: "/opt/aerospike/data",
				},
			},
		}...,
	)

	aeroCluster.Spec.AerospikeConfig.Value["namespaces"] = []interface{}{
		map[string]interface{}{
			"name":               "test",
			"memory-size":        2000955200,
			"replication-factor": repFact,
			"storage-engine": map[string]interface{}{
				"type":           "device",
				"files":          []interface{}{"/opt/aerospike/data/test.dat"},
				"filesize":       2000955200,
				"data-in-memory": true,
			},
		},
	}
	return aeroCluster
}

func createHDDAndDataInIndexStorageCluster(
	clusterNamespacedName types.NamespacedName, size int32, repFact int32,
	multiPodPerHost bool,
) *asdbv1beta1.AerospikeCluster {
	aeroCluster := createBasicTLSCluster(clusterNamespacedName, size)
	aeroCluster.Spec.PodSpec.MultiPodPerHost = multiPodPerHost
	aeroCluster.Spec.Storage.Volumes = append(
		aeroCluster.Spec.Storage.Volumes, []asdbv1beta1.VolumeSpec{
			{
				Name: "device",
				Source: asdbv1beta1.VolumeSource{
					PersistentVolume: &asdbv1beta1.PersistentVolumeSpec{
						Size:         resource.MustParse("1Gi"),
						StorageClass: storageClass,
						VolumeMode:   v1.PersistentVolumeBlock,
					},
				},
				Aerospike: &asdbv1beta1.AerospikeServerVolumeAttachment{
					Path: "/dev/xvdf1",
				},
			},
			{
				Name: "ns",
				Source: asdbv1beta1.VolumeSource{
					PersistentVolume: &asdbv1beta1.PersistentVolumeSpec{
						Size:         resource.MustParse("1Gi"),
						StorageClass: storageClass,
						VolumeMode:   v1.PersistentVolumeFilesystem,
					},
				},
				Aerospike: &asdbv1beta1.AerospikeServerVolumeAttachment{
					Path: "/opt/aerospike/data",
				},
			},
		}...,
	)
	aeroCluster.Spec.AerospikeConfig.Value["namespaces"] = []interface{}{
		map[string]interface{}{
			"name":               "test",
			"memory-size":        2000955200,
			"single-bin":         true,
			"data-in-index":      true,
			"replication-factor": repFact,
			"storage-engine": map[string]interface{}{
				"type":           "device",
				"files":          []interface{}{"/opt/aerospike/data/test.dat"},
				"filesize":       2000955200,
				"data-in-memory": true,
			},
		},
	}
	return aeroCluster
}

func createDataInMemWithoutPersistentStorageCluster(
	clusterNamespacedName types.NamespacedName, size int32, repFact int32,
	multiPodPerHost bool,
) *asdbv1beta1.AerospikeCluster {
	aeroCluster := createBasicTLSCluster(clusterNamespacedName, size)
	aeroCluster.Spec.PodSpec.MultiPodPerHost = multiPodPerHost
	aeroCluster.Spec.AerospikeConfig.Value["namespaces"] = []interface{}{
		map[string]interface{}{
			"name":               "test",
			"memory-size":        2000955200,
			"replication-factor": repFact,
			"storage-engine": map[string]interface{}{
				"type": "memory",
			},
		},
	}

	return aeroCluster
}

func aerospikeClusterCreateUpdateWithTO(
	k8sClient client.Client, desired *asdbv1beta1.AerospikeCluster,
	ctx goctx.Context, retryInterval, timeout time.Duration,
) error {
	current := &asdbv1beta1.AerospikeCluster{}
	err := k8sClient.Get(
		ctx,
		types.NamespacedName{Name: desired.Name, Namespace: desired.Namespace},
		current,
	)
	if err != nil {
		// Deploy the cluster.
		// t.Logf("Deploying cluster at %v", time.Now().Format(time.RFC850))
		if err := deployClusterWithTO(
			k8sClient, ctx, desired, retryInterval, timeout,
		); err != nil {
			return err
		}
		// t.Logf("Deployed cluster at %v", time.Now().Format(time.RFC850))
		return nil
	}
	// Apply the update.
	if desired.Spec.AerospikeAccessControl != nil {
		current.Spec.AerospikeAccessControl = &asdbv1beta1.AerospikeAccessControlSpec{}
		lib.DeepCopy(&current.Spec, &desired.Spec)
	} else {
		current.Spec.AerospikeAccessControl = nil
	}
	lib.DeepCopy(
		&current.Spec.AerospikeConfig.Value,
		&desired.Spec.AerospikeConfig.Value,
	)

	err = k8sClient.Update(ctx, current)
	if err != nil {
		return err
	}

	return waitForAerospikeCluster(
		k8sClient, ctx, desired, int(desired.Spec.Size), retryInterval, timeout,
	)
}

func aerospikeClusterCreateUpdate(
	k8sClient client.Client, desired *asdbv1beta1.AerospikeCluster,
	ctx goctx.Context,
) error {
	return aerospikeClusterCreateUpdateWithTO(
		k8sClient, desired, ctx, retryInterval, getTimeout(1),
	)
}<|MERGE_RESOLUTION|>--- conflicted
+++ resolved
@@ -120,34 +120,52 @@
 	)
 }
 
-<<<<<<< HEAD
 func rollingRestartClusterCanaryDeploymentTest(
 	log logr.Logger, k8sClient client.Client, ctx goctx.Context,
 	clusterNamespacedName types.NamespacedName, rolloutPercentage int32) error {
 
-=======
+	aeroCluster, err := getCluster(k8sClient, ctx, clusterNamespacedName)
+	if err != nil {
+		return err
+	}
+
+	aeroCluster.Spec.RollOutPercentage = rolloutPercentage
+	// Change config
+	if _, ok := aeroCluster.Spec.AerospikeConfig.Value["service"]; !ok {
+		aeroCluster.Spec.AerospikeConfig.Value["service"] = map[string]interface{}{}
+	}
+	aeroCluster.Spec.AerospikeConfig.Value["service"].(map[string]interface{})["proto-fd-max"] = defaultProtofdmax
+
+	err = k8sClient.Update(ctx, aeroCluster)
+	if err != nil {
+		return err
+	}
+
+	err = waitForAerospikeCluster(
+		k8sClient, ctx, aeroCluster, int(aeroCluster.Spec.Size), retryInterval,
+		getTimeout(aeroCluster.Spec.Size),
+	)
+
+	if err != nil {
+		return err
+	}
+	return validateAerospikeConfigServiceClusterCanaryUpdate(
+		logger, k8sClient, ctx, clusterNamespacedName, []string{"proto-fd-max"})
+
+}
+
 func rollingRestartClusterByUpdatingNamespaceStorageTest(
 	log logr.Logger, k8sClient client.Client, ctx goctx.Context,
 	clusterNamespacedName types.NamespacedName,
 ) error {
->>>>>>> 47ff2446
 	aeroCluster, err := getCluster(k8sClient, ctx, clusterNamespacedName)
 	if err != nil {
 		return err
 	}
 
-<<<<<<< HEAD
-	aeroCluster.Spec.RollOutPercentage = rolloutPercentage
-	// Change config
-	if _, ok := aeroCluster.Spec.AerospikeConfig.Value["service"]; !ok {
-		aeroCluster.Spec.AerospikeConfig.Value["service"] = map[string]interface{}{}
-	}
-	aeroCluster.Spec.AerospikeConfig.Value["service"].(map[string]interface{})["proto-fd-max"] = defaultProtofdmax
-=======
 	// Change namespace storage-engine
 	aeroCluster.Spec.AerospikeConfig.Value["namespaces"].([]interface{})[0].(map[string]interface{})["storage-engine"].(map[string]interface{})["data-in-memory"] = true
 	aeroCluster.Spec.AerospikeConfig.Value["namespaces"].([]interface{})[0].(map[string]interface{})["storage-engine"].(map[string]interface{})["filesize"] = 2000000000
->>>>>>> 47ff2446
 
 	err = k8sClient.Update(ctx, aeroCluster)
 	if err != nil {
@@ -159,14 +177,6 @@
 		getTimeout(aeroCluster.Spec.Size),
 	)
 
-<<<<<<< HEAD
-	if err != nil {
-		return err
-	}
-	return validateAerospikeConfigServiceClusterCanaryUpdate(
-		logger, k8sClient, ctx, clusterNamespacedName, []string{"proto-fd-max"})
-
-=======
 	return err
 }
 
@@ -195,7 +205,6 @@
 	)
 
 	return err
->>>>>>> 47ff2446
 }
 
 func validateAerospikeConfigServiceClusterUpdate(
