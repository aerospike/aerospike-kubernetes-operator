package test

import (
	goctx "context"
	"fmt"
	"time"

	asdbv1beta1 "github.com/aerospike/aerospike-kubernetes-operator/api/v1beta1"
	"github.com/aerospike/aerospike-kubernetes-operator/pkg/utils"
	lib "github.com/aerospike/aerospike-management-lib"
	"github.com/aerospike/aerospike-management-lib/info"
	as "github.com/ashishshinde/aerospike-client-go/v5"
	corev1 "k8s.io/api/core/v1"
	v1 "k8s.io/api/core/v1"
	"k8s.io/apimachinery/pkg/api/errors"
	"k8s.io/apimachinery/pkg/api/resource"
	metav1 "k8s.io/apimachinery/pkg/apis/meta/v1"
	"k8s.io/apimachinery/pkg/labels"
	"k8s.io/apimachinery/pkg/types"
	"sigs.k8s.io/controller-runtime/pkg/client"
)

const (
	latestClusterImage = "aerospike/aerospike-server-enterprise:5.4.0.5"
	imageToUpgrade     = "aerospike/aerospike-server-enterprise:5.5.0.3"
)

var (
	retryInterval      = time.Second * 5
	cascadeDeleteFalse = false
	cascadeDeleteTrue  = true
)

func scaleUpClusterTest(k8sClient client.Client, ctx goctx.Context, clusterNamespacedName types.NamespacedName, increaseBy int32) error {
	aeroCluster, err := getCluster(k8sClient, ctx, clusterNamespacedName)
	if err != nil {
		return err
	}

	aeroCluster.Spec.Size = aeroCluster.Spec.Size + increaseBy
	err = k8sClient.Update(ctx, aeroCluster)
	if err != nil {
		return err
	}

	// Wait for aerocluster to reach 2 replicas
	return waitForAerospikeCluster(k8sClient, ctx, aeroCluster, int(aeroCluster.Spec.Size), retryInterval, getTimeout(increaseBy))
}

func scaleDownClusterTest(k8sClient client.Client, ctx goctx.Context, clusterNamespacedName types.NamespacedName, decreaseBy int32) error {
	aeroCluster, err := getCluster(k8sClient, ctx, clusterNamespacedName)
	if err != nil {
		return err
	}

	aeroCluster.Spec.Size = aeroCluster.Spec.Size - decreaseBy
	err = k8sClient.Update(ctx, aeroCluster)
	if err != nil {
		return err
	}

	// How much time to wait in scaleDown
	return waitForAerospikeCluster(k8sClient, ctx, aeroCluster, int(aeroCluster.Spec.Size), retryInterval, getTimeout(decreaseBy))
}

func rollingRestartClusterTest(k8sClient client.Client, ctx goctx.Context, clusterNamespacedName types.NamespacedName) error {
	aeroCluster, err := getCluster(k8sClient, ctx, clusterNamespacedName)
	if err != nil {
		return err
	}

	// Change config
	if _, ok := aeroCluster.Spec.AerospikeConfig.Value["service"]; !ok {
		aeroCluster.Spec.AerospikeConfig.Value["service"] = map[string]interface{}{}
	}
	aeroCluster.Spec.AerospikeConfig.Value["service"].(map[string]interface{})["proto-fd-max"] = 15000

	err = k8sClient.Update(ctx, aeroCluster)
	if err != nil {
		return err
	}

	err = waitForAerospikeCluster(k8sClient, ctx, aeroCluster, int(aeroCluster.Spec.Size), retryInterval, getTimeout(aeroCluster.Spec.Size))

	if err != nil {
		return err
	}

	// Verify that the change has been applied on the cluster.
	return validateAerospikeConfigServiceClusterUpdate(k8sClient, ctx, clusterNamespacedName, aeroCluster, []string{"proto-fd-max"})
}

func validateAerospikeConfigServiceClusterUpdate(k8sClient client.Client, ctx goctx.Context, clusterNamespacedName types.NamespacedName, expectedAerospikeConfig *asdbv1beta1.AerospikeCluster, updatedKeys []string) error {
	aeroCluster, err := getCluster(k8sClient, ctx, clusterNamespacedName)
	if err != nil {
		return err
	}

	for _, pod := range aeroCluster.Status.Pods {
		// TODO:
		// We may need to check for all keys in aerospikeConfig in rack
		// but we know that we are changing for service only for now
		host := &as.Host{Name: pod.HostExternalIP, Port: int(pod.ServicePort), TLSName: pod.Aerospike.TLSName}
		asinfo := info.NewAsInfo(host, getClientPolicy(aeroCluster, k8sClient))
		confs, err := getAsConfig(asinfo, "service")
		if err != nil {
			return err
		}
		svcConfs := confs["service"].(lib.Stats)

		inputSvcConf := aeroCluster.Spec.AerospikeConfig.Value["service"].(map[string]interface{})
		for _, k := range updatedKeys {
			v, ok := inputSvcConf[k]
			if !ok {
				return fmt.Errorf("config %s missing in aerospikeConfig %v", k, svcConfs)
			}
			cv, ok := svcConfs[k]
			if !ok {
				return fmt.Errorf("config %s missing in aerospike config asinfo %v", k, svcConfs)
			}

			strV := fmt.Sprintf("%v", v)
			strCv := fmt.Sprintf("%v", cv)
			if strV != strCv {
				return fmt.Errorf("config %s mismatch with config. got %v:%T, want %v:%T, aerospikeConfig %v", k, cv, cv, v, v, svcConfs)
			}
		}
	}

	return nil
}

func upgradeClusterTest(k8sClient client.Client, ctx goctx.Context, clusterNamespacedName types.NamespacedName, image string) error {
	aeroCluster, err := getCluster(k8sClient, ctx, clusterNamespacedName)
	if err != nil {
		return err
	}

	// Change config
	aeroCluster.Spec.Image = image
	err = k8sClient.Update(ctx, aeroCluster)
	if err != nil {
		return err
	}

	return waitForAerospikeCluster(k8sClient, ctx, aeroCluster, int(aeroCluster.Spec.Size), retryInterval, getTimeout(aeroCluster.Spec.Size))
}

func getCluster(k8sClient client.Client, ctx goctx.Context, clusterNamespacedName types.NamespacedName) (*asdbv1beta1.AerospikeCluster, error) {
	aeroCluster := &asdbv1beta1.AerospikeCluster{}
	err := k8sClient.Get(ctx, clusterNamespacedName, aeroCluster)
	if err != nil {
		return nil, err
	}
	return aeroCluster, nil
}

func getClusterIfExists(k8sClient client.Client, ctx goctx.Context, clusterNamespacedName types.NamespacedName) (*asdbv1beta1.AerospikeCluster, error) {
	aeroCluster := &asdbv1beta1.AerospikeCluster{}
	err := k8sClient.Get(ctx, clusterNamespacedName, aeroCluster)
	if err != nil {
		if errors.IsNotFound(err) {
			return nil, nil
		}

		return nil, fmt.Errorf("error getting cluster: %v", err)
	}

	return aeroCluster, nil
}

func deleteCluster(k8sClient client.Client, ctx goctx.Context, aeroCluster *asdbv1beta1.AerospikeCluster) error {
	if err := k8sClient.Delete(ctx, aeroCluster); err != nil {
		return err
	}

	// Wait for all pod to get deleted.
	// TODO: Maybe add these checks in cluster delete itself.
	//time.Sleep(time.Second * 12)

	clusterNamespacedName := getClusterNamespacedName(aeroCluster.Name, aeroCluster.Namespace)
	for {
		// t.Logf("Waiting for cluster %v to be deleted", aeroCluster.Name)
		existing, err := getClusterIfExists(k8sClient, ctx, clusterNamespacedName)
		if err != nil {
			return err
		}
		if existing == nil {
			break
		}
		time.Sleep(time.Second)
	}

	// Wait for all rmoved PVCs to be terminated.
	for {
		newPVCList, err := getAeroClusterPVCList(aeroCluster, k8sClient)

		if err != nil {
			return fmt.Errorf("error getting PVCs: %v", err)
		}

		pending := false
		for _, pvc := range newPVCList {
			if utils.IsPVCTerminating(&pvc) {
				// t.Logf("Waiting for PVC %v to terminate", pvc.Name)
				pending = true
				break
			}
		}

		if !pending {
			break
		}

		time.Sleep(time.Second)
	}

	return nil
}

func deployCluster(k8sClient client.Client, ctx goctx.Context, aeroCluster *asdbv1beta1.AerospikeCluster) error {
	return deployClusterWithTO(k8sClient, ctx, aeroCluster, retryInterval, getTimeout(aeroCluster.Spec.Size))
}

func deployClusterWithTO(k8sClient client.Client, ctx goctx.Context, aeroCluster *asdbv1beta1.AerospikeCluster, retryInterval, timeout time.Duration) error {
	// Use TestCtx's create helper to create the object and add a cleanup function for the new object
	err := k8sClient.Create(ctx, aeroCluster)
	if err != nil {
		return err
	}
	// Wait for aerocluster to reach desired cluster size.
	return waitForAerospikeCluster(k8sClient, ctx, aeroCluster, int(aeroCluster.Spec.Size), retryInterval, timeout)
}

func updateCluster(k8sClient client.Client, ctx goctx.Context, aeroCluster *asdbv1beta1.AerospikeCluster) error {
	err := k8sClient.Update(ctx, aeroCluster)
	if err != nil {
		return err
	}

	return waitForAerospikeCluster(k8sClient, ctx, aeroCluster, int(aeroCluster.Spec.Size), retryInterval, getTimeout(aeroCluster.Spec.Size))
}

// TODO: remove it
func updateAndWait(k8sClient client.Client, ctx goctx.Context, aeroCluster *asdbv1beta1.AerospikeCluster) error {
	err := k8sClient.Update(ctx, aeroCluster)
	if err != nil {
		return err
	}
	// Currently waitForAerospikeCluster doesn't check for config update
	// How to validate if its old cluster or new cluster with new config
	// Hence sleep.
	// TODO: find another way or validate config also
	time.Sleep(5 * time.Second)

	return waitForAerospikeCluster(k8sClient, ctx, aeroCluster, int(aeroCluster.Spec.Size), retryInterval, getTimeout(aeroCluster.Spec.Size))
}

func getClusterPodList(k8sClient client.Client, ctx goctx.Context, aeroCluster *asdbv1beta1.AerospikeCluster) (*corev1.PodList, error) {
	// List the pods for this aeroCluster's statefulset
	podList := &corev1.PodList{}
	labelSelector := labels.SelectorFromSet(utils.LabelsForAerospikeCluster(aeroCluster.Name))
	listOps := &client.ListOptions{Namespace: aeroCluster.Namespace, LabelSelector: labelSelector}

	// TODO: Should we add check to get only non-terminating pod? What if it is rolling restart
	if err := k8sClient.List(ctx, podList, listOps); err != nil {
		return nil, err
	}
	return podList, nil
}

func validateResource(k8sClient client.Client, ctx goctx.Context, aeroCluster *asdbv1beta1.AerospikeCluster) error {
	podList, err := getClusterPodList(k8sClient, ctx, aeroCluster)
	if err != nil {
		return err
	}

	mem := aeroCluster.Spec.Resources.Requests.Memory()
	cpu := aeroCluster.Spec.Resources.Requests.Cpu()

	for _, p := range podList.Items {
		for _, cnt := range p.Spec.Containers {
			stMem := cnt.Resources.Requests.Memory()
			if !mem.Equal(*stMem) {
				return fmt.Errorf("resource memory not matching. want %v, got %v", mem.String(), stMem.String())
			}
			limitMem := cnt.Resources.Limits.Memory()
			if !mem.Equal(*limitMem) {
				return fmt.Errorf("limit memory not matching. want %v, got %v", mem.String(), limitMem.String())
			}

			stCPU := cnt.Resources.Requests.Cpu()
			if !cpu.Equal(*stCPU) {
				return fmt.Errorf("resource cpu not matching. want %v, got %v", cpu.String(), stCPU.String())
			}
			limitCPU := cnt.Resources.Limits.Cpu()
			if !cpu.Equal(*limitCPU) {
				return fmt.Errorf("resource cpu not matching. want %v, got %v", cpu.String(), limitCPU.String())
			}
		}
	}
	return nil
}

// feature-key file needed
func createAerospikeClusterPost460(clusterNamespacedName types.NamespacedName, size int32, image string) *asdbv1beta1.AerospikeCluster {
	// create Aerospike custom resource
	mem := resource.MustParse("2Gi")
	cpu := resource.MustParse("200m")
	aeroCluster := &asdbv1beta1.AerospikeCluster{
		ObjectMeta: metav1.ObjectMeta{
			Name:      clusterNamespacedName.Name,
			Namespace: clusterNamespacedName.Namespace,
		},
		Spec: asdbv1beta1.AerospikeClusterSpec{
			Size:  size,
			Image: image,
			Storage: asdbv1beta1.AerospikeStorageSpec{
				BlockVolumePolicy: asdbv1beta1.AerospikePersistentVolumePolicySpec{
					InputCascadeDelete: &cascadeDeleteTrue,
				},
				FileSystemVolumePolicy: asdbv1beta1.AerospikePersistentVolumePolicySpec{
					InputInitMethod:    &aerospikeVolumeInitMethodDeleteFiles,
					InputCascadeDelete: &cascadeDeleteTrue,
				},
<<<<<<< HEAD
				Volumes: []asdbv1alpha1.VolumeSpec{
					{
						Name: "ns",
						Source: asdbv1alpha1.VolumeSource{
							PersistentVolume: &asdbv1alpha1.PersistentVolumeSpec{
								Size:         resource.MustParse("1Gi"),
								StorageClass: storageClass,
								VolumeMode:   v1.PersistentVolumeBlock,
							},
						},
						Aerospike: &asdbv1alpha1.AerospikeServerVolumeAttachment{
							Path: "/test/dev/xvdf",
						},
					},
					{
						Name: "workdir",
						Source: asdbv1alpha1.VolumeSource{
							PersistentVolume: &asdbv1alpha1.PersistentVolumeSpec{
								Size:         resource.MustParse("1Gi"),
								StorageClass: storageClass,
								VolumeMode:   v1.PersistentVolumeFilesystem,
							},
						},
						Aerospike: &asdbv1alpha1.AerospikeServerVolumeAttachment{
							Path: "/opt/aerospike",
						},
					},
					{
						Name: aerospikeConfigSecret,
						Source: asdbv1alpha1.VolumeSource{
							Secret: &corev1.SecretVolumeSource{
								SecretName: tlsSecretName,
							},
						},
						Aerospike: &asdbv1alpha1.AerospikeServerVolumeAttachment{
							Path: "/etc/aerospike/secret",
						},
=======
				Volumes: []asdbv1beta1.AerospikePersistentVolumeSpec{
					{
						Path:         "/test/dev/xvdf",
						SizeInGB:     1,
						StorageClass: storageClass,
						VolumeMode:   asdbv1beta1.AerospikeVolumeModeBlock,
					},
					{
						Path:         "/opt/aerospike",
						SizeInGB:     1,
						StorageClass: storageClass,
						VolumeMode:   asdbv1beta1.AerospikeVolumeModeFilesystem,
>>>>>>> ce4eedd5
					},
				},
			},
			AerospikeAccessControl: &asdbv1beta1.AerospikeAccessControlSpec{
				Users: []asdbv1beta1.AerospikeUserSpec{
					{
						Name:       "admin",
						SecretName: authSecretName,
						Roles: []string{
							"sys-admin",
							"user-admin",
						},
					},
				},
			},
<<<<<<< HEAD

			PodSpec: asdbv1alpha1.AerospikePodSpec{
				MultiPodPerHost: true,
=======
			AerospikeConfigSecret: asdbv1beta1.AerospikeConfigSecretSpec{
				SecretName: tlsSecretName,
				MountPath:  "/etc/aerospike/secret",
>>>>>>> ce4eedd5
			},
			Resources: &corev1.ResourceRequirements{
				Requests: corev1.ResourceList{
					corev1.ResourceCPU:    cpu,
					corev1.ResourceMemory: mem,
				},
				Limits: corev1.ResourceList{
					corev1.ResourceCPU:    cpu,
					corev1.ResourceMemory: mem,
				},
			},
			OperatorClientCertSpec: &asdbv1beta1.AerospikeOperatorClientCertSpec{
				AerospikeOperatorCertSource: asdbv1beta1.AerospikeOperatorCertSource{
					SecretCertSource: &asdbv1beta1.AerospikeSecretCertSource{
						SecretName:         tlsSecretName,
						CaCertsFilename:    "cacert.pem",
						ClientCertFilename: "svc_cluster_chain.pem",
						ClientKeyFilename:  "svc_key.pem",
					},
				},
			},
			AerospikeConfig: &asdbv1beta1.AerospikeConfigSpec{
				Value: map[string]interface{}{

					"service": map[string]interface{}{
						"feature-key-file": "/etc/aerospike/secret/features.conf",
					},
					"security": map[string]interface{}{
						"enable-security": true,
					},
					"network": map[string]interface{}{
						"service": map[string]interface{}{
							"tls-name":                "aerospike-a-0.test-runner",
							"tls-authenticate-client": "any",
						},
						"heartbeat": map[string]interface{}{
							"tls-name": "aerospike-a-0.test-runner",
						},
						"fabric": map[string]interface{}{
							"tls-name": "aerospike-a-0.test-runner",
						},
						"tls": []map[string]interface{}{
							{
								"name":      "aerospike-a-0.test-runner",
								"cert-file": "/etc/aerospike/secret/svc_cluster_chain.pem",
								"key-file":  "/etc/aerospike/secret/svc_key.pem",
								"ca-file":   "/etc/aerospike/secret/cacert.pem",
							},
						},
					},
					"namespaces": []interface{}{
						map[string]interface{}{
							"name":               "test",
							"memory-size":        1000955200,
							"replication-factor": 2,
							"storage-engine": map[string]interface{}{
								"type":    "device",
								"devices": []interface{}{"/test/dev/xvdf"},
							},
						},
					},
				},
			},
		},
	}
	return aeroCluster
}

func createDummyRackAwareAerospikeCluster(clusterNamespacedName types.NamespacedName, size int32) *asdbv1beta1.AerospikeCluster {
	// Will be used in Update also
	aeroCluster := createDummyAerospikeCluster(clusterNamespacedName, size)
	// This needs to be changed based on setup. update zone, region, nodeName according to setup
	racks := []asdbv1beta1.Rack{{ID: 1}}
	rackConf := asdbv1beta1.RackConfig{Racks: racks}
	aeroCluster.Spec.RackConfig = rackConf
	return aeroCluster
}

var defaultProtofdmax int64 = 15000

func createDummyAerospikeCluster(clusterNamespacedName types.NamespacedName, size int32) *asdbv1beta1.AerospikeCluster {
	mem := resource.MustParse("1Gi")
	cpu := resource.MustParse("200m")
	// create Aerospike custom resource
	aeroCluster := &asdbv1beta1.AerospikeCluster{
		TypeMeta: metav1.TypeMeta{
			APIVersion: "asdb.aerospike.com/v1beta1",
			Kind:       "AerospikeCluster",
		},
		ObjectMeta: metav1.ObjectMeta{
			Name:      clusterNamespacedName.Name,
			Namespace: clusterNamespacedName.Namespace,
		},
		Spec: asdbv1beta1.AerospikeClusterSpec{
			Size:  size,
			Image: latestClusterImage,
			Storage: asdbv1beta1.AerospikeStorageSpec{
				BlockVolumePolicy: asdbv1beta1.AerospikePersistentVolumePolicySpec{
					InputCascadeDelete: &cascadeDeleteFalse,
				},
				FileSystemVolumePolicy: asdbv1beta1.AerospikePersistentVolumePolicySpec{
					InputInitMethod:    &aerospikeVolumeInitMethodDeleteFiles,
					InputCascadeDelete: &cascadeDeleteFalse,
				},
<<<<<<< HEAD
				Volumes: []asdbv1alpha1.VolumeSpec{
					{
						Name: "ns",
						Source: asdbv1alpha1.VolumeSource{
							PersistentVolume: &asdbv1alpha1.PersistentVolumeSpec{
								Size:         resource.MustParse("1Gi"),
								StorageClass: storageClass,
								VolumeMode:   v1.PersistentVolumeBlock,
							},
						},
						Aerospike: &asdbv1alpha1.AerospikeServerVolumeAttachment{
							Path: "/test/dev/xvdf",
						},
					},
					{
						Name: "workdir",
						Source: asdbv1alpha1.VolumeSource{
							PersistentVolume: &asdbv1alpha1.PersistentVolumeSpec{
								Size:         resource.MustParse("1Gi"),
								StorageClass: storageClass,
								VolumeMode:   v1.PersistentVolumeFilesystem,
							},
						},
						Aerospike: &asdbv1alpha1.AerospikeServerVolumeAttachment{
							Path: "/opt/aerospike",
						},
					},
					{
						Name: aerospikeConfigSecret,
						Source: asdbv1alpha1.VolumeSource{
							Secret: &corev1.SecretVolumeSource{
								SecretName: tlsSecretName,
							},
						},
						Aerospike: &asdbv1alpha1.AerospikeServerVolumeAttachment{
							Path: "/etc/aerospike/secret",
						},
=======
				Volumes: []asdbv1beta1.AerospikePersistentVolumeSpec{
					{
						Path:         "/test/dev/xvdf",
						SizeInGB:     1,
						StorageClass: storageClass,
						VolumeMode:   asdbv1beta1.AerospikeVolumeModeBlock,
					},
					{
						Path:         "/opt/aerospike",
						SizeInGB:     1,
						StorageClass: storageClass,
						VolumeMode:   asdbv1beta1.AerospikeVolumeModeFilesystem,
>>>>>>> ce4eedd5
					},
				},
			},
			AerospikeAccessControl: &asdbv1beta1.AerospikeAccessControlSpec{
				Users: []asdbv1beta1.AerospikeUserSpec{
					{
						Name:       "admin",
						SecretName: authSecretName,
						Roles: []string{
							"sys-admin",
							"user-admin",
							"read-write",
						},
					},
				},
			},
<<<<<<< HEAD

			PodSpec: asdbv1alpha1.AerospikePodSpec{
				MultiPodPerHost: true,
=======
			AerospikeConfigSecret: asdbv1beta1.AerospikeConfigSecretSpec{
				SecretName: tlsSecretName,
				MountPath:  "/etc/aerospike/secret",
>>>>>>> ce4eedd5
			},
			Resources: &corev1.ResourceRequirements{
				Requests: corev1.ResourceList{
					corev1.ResourceCPU:    cpu,
					corev1.ResourceMemory: mem,
				},
				Limits: corev1.ResourceList{
					corev1.ResourceCPU:    cpu,
					corev1.ResourceMemory: mem,
				},
			},
			AerospikeConfig: &asdbv1beta1.AerospikeConfigSpec{
				Value: map[string]interface{}{
					"service": map[string]interface{}{
						"feature-key-file": "/etc/aerospike/secret/features.conf",
						"proto-fd-max":     defaultProtofdmax,
					},
					"security": map[string]interface{}{
						"enable-security": true,
					},
					"namespaces": []interface{}{
						map[string]interface{}{
							"name":               "test",
							"memory-size":        1000955200,
							"replication-factor": 1,
							"storage-engine": map[string]interface{}{
								"type":    "device",
								"devices": []interface{}{"/test/dev/xvdf"},
							},
						},
					},
				},
			},
		},
	}
	return aeroCluster
}

// feature-key file needed
func createBasicTLSCluster(clusterNamespacedName types.NamespacedName, size int32) *asdbv1beta1.AerospikeCluster {
	mem := resource.MustParse("1Gi")
	cpu := resource.MustParse("200m")
	// create Aerospike custom resource
	aeroCluster := &asdbv1beta1.AerospikeCluster{
		ObjectMeta: metav1.ObjectMeta{
			Name:      clusterNamespacedName.Name,
			Namespace: clusterNamespacedName.Namespace,
		},
		Spec: asdbv1beta1.AerospikeClusterSpec{
			Size:  size,
			Image: latestClusterImage,
			Storage: asdbv1beta1.AerospikeStorageSpec{
				BlockVolumePolicy: asdbv1beta1.AerospikePersistentVolumePolicySpec{
					InputCascadeDelete: &cascadeDeleteTrue,
				},
				FileSystemVolumePolicy: asdbv1beta1.AerospikePersistentVolumePolicySpec{
					InputInitMethod:    &aerospikeVolumeInitMethodDeleteFiles,
					InputCascadeDelete: &cascadeDeleteTrue,
				},
				Volumes: []asdbv1alpha1.VolumeSpec{
					{
						Name: "workdir",
						Source: asdbv1alpha1.VolumeSource{
							PersistentVolume: &asdbv1alpha1.PersistentVolumeSpec{
								Size:         resource.MustParse("1Gi"),
								StorageClass: storageClass,
								VolumeMode:   v1.PersistentVolumeFilesystem,
							},
						},
						Aerospike: &asdbv1alpha1.AerospikeServerVolumeAttachment{
							Path: "/opt/aerospike",
						},
					},
					{
						Name: aerospikeConfigSecret,
						Source: asdbv1alpha1.VolumeSource{
							Secret: &corev1.SecretVolumeSource{
								SecretName: tlsSecretName,
							},
						},
						Aerospike: &asdbv1alpha1.AerospikeServerVolumeAttachment{
							Path: "/etc/aerospike/secret",
						},
					},
				},
			},
			AerospikeAccessControl: &asdbv1beta1.AerospikeAccessControlSpec{
				Users: []asdbv1beta1.AerospikeUserSpec{
					{
						Name:       "admin",
						SecretName: authSecretName,
						Roles: []string{
							"sys-admin",
							"user-admin",
						},
					},
				},
			},
<<<<<<< HEAD

			PodSpec: asdbv1alpha1.AerospikePodSpec{
				MultiPodPerHost: true,
=======
			AerospikeConfigSecret: asdbv1beta1.AerospikeConfigSecretSpec{
				SecretName: tlsSecretName,
				MountPath:  "/etc/aerospike/secret",
>>>>>>> ce4eedd5
			},
			Resources: &corev1.ResourceRequirements{
				Requests: corev1.ResourceList{
					corev1.ResourceCPU:    cpu,
					corev1.ResourceMemory: mem,
				},
				Limits: corev1.ResourceList{
					corev1.ResourceCPU:    cpu,
					corev1.ResourceMemory: mem,
				},
			},
			OperatorClientCertSpec: &asdbv1beta1.AerospikeOperatorClientCertSpec{
				AerospikeOperatorCertSource: asdbv1beta1.AerospikeOperatorCertSource{
					SecretCertSource: &asdbv1beta1.AerospikeSecretCertSource{
						SecretName:         tlsSecretName,
						CaCertsFilename:    "cacert.pem",
						ClientCertFilename: "svc_cluster_chain.pem",
						ClientKeyFilename:  "svc_key.pem",
					},
				},
			},
			AerospikeConfig: &asdbv1beta1.AerospikeConfigSpec{
				Value: map[string]interface{}{

					"service": map[string]interface{}{
						"feature-key-file": "/etc/aerospike/secret/features.conf",
					},
					"security": map[string]interface{}{
						"enable-security": true,
					},
					"network": map[string]interface{}{
						"service": map[string]interface{}{
							"tls-name":                "aerospike-a-0.test-runner",
							"tls-authenticate-client": "any",
						},
						"heartbeat": map[string]interface{}{
							"tls-name": "aerospike-a-0.test-runner",
						},
						"fabric": map[string]interface{}{
							"tls-name": "aerospike-a-0.test-runner",
						},
						"tls": []map[string]interface{}{
							{
								"name":      "aerospike-a-0.test-runner",
								"cert-file": "/etc/aerospike/secret/svc_cluster_chain.pem",
								"key-file":  "/etc/aerospike/secret/svc_key.pem",
								"ca-file":   "/etc/aerospike/secret/cacert.pem",
							},
						},
					},
				},
			},
		},
	}
	return aeroCluster
}

func createSSDStorageCluster(clusterNamespacedName types.NamespacedName, size int32, repFact int32, multiPodPerHost bool) *asdbv1beta1.AerospikeCluster {
	aeroCluster := createBasicTLSCluster(clusterNamespacedName, size)
<<<<<<< HEAD
	aeroCluster.Spec.PodSpec.MultiPodPerHost = multiPodPerHost
	aeroCluster.Spec.Storage.Volumes = append(aeroCluster.Spec.Storage.Volumes, []asdbv1alpha1.VolumeSpec{
		{
			Name: "ns",
			Source: asdbv1alpha1.VolumeSource{
				PersistentVolume: &asdbv1alpha1.PersistentVolumeSpec{
					Size:         resource.MustParse("1Gi"),
					StorageClass: storageClass,
					VolumeMode:   v1.PersistentVolumeBlock,
				},
			},
			Aerospike: &asdbv1alpha1.AerospikeServerVolumeAttachment{
				Path: "/test/dev/xvdf",
			},
=======
	aeroCluster.Spec.MultiPodPerHost = multiPodPerHost
	aeroCluster.Spec.Storage.Volumes = []asdbv1beta1.AerospikePersistentVolumeSpec{
		{
			Path:         "/test/dev/xvdf",
			SizeInGB:     1,
			StorageClass: storageClass,
			VolumeMode:   asdbv1beta1.AerospikeVolumeModeBlock,
		},
		{
			Path:         "/opt/aerospike",
			SizeInGB:     1,
			StorageClass: storageClass,
			VolumeMode:   asdbv1beta1.AerospikeVolumeModeFilesystem,
>>>>>>> ce4eedd5
		},
	}...)

	aeroCluster.Spec.AerospikeConfig.Value["namespaces"] = []interface{}{
		map[string]interface{}{
			"name":               "test",
			"memory-size":        2000955200,
			"replication-factor": repFact,
			"storage-engine": map[string]interface{}{
				"type":    "device",
				"devices": []interface{}{"/test/dev/xvdf"},
			},
		},
	}
	return aeroCluster
}

func createHDDAndDataInMemStorageCluster(clusterNamespacedName types.NamespacedName, size int32, repFact int32, multiPodPerHost bool) *asdbv1beta1.AerospikeCluster {
	aeroCluster := createBasicTLSCluster(clusterNamespacedName, size)
<<<<<<< HEAD
	aeroCluster.Spec.PodSpec.MultiPodPerHost = multiPodPerHost
	aeroCluster.Spec.Storage.Volumes = append(aeroCluster.Spec.Storage.Volumes, []asdbv1alpha1.VolumeSpec{
		{
			Name: "ns",
			Source: asdbv1alpha1.VolumeSource{
				PersistentVolume: &asdbv1alpha1.PersistentVolumeSpec{
					Size:         resource.MustParse("1Gi"),
					StorageClass: storageClass,
					VolumeMode:   v1.PersistentVolumeFilesystem,
				},
			},
			Aerospike: &asdbv1alpha1.AerospikeServerVolumeAttachment{
				Path: "/opt/aerospike/data",
			},
=======
	aeroCluster.Spec.MultiPodPerHost = multiPodPerHost
	aeroCluster.Spec.Storage.Volumes = []asdbv1beta1.AerospikePersistentVolumeSpec{
		{
			Path:         "/opt/aerospike",
			SizeInGB:     1,
			StorageClass: storageClass,
			VolumeMode:   asdbv1beta1.AerospikeVolumeModeFilesystem,
		}, {
			Path:         "/opt/aerospike/data",
			SizeInGB:     1,
			StorageClass: storageClass,
			VolumeMode:   asdbv1beta1.AerospikeVolumeModeFilesystem,
>>>>>>> ce4eedd5
		},
	}...)

	aeroCluster.Spec.AerospikeConfig.Value["namespaces"] = []interface{}{
		map[string]interface{}{
			"name":               "test",
			"memory-size":        2000955200,
			"replication-factor": repFact,
			"storage-engine": map[string]interface{}{
				"type":           "device",
				"files":          []interface{}{"/opt/aerospike/data/test.dat"},
				"filesize":       2000955200,
				"data-in-memory": true,
			},
		},
	}
	return aeroCluster
}

func createHDDAndDataInIndexStorageCluster(clusterNamespacedName types.NamespacedName, size int32, repFact int32, multiPodPerHost bool) *asdbv1beta1.AerospikeCluster {
	aeroCluster := createBasicTLSCluster(clusterNamespacedName, size)
<<<<<<< HEAD
	aeroCluster.Spec.PodSpec.MultiPodPerHost = multiPodPerHost
	aeroCluster.Spec.Storage.Volumes = append(aeroCluster.Spec.Storage.Volumes, []asdbv1alpha1.VolumeSpec{
		{
			Name: "device",
			Source: asdbv1alpha1.VolumeSource{
				PersistentVolume: &asdbv1alpha1.PersistentVolumeSpec{
					Size:         resource.MustParse("1Gi"),
					StorageClass: storageClass,
					VolumeMode:   v1.PersistentVolumeBlock,
				},
			},
			Aerospike: &asdbv1alpha1.AerospikeServerVolumeAttachment{
				Path: "/dev/xvdf1",
			},
		},
		{
			Name: "ns",
			Source: asdbv1alpha1.VolumeSource{
				PersistentVolume: &asdbv1alpha1.PersistentVolumeSpec{
					Size:         resource.MustParse("1Gi"),
					StorageClass: storageClass,
					VolumeMode:   v1.PersistentVolumeFilesystem,
				},
			},
			Aerospike: &asdbv1alpha1.AerospikeServerVolumeAttachment{
				Path: "/opt/aerospike/data",
			},
=======
	aeroCluster.Spec.MultiPodPerHost = multiPodPerHost
	aeroCluster.Spec.Storage.Volumes = []asdbv1beta1.AerospikePersistentVolumeSpec{
		{
			Path:         "/dev/xvdf1",
			SizeInGB:     1,
			StorageClass: storageClass,
			VolumeMode:   asdbv1beta1.AerospikeVolumeModeBlock,
		},
		{
			Path:         "/opt/aerospike",
			SizeInGB:     1,
			StorageClass: storageClass,
			VolumeMode:   asdbv1beta1.AerospikeVolumeModeFilesystem,
		},
		{
			Path:         "/opt/aerospike/data",
			SizeInGB:     1,
			StorageClass: storageClass,
			VolumeMode:   asdbv1beta1.AerospikeVolumeModeFilesystem,
>>>>>>> ce4eedd5
		},
	}...)
	aeroCluster.Spec.AerospikeConfig.Value["namespaces"] = []interface{}{
		map[string]interface{}{
			"name":               "test",
			"memory-size":        2000955200,
			"single-bin":         true,
			"data-in-index":      true,
			"replication-factor": repFact,
			"storage-engine": map[string]interface{}{
				"type":           "device",
				"files":          []interface{}{"/opt/aerospike/data/test.dat"},
				"filesize":       2000955200,
				"data-in-memory": true,
			},
		},
	}
	return aeroCluster
}

func createDataInMemWithoutPersistentStorageCluster(clusterNamespacedName types.NamespacedName, size int32, repFact int32, multiPodPerHost bool) *asdbv1beta1.AerospikeCluster {
	aeroCluster := createBasicTLSCluster(clusterNamespacedName, size)
<<<<<<< HEAD
	aeroCluster.Spec.PodSpec.MultiPodPerHost = multiPodPerHost
=======
	aeroCluster.Spec.MultiPodPerHost = multiPodPerHost
	aeroCluster.Spec.Storage.Volumes = []asdbv1beta1.AerospikePersistentVolumeSpec{
		{
			Path:         "/opt/aerospike",
			SizeInGB:     1,
			StorageClass: storageClass,
			VolumeMode:   asdbv1beta1.AerospikeVolumeModeFilesystem,
		},
	}
>>>>>>> ce4eedd5
	aeroCluster.Spec.AerospikeConfig.Value["namespaces"] = []interface{}{
		map[string]interface{}{
			"name":               "test",
			"memory-size":        2000955200,
			"replication-factor": repFact,
			"storage-engine": map[string]interface{}{
				"type": "memory",
			},
		},
	}

	return aeroCluster
}

func createShadowDeviceStorageCluster(clusterNamespacedName types.NamespacedName, size int32, repFact int32, multiPodPerHost bool) *asdbv1beta1.AerospikeCluster {
	aeroCluster := createBasicTLSCluster(clusterNamespacedName, size)
<<<<<<< HEAD
	aeroCluster.Spec.PodSpec.MultiPodPerHost = multiPodPerHost
	aeroCluster.Spec.Storage.Volumes = append(aeroCluster.Spec.Storage.Volumes, []asdbv1alpha1.VolumeSpec{
		{
			Name: "nsvol1",
			Source: asdbv1alpha1.VolumeSource{
				PersistentVolume: &asdbv1alpha1.PersistentVolumeSpec{
					Size:         resource.MustParse("1Gi"),
					StorageClass: storageClass,
					VolumeMode:   v1.PersistentVolumeBlock,
				},
			},
			Aerospike: &asdbv1alpha1.AerospikeServerVolumeAttachment{
				Path: "/test/dev/xvdf",
			},
		},
		{
			Name: "nsvol2",
			Source: asdbv1alpha1.VolumeSource{
				PersistentVolume: &asdbv1alpha1.PersistentVolumeSpec{
					Size:         resource.MustParse("1Gi"),
					StorageClass: "local-ssd",
					VolumeMode:   v1.PersistentVolumeBlock,
				},
			},
			Aerospike: &asdbv1alpha1.AerospikeServerVolumeAttachment{
				Path: "/dev/nvme0n1",
			},
=======
	aeroCluster.Spec.MultiPodPerHost = multiPodPerHost
	aeroCluster.Spec.Storage.Volumes = []asdbv1beta1.AerospikePersistentVolumeSpec{
		{
			Path:         "/test/dev/xvdf",
			SizeInGB:     1,
			StorageClass: storageClass,
			VolumeMode:   asdbv1beta1.AerospikeVolumeModeBlock,
		},
		{
			Path:         "/dev/nvme0n1",
			SizeInGB:     1,
			StorageClass: "local-ssd",
			VolumeMode:   asdbv1beta1.AerospikeVolumeModeBlock,
		},
		{
			Path:         "/opt/aerospike",
			SizeInGB:     1,
			StorageClass: storageClass,
			VolumeMode:   asdbv1beta1.AerospikeVolumeModeFilesystem,
>>>>>>> ce4eedd5
		},
	}...)

	aeroCluster.Spec.AerospikeConfig.Value["namespaces"] = []interface{}{
		map[string]interface{}{
			"name":               "test",
			"memory-size":        2000955200,
			"replication-factor": repFact,
			"storage-engine": map[string]interface{}{
				"type": "device",
				"devices": []interface{}{"/dev/nvme0n1	/test/dev/xvdf"},
			},
		},
	}
	return aeroCluster
}

func createPMEMStorageCluster(clusterNamespacedName types.NamespacedName, size int32, repFact int32, multiPodPerHost bool) *asdbv1beta1.AerospikeCluster {
	return nil
}

func aerospikeClusterCreateUpdateWithTO(k8sClient client.Client, desired *asdbv1beta1.AerospikeCluster, ctx goctx.Context, retryInterval, timeout time.Duration) error {
	current := &asdbv1beta1.AerospikeCluster{}
	err := k8sClient.Get(ctx, types.NamespacedName{Name: desired.Name, Namespace: desired.Namespace}, current)
	if err != nil {
		// Deploy the cluster.
		// t.Logf("Deploying cluster at %v", time.Now().Format(time.RFC850))
		if err := deployClusterWithTO(k8sClient, ctx, desired, retryInterval, timeout); err != nil {
			return err
		}
		// t.Logf("Deployed cluster at %v", time.Now().Format(time.RFC850))
		return nil
	}
	// Apply the update.
	if desired.Spec.AerospikeAccessControl != nil {
		current.Spec.AerospikeAccessControl = &asdbv1beta1.AerospikeAccessControlSpec{}
		lib.DeepCopy(&current.Spec, &desired.Spec)
	} else {
		current.Spec.AerospikeAccessControl = nil
	}
	lib.DeepCopy(&current.Spec.AerospikeConfig.Value, &desired.Spec.AerospikeConfig.Value)

	err = k8sClient.Update(ctx, current)
	if err != nil {
		return err
	}

	return waitForAerospikeCluster(k8sClient, ctx, desired, int(desired.Spec.Size), retryInterval, timeout)
}

func aerospikeClusterCreateUpdate(k8sClient client.Client, desired *asdbv1beta1.AerospikeCluster, ctx goctx.Context) error {
	return aerospikeClusterCreateUpdateWithTO(k8sClient, desired, ctx, retryInterval, getTimeout(1))
}<|MERGE_RESOLUTION|>--- conflicted
+++ resolved
@@ -323,58 +323,43 @@
 					InputInitMethod:    &aerospikeVolumeInitMethodDeleteFiles,
 					InputCascadeDelete: &cascadeDeleteTrue,
 				},
-<<<<<<< HEAD
-				Volumes: []asdbv1alpha1.VolumeSpec{
+				Volumes: []asdbv1beta1.VolumeSpec{
 					{
 						Name: "ns",
-						Source: asdbv1alpha1.VolumeSource{
-							PersistentVolume: &asdbv1alpha1.PersistentVolumeSpec{
+						Source: asdbv1beta1.VolumeSource{
+							PersistentVolume: &asdbv1beta1.PersistentVolumeSpec{
 								Size:         resource.MustParse("1Gi"),
 								StorageClass: storageClass,
 								VolumeMode:   v1.PersistentVolumeBlock,
 							},
 						},
-						Aerospike: &asdbv1alpha1.AerospikeServerVolumeAttachment{
+						Aerospike: &asdbv1beta1.AerospikeServerVolumeAttachment{
 							Path: "/test/dev/xvdf",
 						},
 					},
 					{
 						Name: "workdir",
-						Source: asdbv1alpha1.VolumeSource{
-							PersistentVolume: &asdbv1alpha1.PersistentVolumeSpec{
+						Source: asdbv1beta1.VolumeSource{
+							PersistentVolume: &asdbv1beta1.PersistentVolumeSpec{
 								Size:         resource.MustParse("1Gi"),
 								StorageClass: storageClass,
 								VolumeMode:   v1.PersistentVolumeFilesystem,
 							},
 						},
-						Aerospike: &asdbv1alpha1.AerospikeServerVolumeAttachment{
+						Aerospike: &asdbv1beta1.AerospikeServerVolumeAttachment{
 							Path: "/opt/aerospike",
 						},
 					},
 					{
 						Name: aerospikeConfigSecret,
-						Source: asdbv1alpha1.VolumeSource{
+						Source: asdbv1beta1.VolumeSource{
 							Secret: &corev1.SecretVolumeSource{
 								SecretName: tlsSecretName,
 							},
 						},
-						Aerospike: &asdbv1alpha1.AerospikeServerVolumeAttachment{
+						Aerospike: &asdbv1beta1.AerospikeServerVolumeAttachment{
 							Path: "/etc/aerospike/secret",
 						},
-=======
-				Volumes: []asdbv1beta1.AerospikePersistentVolumeSpec{
-					{
-						Path:         "/test/dev/xvdf",
-						SizeInGB:     1,
-						StorageClass: storageClass,
-						VolumeMode:   asdbv1beta1.AerospikeVolumeModeBlock,
-					},
-					{
-						Path:         "/opt/aerospike",
-						SizeInGB:     1,
-						StorageClass: storageClass,
-						VolumeMode:   asdbv1beta1.AerospikeVolumeModeFilesystem,
->>>>>>> ce4eedd5
 					},
 				},
 			},
@@ -390,15 +375,9 @@
 					},
 				},
 			},
-<<<<<<< HEAD
-
-			PodSpec: asdbv1alpha1.AerospikePodSpec{
+
+			PodSpec: asdbv1beta1.AerospikePodSpec{
 				MultiPodPerHost: true,
-=======
-			AerospikeConfigSecret: asdbv1beta1.AerospikeConfigSecretSpec{
-				SecretName: tlsSecretName,
-				MountPath:  "/etc/aerospike/secret",
->>>>>>> ce4eedd5
 			},
 			Resources: &corev1.ResourceRequirements{
 				Requests: corev1.ResourceList{
@@ -503,58 +482,43 @@
 					InputInitMethod:    &aerospikeVolumeInitMethodDeleteFiles,
 					InputCascadeDelete: &cascadeDeleteFalse,
 				},
-<<<<<<< HEAD
-				Volumes: []asdbv1alpha1.VolumeSpec{
+				Volumes: []asdbv1beta1.VolumeSpec{
 					{
 						Name: "ns",
-						Source: asdbv1alpha1.VolumeSource{
-							PersistentVolume: &asdbv1alpha1.PersistentVolumeSpec{
+						Source: asdbv1beta1.VolumeSource{
+							PersistentVolume: &asdbv1beta1.PersistentVolumeSpec{
 								Size:         resource.MustParse("1Gi"),
 								StorageClass: storageClass,
 								VolumeMode:   v1.PersistentVolumeBlock,
 							},
 						},
-						Aerospike: &asdbv1alpha1.AerospikeServerVolumeAttachment{
+						Aerospike: &asdbv1beta1.AerospikeServerVolumeAttachment{
 							Path: "/test/dev/xvdf",
 						},
 					},
 					{
 						Name: "workdir",
-						Source: asdbv1alpha1.VolumeSource{
-							PersistentVolume: &asdbv1alpha1.PersistentVolumeSpec{
+						Source: asdbv1beta1.VolumeSource{
+							PersistentVolume: &asdbv1beta1.PersistentVolumeSpec{
 								Size:         resource.MustParse("1Gi"),
 								StorageClass: storageClass,
 								VolumeMode:   v1.PersistentVolumeFilesystem,
 							},
 						},
-						Aerospike: &asdbv1alpha1.AerospikeServerVolumeAttachment{
+						Aerospike: &asdbv1beta1.AerospikeServerVolumeAttachment{
 							Path: "/opt/aerospike",
 						},
 					},
 					{
 						Name: aerospikeConfigSecret,
-						Source: asdbv1alpha1.VolumeSource{
+						Source: asdbv1beta1.VolumeSource{
 							Secret: &corev1.SecretVolumeSource{
 								SecretName: tlsSecretName,
 							},
 						},
-						Aerospike: &asdbv1alpha1.AerospikeServerVolumeAttachment{
+						Aerospike: &asdbv1beta1.AerospikeServerVolumeAttachment{
 							Path: "/etc/aerospike/secret",
 						},
-=======
-				Volumes: []asdbv1beta1.AerospikePersistentVolumeSpec{
-					{
-						Path:         "/test/dev/xvdf",
-						SizeInGB:     1,
-						StorageClass: storageClass,
-						VolumeMode:   asdbv1beta1.AerospikeVolumeModeBlock,
-					},
-					{
-						Path:         "/opt/aerospike",
-						SizeInGB:     1,
-						StorageClass: storageClass,
-						VolumeMode:   asdbv1beta1.AerospikeVolumeModeFilesystem,
->>>>>>> ce4eedd5
 					},
 				},
 			},
@@ -571,15 +535,9 @@
 					},
 				},
 			},
-<<<<<<< HEAD
-
-			PodSpec: asdbv1alpha1.AerospikePodSpec{
+
+			PodSpec: asdbv1beta1.AerospikePodSpec{
 				MultiPodPerHost: true,
-=======
-			AerospikeConfigSecret: asdbv1beta1.AerospikeConfigSecretSpec{
-				SecretName: tlsSecretName,
-				MountPath:  "/etc/aerospike/secret",
->>>>>>> ce4eedd5
 			},
 			Resources: &corev1.ResourceRequirements{
 				Requests: corev1.ResourceList{
@@ -639,28 +597,28 @@
 					InputInitMethod:    &aerospikeVolumeInitMethodDeleteFiles,
 					InputCascadeDelete: &cascadeDeleteTrue,
 				},
-				Volumes: []asdbv1alpha1.VolumeSpec{
+				Volumes: []asdbv1beta1.VolumeSpec{
 					{
 						Name: "workdir",
-						Source: asdbv1alpha1.VolumeSource{
-							PersistentVolume: &asdbv1alpha1.PersistentVolumeSpec{
+						Source: asdbv1beta1.VolumeSource{
+							PersistentVolume: &asdbv1beta1.PersistentVolumeSpec{
 								Size:         resource.MustParse("1Gi"),
 								StorageClass: storageClass,
 								VolumeMode:   v1.PersistentVolumeFilesystem,
 							},
 						},
-						Aerospike: &asdbv1alpha1.AerospikeServerVolumeAttachment{
+						Aerospike: &asdbv1beta1.AerospikeServerVolumeAttachment{
 							Path: "/opt/aerospike",
 						},
 					},
 					{
 						Name: aerospikeConfigSecret,
-						Source: asdbv1alpha1.VolumeSource{
+						Source: asdbv1beta1.VolumeSource{
 							Secret: &corev1.SecretVolumeSource{
 								SecretName: tlsSecretName,
 							},
 						},
-						Aerospike: &asdbv1alpha1.AerospikeServerVolumeAttachment{
+						Aerospike: &asdbv1beta1.AerospikeServerVolumeAttachment{
 							Path: "/etc/aerospike/secret",
 						},
 					},
@@ -678,15 +636,9 @@
 					},
 				},
 			},
-<<<<<<< HEAD
-
-			PodSpec: asdbv1alpha1.AerospikePodSpec{
+
+			PodSpec: asdbv1beta1.AerospikePodSpec{
 				MultiPodPerHost: true,
-=======
-			AerospikeConfigSecret: asdbv1beta1.AerospikeConfigSecretSpec{
-				SecretName: tlsSecretName,
-				MountPath:  "/etc/aerospike/secret",
->>>>>>> ce4eedd5
 			},
 			Resources: &corev1.ResourceRequirements{
 				Requests: corev1.ResourceList{
@@ -746,36 +698,20 @@
 
 func createSSDStorageCluster(clusterNamespacedName types.NamespacedName, size int32, repFact int32, multiPodPerHost bool) *asdbv1beta1.AerospikeCluster {
 	aeroCluster := createBasicTLSCluster(clusterNamespacedName, size)
-<<<<<<< HEAD
 	aeroCluster.Spec.PodSpec.MultiPodPerHost = multiPodPerHost
-	aeroCluster.Spec.Storage.Volumes = append(aeroCluster.Spec.Storage.Volumes, []asdbv1alpha1.VolumeSpec{
+	aeroCluster.Spec.Storage.Volumes = append(aeroCluster.Spec.Storage.Volumes, []asdbv1beta1.VolumeSpec{
 		{
 			Name: "ns",
-			Source: asdbv1alpha1.VolumeSource{
-				PersistentVolume: &asdbv1alpha1.PersistentVolumeSpec{
+			Source: asdbv1beta1.VolumeSource{
+				PersistentVolume: &asdbv1beta1.PersistentVolumeSpec{
 					Size:         resource.MustParse("1Gi"),
 					StorageClass: storageClass,
 					VolumeMode:   v1.PersistentVolumeBlock,
 				},
 			},
-			Aerospike: &asdbv1alpha1.AerospikeServerVolumeAttachment{
+			Aerospike: &asdbv1beta1.AerospikeServerVolumeAttachment{
 				Path: "/test/dev/xvdf",
 			},
-=======
-	aeroCluster.Spec.MultiPodPerHost = multiPodPerHost
-	aeroCluster.Spec.Storage.Volumes = []asdbv1beta1.AerospikePersistentVolumeSpec{
-		{
-			Path:         "/test/dev/xvdf",
-			SizeInGB:     1,
-			StorageClass: storageClass,
-			VolumeMode:   asdbv1beta1.AerospikeVolumeModeBlock,
-		},
-		{
-			Path:         "/opt/aerospike",
-			SizeInGB:     1,
-			StorageClass: storageClass,
-			VolumeMode:   asdbv1beta1.AerospikeVolumeModeFilesystem,
->>>>>>> ce4eedd5
 		},
 	}...)
 
@@ -795,35 +731,20 @@
 
 func createHDDAndDataInMemStorageCluster(clusterNamespacedName types.NamespacedName, size int32, repFact int32, multiPodPerHost bool) *asdbv1beta1.AerospikeCluster {
 	aeroCluster := createBasicTLSCluster(clusterNamespacedName, size)
-<<<<<<< HEAD
 	aeroCluster.Spec.PodSpec.MultiPodPerHost = multiPodPerHost
-	aeroCluster.Spec.Storage.Volumes = append(aeroCluster.Spec.Storage.Volumes, []asdbv1alpha1.VolumeSpec{
+	aeroCluster.Spec.Storage.Volumes = append(aeroCluster.Spec.Storage.Volumes, []asdbv1beta1.VolumeSpec{
 		{
 			Name: "ns",
-			Source: asdbv1alpha1.VolumeSource{
-				PersistentVolume: &asdbv1alpha1.PersistentVolumeSpec{
+			Source: asdbv1beta1.VolumeSource{
+				PersistentVolume: &asdbv1beta1.PersistentVolumeSpec{
 					Size:         resource.MustParse("1Gi"),
 					StorageClass: storageClass,
 					VolumeMode:   v1.PersistentVolumeFilesystem,
 				},
 			},
-			Aerospike: &asdbv1alpha1.AerospikeServerVolumeAttachment{
+			Aerospike: &asdbv1beta1.AerospikeServerVolumeAttachment{
 				Path: "/opt/aerospike/data",
 			},
-=======
-	aeroCluster.Spec.MultiPodPerHost = multiPodPerHost
-	aeroCluster.Spec.Storage.Volumes = []asdbv1beta1.AerospikePersistentVolumeSpec{
-		{
-			Path:         "/opt/aerospike",
-			SizeInGB:     1,
-			StorageClass: storageClass,
-			VolumeMode:   asdbv1beta1.AerospikeVolumeModeFilesystem,
-		}, {
-			Path:         "/opt/aerospike/data",
-			SizeInGB:     1,
-			StorageClass: storageClass,
-			VolumeMode:   asdbv1beta1.AerospikeVolumeModeFilesystem,
->>>>>>> ce4eedd5
 		},
 	}...)
 
@@ -845,55 +766,33 @@
 
 func createHDDAndDataInIndexStorageCluster(clusterNamespacedName types.NamespacedName, size int32, repFact int32, multiPodPerHost bool) *asdbv1beta1.AerospikeCluster {
 	aeroCluster := createBasicTLSCluster(clusterNamespacedName, size)
-<<<<<<< HEAD
 	aeroCluster.Spec.PodSpec.MultiPodPerHost = multiPodPerHost
-	aeroCluster.Spec.Storage.Volumes = append(aeroCluster.Spec.Storage.Volumes, []asdbv1alpha1.VolumeSpec{
+	aeroCluster.Spec.Storage.Volumes = append(aeroCluster.Spec.Storage.Volumes, []asdbv1beta1.VolumeSpec{
 		{
 			Name: "device",
-			Source: asdbv1alpha1.VolumeSource{
-				PersistentVolume: &asdbv1alpha1.PersistentVolumeSpec{
+			Source: asdbv1beta1.VolumeSource{
+				PersistentVolume: &asdbv1beta1.PersistentVolumeSpec{
 					Size:         resource.MustParse("1Gi"),
 					StorageClass: storageClass,
 					VolumeMode:   v1.PersistentVolumeBlock,
 				},
 			},
-			Aerospike: &asdbv1alpha1.AerospikeServerVolumeAttachment{
+			Aerospike: &asdbv1beta1.AerospikeServerVolumeAttachment{
 				Path: "/dev/xvdf1",
 			},
 		},
 		{
 			Name: "ns",
-			Source: asdbv1alpha1.VolumeSource{
-				PersistentVolume: &asdbv1alpha1.PersistentVolumeSpec{
+			Source: asdbv1beta1.VolumeSource{
+				PersistentVolume: &asdbv1beta1.PersistentVolumeSpec{
 					Size:         resource.MustParse("1Gi"),
 					StorageClass: storageClass,
 					VolumeMode:   v1.PersistentVolumeFilesystem,
 				},
 			},
-			Aerospike: &asdbv1alpha1.AerospikeServerVolumeAttachment{
+			Aerospike: &asdbv1beta1.AerospikeServerVolumeAttachment{
 				Path: "/opt/aerospike/data",
 			},
-=======
-	aeroCluster.Spec.MultiPodPerHost = multiPodPerHost
-	aeroCluster.Spec.Storage.Volumes = []asdbv1beta1.AerospikePersistentVolumeSpec{
-		{
-			Path:         "/dev/xvdf1",
-			SizeInGB:     1,
-			StorageClass: storageClass,
-			VolumeMode:   asdbv1beta1.AerospikeVolumeModeBlock,
-		},
-		{
-			Path:         "/opt/aerospike",
-			SizeInGB:     1,
-			StorageClass: storageClass,
-			VolumeMode:   asdbv1beta1.AerospikeVolumeModeFilesystem,
-		},
-		{
-			Path:         "/opt/aerospike/data",
-			SizeInGB:     1,
-			StorageClass: storageClass,
-			VolumeMode:   asdbv1beta1.AerospikeVolumeModeFilesystem,
->>>>>>> ce4eedd5
 		},
 	}...)
 	aeroCluster.Spec.AerospikeConfig.Value["namespaces"] = []interface{}{
@@ -916,19 +815,7 @@
 
 func createDataInMemWithoutPersistentStorageCluster(clusterNamespacedName types.NamespacedName, size int32, repFact int32, multiPodPerHost bool) *asdbv1beta1.AerospikeCluster {
 	aeroCluster := createBasicTLSCluster(clusterNamespacedName, size)
-<<<<<<< HEAD
 	aeroCluster.Spec.PodSpec.MultiPodPerHost = multiPodPerHost
-=======
-	aeroCluster.Spec.MultiPodPerHost = multiPodPerHost
-	aeroCluster.Spec.Storage.Volumes = []asdbv1beta1.AerospikePersistentVolumeSpec{
-		{
-			Path:         "/opt/aerospike",
-			SizeInGB:     1,
-			StorageClass: storageClass,
-			VolumeMode:   asdbv1beta1.AerospikeVolumeModeFilesystem,
-		},
-	}
->>>>>>> ce4eedd5
 	aeroCluster.Spec.AerospikeConfig.Value["namespaces"] = []interface{}{
 		map[string]interface{}{
 			"name":               "test",
@@ -945,55 +832,33 @@
 
 func createShadowDeviceStorageCluster(clusterNamespacedName types.NamespacedName, size int32, repFact int32, multiPodPerHost bool) *asdbv1beta1.AerospikeCluster {
 	aeroCluster := createBasicTLSCluster(clusterNamespacedName, size)
-<<<<<<< HEAD
 	aeroCluster.Spec.PodSpec.MultiPodPerHost = multiPodPerHost
-	aeroCluster.Spec.Storage.Volumes = append(aeroCluster.Spec.Storage.Volumes, []asdbv1alpha1.VolumeSpec{
+	aeroCluster.Spec.Storage.Volumes = append(aeroCluster.Spec.Storage.Volumes, []asdbv1beta1.VolumeSpec{
 		{
 			Name: "nsvol1",
-			Source: asdbv1alpha1.VolumeSource{
-				PersistentVolume: &asdbv1alpha1.PersistentVolumeSpec{
+			Source: asdbv1beta1.VolumeSource{
+				PersistentVolume: &asdbv1beta1.PersistentVolumeSpec{
 					Size:         resource.MustParse("1Gi"),
 					StorageClass: storageClass,
 					VolumeMode:   v1.PersistentVolumeBlock,
 				},
 			},
-			Aerospike: &asdbv1alpha1.AerospikeServerVolumeAttachment{
+			Aerospike: &asdbv1beta1.AerospikeServerVolumeAttachment{
 				Path: "/test/dev/xvdf",
 			},
 		},
 		{
 			Name: "nsvol2",
-			Source: asdbv1alpha1.VolumeSource{
-				PersistentVolume: &asdbv1alpha1.PersistentVolumeSpec{
+			Source: asdbv1beta1.VolumeSource{
+				PersistentVolume: &asdbv1beta1.PersistentVolumeSpec{
 					Size:         resource.MustParse("1Gi"),
 					StorageClass: "local-ssd",
 					VolumeMode:   v1.PersistentVolumeBlock,
 				},
 			},
-			Aerospike: &asdbv1alpha1.AerospikeServerVolumeAttachment{
+			Aerospike: &asdbv1beta1.AerospikeServerVolumeAttachment{
 				Path: "/dev/nvme0n1",
 			},
-=======
-	aeroCluster.Spec.MultiPodPerHost = multiPodPerHost
-	aeroCluster.Spec.Storage.Volumes = []asdbv1beta1.AerospikePersistentVolumeSpec{
-		{
-			Path:         "/test/dev/xvdf",
-			SizeInGB:     1,
-			StorageClass: storageClass,
-			VolumeMode:   asdbv1beta1.AerospikeVolumeModeBlock,
-		},
-		{
-			Path:         "/dev/nvme0n1",
-			SizeInGB:     1,
-			StorageClass: "local-ssd",
-			VolumeMode:   asdbv1beta1.AerospikeVolumeModeBlock,
-		},
-		{
-			Path:         "/opt/aerospike",
-			SizeInGB:     1,
-			StorageClass: storageClass,
-			VolumeMode:   asdbv1beta1.AerospikeVolumeModeFilesystem,
->>>>>>> ce4eedd5
 		},
 	}...)
 
