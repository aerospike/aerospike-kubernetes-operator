--- conflicted
+++ resolved
@@ -32,6 +32,7 @@
 	retryInterval      = time.Second * 5
 	cascadeDeleteFalse = false
 	cascadeDeleteTrue  = true
+	logger = logr.Discard()
 )
 
 func scaleUpClusterTest(
@@ -78,14 +79,9 @@
 	)
 }
 
-<<<<<<< HEAD
-func rollingRestartClusterTest(log *logr.Logger, k8sClient client.Client, ctx goctx.Context, clusterNamespacedName types.NamespacedName) error {
-=======
 func rollingRestartClusterTest(
-	k8sClient client.Client, ctx goctx.Context,
-	clusterNamespacedName types.NamespacedName,
-) error {
->>>>>>> acdc31bc
+	log logr.Logger, k8sClient client.Client, ctx goctx.Context, clusterNamespacedName types.NamespacedName,
+) error {
 	aeroCluster, err := getCluster(k8sClient, ctx, clusterNamespacedName)
 	if err != nil {
 		return err
@@ -112,22 +108,14 @@
 	}
 
 	// Verify that the change has been applied on the cluster.
-<<<<<<< HEAD
-	return validateAerospikeConfigServiceClusterUpdate(log, k8sClient, ctx, clusterNamespacedName, aeroCluster, []string{"proto-fd-max"})
-}
-
-func validateAerospikeConfigServiceClusterUpdate(log *logr.Logger, k8sClient client.Client, ctx goctx.Context, clusterNamespacedName types.NamespacedName, expectedAerospikeConfig *asdbv1beta1.AerospikeCluster, updatedKeys []string) error {
-=======
 	return validateAerospikeConfigServiceClusterUpdate(
-		k8sClient, ctx, clusterNamespacedName, []string{"proto-fd-max"},
+		log, k8sClient, ctx, clusterNamespacedName, []string{"proto-fd-max"},
 	)
 }
 
 func validateAerospikeConfigServiceClusterUpdate(
-	k8sClient client.Client, ctx goctx.Context,
-	clusterNamespacedName types.NamespacedName, updatedKeys []string,
-) error {
->>>>>>> acdc31bc
+	log logr.Logger, k8sClient client.Client, ctx goctx.Context, clusterNamespacedName types.NamespacedName, updatedKeys []string,
+) error {
 	aeroCluster, err := getCluster(k8sClient, ctx, clusterNamespacedName)
 	if err != nil {
 		return err
@@ -137,16 +125,11 @@
 		// TODO:
 		// We may need to check for all keys in aerospikeConfig in rack
 		// but we know that we are changing for service only for now
-<<<<<<< HEAD
-		host := &as.Host{Name: pod.HostExternalIP, Port: int(pod.ServicePort), TLSName: pod.Aerospike.TLSName}
-		asinfo := info.NewAsInfo(log, host, getClientPolicy(aeroCluster, k8sClient))
-=======
 		host := &as.Host{
 			Name: pod.HostExternalIP, Port: int(pod.ServicePort),
 			TLSName: pod.Aerospike.TLSName,
 		}
-		asinfo := info.NewAsInfo(host, getClientPolicy(aeroCluster, k8sClient))
->>>>>>> acdc31bc
+		asinfo := info.NewAsInfo(log, host, getClientPolicy(aeroCluster, k8sClient))
 		confs, err := getAsConfig(asinfo, "service")
 		if err != nil {
 			return err
