package test

import (
	goctx "context"
	"errors"
	"fmt"
	"time"

	asdbv1beta1 "github.com/aerospike/aerospike-kubernetes-operator/api/v1beta1"
	internalerrors "github.com/aerospike/aerospike-kubernetes-operator/errors"
	"github.com/aerospike/aerospike-kubernetes-operator/pkg/utils"
	lib "github.com/aerospike/aerospike-management-lib"
	"github.com/aerospike/aerospike-management-lib/asconfig"
	"github.com/aerospike/aerospike-management-lib/info"
	"github.com/go-logr/logr"
	appsv1 "k8s.io/api/apps/v1"
	corev1 "k8s.io/api/core/v1"
	v1 "k8s.io/api/core/v1"
	k8serrors "k8s.io/apimachinery/pkg/api/errors"
	"k8s.io/apimachinery/pkg/api/resource"
	metav1 "k8s.io/apimachinery/pkg/apis/meta/v1"
	"k8s.io/apimachinery/pkg/labels"
	"k8s.io/apimachinery/pkg/types"
	"sigs.k8s.io/controller-runtime/pkg/client"
)

const (
	baseImage           = "aerospike/aerospike-server-enterprise"
	prevServerVersion   = "6.0.0.1"
	pre6Version         = "5.7.0.17"
	version6            = "6.0.0.5"
	latestServerVersion = "6.1.0.1"
	invalidVersion      = "3.0.0.4"
	pre5Version         = "4.9.0.33"
)

var (
	retryInterval      = time.Second * 5
	cascadeDeleteFalse = false
	cascadeDeleteTrue  = true
	logger             = logr.Discard()
	prevImage          = fmt.Sprintf("%s:%s", baseImage, prevServerVersion)
	latestImage        = fmt.Sprintf("%s:%s", baseImage, latestServerVersion)
	version6Image      = fmt.Sprintf("%s:%s", baseImage, version6)
	invalidImage       = fmt.Sprintf("%s:%s", baseImage, invalidVersion)
	pre5Image          = fmt.Sprintf("%s:%s", baseImage, pre5Version)
	pre6Image          = fmt.Sprintf("%s:%s", baseImage, pre6Version)
)

func scaleUpClusterTest(
	k8sClient client.Client, ctx goctx.Context,
	clusterNamespacedName types.NamespacedName, increaseBy int32,
) error {
	aeroCluster, err := getCluster(k8sClient, ctx, clusterNamespacedName)
	if err != nil {
		return err
	}

	aeroCluster.Spec.Size = aeroCluster.Spec.Size + increaseBy
	err = k8sClient.Update(ctx, aeroCluster)
	if err != nil {
		return err
	}

	// Wait for aerocluster to reach 2 replicas
	return waitForAerospikeCluster(
		k8sClient, ctx, aeroCluster, int(aeroCluster.Spec.Size), retryInterval,
		getTimeout(increaseBy),
	)
}

func scaleDownClusterTest(
	k8sClient client.Client, ctx goctx.Context,
	clusterNamespacedName types.NamespacedName, decreaseBy int32,
) error {
	aeroCluster, err := getCluster(k8sClient, ctx, clusterNamespacedName)
	if err != nil {
		return err
	}

	aeroCluster.Spec.Size = aeroCluster.Spec.Size - decreaseBy
	err = k8sClient.Update(ctx, aeroCluster)
	if err != nil {
		return err
	}

	// How much time to wait in scaleDown
	return waitForAerospikeCluster(
		k8sClient, ctx, aeroCluster, int(aeroCluster.Spec.Size), retryInterval,
		getTimeout(decreaseBy),
	)
}

func rollingRestartClusterTest(
	log logr.Logger, k8sClient client.Client, ctx goctx.Context,
	clusterNamespacedName types.NamespacedName,
) error {
	aeroCluster, err := getCluster(k8sClient, ctx, clusterNamespacedName)
	if err != nil {
		return err
	}

	// Change config
	if _, ok := aeroCluster.Spec.AerospikeConfig.Value["service"]; !ok {
		aeroCluster.Spec.AerospikeConfig.Value["service"] = map[string]interface{}{}
	}

	aeroCluster.Spec.AerospikeConfig.Value["service"].(map[string]interface{})["proto-fd-max"] = defaultProtofdmax + 1

	err = k8sClient.Update(ctx, aeroCluster)
	if err != nil {
		return err
	}

	err = waitForAerospikeCluster(
		k8sClient, ctx, aeroCluster, int(aeroCluster.Spec.Size), retryInterval,
		getTimeout(aeroCluster.Spec.Size),
	)

	if err != nil {
		return err
	}

	// Verify that the change has been applied on the cluster.
	return validateAerospikeConfigServiceClusterUpdate(
		log, k8sClient, ctx, clusterNamespacedName, []string{"proto-fd-max"},
	)
}

func rollingRestartClusterByUpdatingNamespaceStorageTest(
	k8sClient client.Client, ctx goctx.Context,
	clusterNamespacedName types.NamespacedName,
) error {
	aeroCluster, err := getCluster(k8sClient, ctx, clusterNamespacedName)
	if err != nil {
		return err
	}

	// Change namespace storage-engine
	aeroCluster.Spec.AerospikeConfig.Value["namespaces"].([]interface{})[0].(map[string]interface{})["storage-engine"].(map[string]interface{})["data-in-memory"] = true
	aeroCluster.Spec.AerospikeConfig.Value["namespaces"].([]interface{})[0].(map[string]interface{})["storage-engine"].(map[string]interface{})["filesize"] = 2000000000

	err = k8sClient.Update(ctx, aeroCluster)
	if err != nil {
		return err
	}

	err = waitForAerospikeCluster(
		k8sClient, ctx, aeroCluster, int(aeroCluster.Spec.Size), retryInterval,
		getTimeout(aeroCluster.Spec.Size),
	)

	return err
}

func rollingRestartClusterByAddingNamespaceDynamicallyTest(
	k8sClient client.Client, ctx goctx.Context,
	dynamicNs map[string]interface{},
	clusterNamespacedName types.NamespacedName,
) error {
	aeroCluster, err := getCluster(k8sClient, ctx, clusterNamespacedName)
	if err != nil {
		return err
	}

	// Change namespace list
	nsList := aeroCluster.Spec.AerospikeConfig.Value["namespaces"].([]interface{})
	nsList = append(nsList, dynamicNs)
	aeroCluster.Spec.AerospikeConfig.Value["namespaces"] = nsList

	err = k8sClient.Update(ctx, aeroCluster)
	if err != nil {
		return err
	}

	err = waitForAerospikeCluster(
		k8sClient, ctx, aeroCluster, int(aeroCluster.Spec.Size), retryInterval,
		getTimeout(aeroCluster.Spec.Size),
	)

	return err
}

func rollingRestartClusterByRemovingNamespaceDynamicallyTest(
	k8sClient client.Client, ctx goctx.Context,
	clusterNamespacedName types.NamespacedName,
) error {
	aeroCluster, err := getCluster(k8sClient, ctx, clusterNamespacedName)
	if err != nil {
		return err
	}

	// Change namespace list
	nsList := aeroCluster.Spec.AerospikeConfig.Value["namespaces"].([]interface{})
	nsList = nsList[:len(nsList)-1]
	aeroCluster.Spec.AerospikeConfig.Value["namespaces"] = nsList

	err = k8sClient.Update(ctx, aeroCluster)
	if err != nil {
		return err
	}

	err = waitForAerospikeCluster(
		k8sClient, ctx, aeroCluster, int(aeroCluster.Spec.Size), retryInterval,
		getTimeout(aeroCluster.Spec.Size),
	)

	return err
}

func validateAerospikeConfigServiceClusterUpdate(
	log logr.Logger, k8sClient client.Client, ctx goctx.Context,
	clusterNamespacedName types.NamespacedName, updatedKeys []string,
) error {
	aeroCluster, err := getCluster(k8sClient, ctx, clusterNamespacedName)
	if err != nil {
		return err
	}

	for _, pod := range aeroCluster.Status.Pods {
		// TODO:
		// We may need to check for all keys in aerospikeConfig in rack
		// but we know that we are changing for service only for now
		host, err := createHost(pod)
		if err != nil {
			return err
		}
		asinfo := info.NewAsInfo(
			log, host, getClientPolicy(aeroCluster, k8sClient),
		)
		confs, err := getAsConfig(asinfo, "service")
		if err != nil {
			return err
		}
		svcConfs := confs["service"].(lib.Stats)

		inputSvcConf := aeroCluster.Spec.AerospikeConfig.Value["service"].(map[string]interface{})
		for _, k := range updatedKeys {
			v, ok := inputSvcConf[k]
			if !ok {
				return fmt.Errorf(
					"config %s missing in aerospikeConfig %v", k, svcConfs,
				)
			}
			cv, ok := svcConfs[k]
			if !ok {
				return fmt.Errorf(
					"config %s missing in aerospike config asinfo %v", k,
					svcConfs,
				)
			}

			strV := fmt.Sprintf("%v", v)
			strCv := fmt.Sprintf("%v", cv)
			if strV != strCv {
				return fmt.Errorf(
					"config %s mismatch with config. got %v:%T, want %v:%T, aerospikeConfig %v",
					k, cv, cv, v, v, svcConfs,
				)
			}
		}
	}

	return nil
}

func upgradeClusterTest(
	k8sClient client.Client, ctx goctx.Context,
	clusterNamespacedName types.NamespacedName, image string,
) error {
	aeroCluster, err := getCluster(k8sClient, ctx, clusterNamespacedName)
	if err != nil {
		return err
	}
	// Change config
	if err := UpdateClusterImage(aeroCluster, image); err != nil {
		return err
	}
	if err = k8sClient.Update(ctx, aeroCluster); err != nil {
		return err
	}

	return waitForAerospikeCluster(
		k8sClient, ctx, aeroCluster, int(aeroCluster.Spec.Size), retryInterval,
		getTimeout(aeroCluster.Spec.Size),
	)
}

func getCluster(
	k8sClient client.Client, ctx goctx.Context,
	clusterNamespacedName types.NamespacedName,
) (*asdbv1beta1.AerospikeCluster, error) {
	aeroCluster := &asdbv1beta1.AerospikeCluster{}
	err := k8sClient.Get(ctx, clusterNamespacedName, aeroCluster)
	if err != nil {
		return nil, err
	}
	return aeroCluster, nil
}

func getClusterIfExists(
	k8sClient client.Client, ctx goctx.Context,
	clusterNamespacedName types.NamespacedName,
) (*asdbv1beta1.AerospikeCluster, error) {
	aeroCluster := &asdbv1beta1.AerospikeCluster{}
	err := k8sClient.Get(ctx, clusterNamespacedName, aeroCluster)
	if err != nil {
		if k8serrors.IsNotFound(err) {
			return nil, nil
		}

		return nil, fmt.Errorf("error getting cluster: %v", err)
	}

	return aeroCluster, nil
}

func deleteCluster(
	k8sClient client.Client, ctx goctx.Context,
	aeroCluster *asdbv1beta1.AerospikeCluster,
) error {
	if err := k8sClient.Delete(ctx, aeroCluster); err != nil {
		return err
	}

	// Wait for all pod to get deleted.
	// TODO: Maybe add these checks in cluster delete itself.
	//time.Sleep(time.Second * 12)

	clusterNamespacedName := getClusterNamespacedName(
		aeroCluster.Name, aeroCluster.Namespace,
	)
	for {
		// t.Logf("Waiting for cluster %v to be deleted", aeroCluster.Name)
		existing, err := getClusterIfExists(
			k8sClient, ctx, clusterNamespacedName,
		)
		if err != nil {
			return err
		}
		//Pods still may exist in terminating state for some time even if CR is deleted. Keeping them breaks some
		//tests which use the same cluster name and run one after another. Thus, waiting pods to disappear.
		allClustersPods, err := getClusterPodList(
			k8sClient, ctx, aeroCluster,
		)
		if err != nil {
			return err
		}
		if existing == nil && len(allClustersPods.Items) == 0 {
			break
		}
		time.Sleep(time.Second)
	}

	// Wait for all removed PVCs to be terminated.
	for {
		newPVCList, err := getAeroClusterPVCList(aeroCluster, k8sClient)

		if err != nil {
			return fmt.Errorf("error getting PVCs: %v", err)
		}

		pending := false
		for _, pvc := range newPVCList {
			if utils.IsPVCTerminating(&pvc) {
				// t.Logf("Waiting for PVC %v to terminate", pvc.Name)
				pending = true
				break
			}
		}

		if !pending {
			break
		}

		time.Sleep(time.Second)
	}

	return nil
}

func deployCluster(
	k8sClient client.Client, ctx goctx.Context,
	aeroCluster *asdbv1beta1.AerospikeCluster,
) error {
	return deployClusterWithTO(
		k8sClient, ctx, aeroCluster, retryInterval,
		getTimeout(aeroCluster.Spec.Size),
	)
}

func deployClusterWithTO(
	k8sClient client.Client, ctx goctx.Context,
	aeroCluster *asdbv1beta1.AerospikeCluster,
	retryInterval, timeout time.Duration,
) error {
	// Use TestCtx's create helper to create the object and add a cleanup function for the new object
	err := k8sClient.Create(ctx, aeroCluster)
	if err != nil {
		return err
	}
	// Wait for aerocluster to reach desired cluster size.
	return waitForAerospikeCluster(
		k8sClient, ctx, aeroCluster, int(aeroCluster.Spec.Size), retryInterval,
		timeout,
	)
}

func updateCluster(
	k8sClient client.Client, ctx goctx.Context,
	aeroCluster *asdbv1beta1.AerospikeCluster,
) error {
	err := k8sClient.Update(ctx, aeroCluster)
	if err != nil {
		return err
	}

	return waitForAerospikeCluster(
		k8sClient, ctx, aeroCluster, int(aeroCluster.Spec.Size), retryInterval,
		getTimeout(aeroCluster.Spec.Size),
	)
}

func updateSTS(
	k8sClient client.Client, ctx goctx.Context,
	sts *appsv1.StatefulSet,
) error {
	err := k8sClient.Update(ctx, sts)
	return err
}

// TODO: remove it
func updateAndWait(
	k8sClient client.Client, ctx goctx.Context,
	aeroCluster *asdbv1beta1.AerospikeCluster,
) error {
	err := k8sClient.Update(ctx, aeroCluster)
	if err != nil {
		return err
	}
	// Currently waitForAerospikeCluster doesn't check for config update
	// How to validate if its old cluster or new cluster with new config
	// Hence sleep.
	// TODO: find another way or validate config also
	time.Sleep(5 * time.Second)

	return waitForAerospikeCluster(
		k8sClient, ctx, aeroCluster, int(aeroCluster.Spec.Size), retryInterval,
		getTimeout(aeroCluster.Spec.Size),
	)
}

func getClusterPodList(
	k8sClient client.Client, ctx goctx.Context,
	aeroCluster *asdbv1beta1.AerospikeCluster,
) (*corev1.PodList, error) {
	// List the pods for this aeroCluster's statefulset
	podList := &corev1.PodList{}
	labelSelector := labels.SelectorFromSet(utils.LabelsForAerospikeCluster(aeroCluster.Name))
	listOps := &client.ListOptions{
		Namespace: aeroCluster.Namespace, LabelSelector: labelSelector,
	}

	// TODO: Should we add check to get only non-terminating pod? What if it is rolling restart
	if err := k8sClient.List(ctx, podList, listOps); err != nil {
		return nil, err
	}
	return podList, nil
}

// feature-key file needed
func createAerospikeClusterPost460(
	clusterNamespacedName types.NamespacedName, size int32, image string,
) *asdbv1beta1.AerospikeCluster {
	// create Aerospike custom resource

	aeroCluster := &asdbv1beta1.AerospikeCluster{
		ObjectMeta: metav1.ObjectMeta{
			Name:      clusterNamespacedName.Name,
			Namespace: clusterNamespacedName.Namespace,
		},
		Spec: asdbv1beta1.AerospikeClusterSpec{
			Size:  size,
			Image: image,
			AerospikeAccessControl: &asdbv1beta1.AerospikeAccessControlSpec{
				Users: []asdbv1beta1.AerospikeUserSpec{
					{
						Name:       "admin",
						SecretName: authSecretName,
						Roles: []string{
							"sys-admin",
							"user-admin",
						},
					},
				},
			},

			PodSpec: asdbv1beta1.AerospikePodSpec{
				MultiPodPerHost: true,
			},
			OperatorClientCertSpec: &asdbv1beta1.AerospikeOperatorClientCertSpec{
				AerospikeOperatorCertSource: asdbv1beta1.AerospikeOperatorCertSource{
					SecretCertSource: &asdbv1beta1.AerospikeSecretCertSource{
						SecretName:         tlsSecretName,
						CaCertsFilename:    "cacert.pem",
						ClientCertFilename: "svc_cluster_chain.pem",
						ClientKeyFilename:  "svc_key.pem",
					},
				},
			},
			AerospikeConfig: &asdbv1beta1.AerospikeConfigSpec{
				Value: map[string]interface{}{

					"service": map[string]interface{}{
						"feature-key-file": "/etc/aerospike/secret/features.conf",
					},
					"security": map[string]interface{}{
						"enable-security": true,
					},
					"network": getNetworkTLSConfig(),
					"namespaces": []interface{}{
						map[string]interface{}{
							"name":               "test",
							"memory-size":        1000955200,
							"replication-factor": 2,
							"storage-engine": map[string]interface{}{
								"type":    "device",
								"devices": []interface{}{"/test/dev/xvdf"},
							},
						},
					},
				},
			},
		},
	}
	aeroCluster.Spec.Storage = getBasicStorageSpecObject()
	aeroCluster.Spec.Storage.BlockVolumePolicy.InputCascadeDelete = &cascadeDeleteTrue
	aeroCluster.Spec.Storage.FileSystemVolumePolicy.InputCascadeDelete = &cascadeDeleteTrue
	return aeroCluster
}

// feature-key file needed
func createAerospikeClusterPost560(
	clusterNamespacedName types.NamespacedName, size int32, image string,
) *asdbv1beta1.AerospikeCluster {
	// create Aerospike custom resource

	aeroCluster := &asdbv1beta1.AerospikeCluster{
		ObjectMeta: metav1.ObjectMeta{
			Name:      clusterNamespacedName.Name,
			Namespace: clusterNamespacedName.Namespace,
		},
		Spec: asdbv1beta1.AerospikeClusterSpec{
			Size:  size,
			Image: image,
			AerospikeAccessControl: &asdbv1beta1.AerospikeAccessControlSpec{
				Users: []asdbv1beta1.AerospikeUserSpec{
					{
						Name:       "admin",
						SecretName: authSecretName,
						Roles: []string{
							"sys-admin",
							"user-admin",
						},
					},
				},
			},

			PodSpec: asdbv1beta1.AerospikePodSpec{
				MultiPodPerHost: true,
			},
			OperatorClientCertSpec: &asdbv1beta1.AerospikeOperatorClientCertSpec{
				AerospikeOperatorCertSource: asdbv1beta1.AerospikeOperatorCertSource{
					SecretCertSource: &asdbv1beta1.AerospikeSecretCertSource{
						SecretName:         tlsSecretName,
						CaCertsFilename:    "cacert.pem",
						ClientCertFilename: "svc_cluster_chain.pem",
						ClientKeyFilename:  "svc_key.pem",
					},
				},
			},
			AerospikeConfig: &asdbv1beta1.AerospikeConfigSpec{
				Value: map[string]interface{}{

					"service": map[string]interface{}{
						"feature-key-file": "/etc/aerospike/secret/features.conf",
					},
					"security": map[string]interface{}{},
					"network":  getNetworkTLSConfig(),
					"namespaces": []interface{}{
						map[string]interface{}{
							"name":               "test",
							"memory-size":        1000955200,
							"replication-factor": 2,
							"storage-engine": map[string]interface{}{
								"type":    "device",
								"devices": []interface{}{"/test/dev/xvdf"},
							},
						},
					},
				},
			},
		},
	}
	aeroCluster.Spec.Storage = getBasicStorageSpecObject()
	aeroCluster.Spec.Storage.BlockVolumePolicy.InputCascadeDelete = &cascadeDeleteTrue
	aeroCluster.Spec.Storage.FileSystemVolumePolicy.InputCascadeDelete = &cascadeDeleteTrue
	return aeroCluster
}

func createDummyRackAwareWithStorageAerospikeCluster(
	clusterNamespacedName types.NamespacedName, size int32,
) *asdbv1beta1.AerospikeCluster {
	// Will be used in Update also
	aeroCluster := createDummyAerospikeClusterWithoutStorage(clusterNamespacedName, size)
	// This needs to be changed based on setup. update zone, region, nodeName according to setup
	racks := []asdbv1beta1.Rack{
		{
			ID: 1,
		},
	}
	inputStorage := getBasicStorageSpecObject()
	racks[0].InputStorage = &inputStorage
	rackConf := asdbv1beta1.RackConfig{Racks: racks}
	aeroCluster.Spec.RackConfig = rackConf
	return aeroCluster
}

func createDummyRackAwareAerospikeCluster(
	clusterNamespacedName types.NamespacedName, size int32,
) *asdbv1beta1.AerospikeCluster {
	// Will be used in Update also
	aeroCluster := createDummyAerospikeCluster(clusterNamespacedName, size)
	// This needs to be changed based on setup. update zone, region, nodeName according to setup
	racks := []asdbv1beta1.Rack{{ID: 1}}
	rackConf := asdbv1beta1.RackConfig{Racks: racks}
	aeroCluster.Spec.RackConfig = rackConf
	return aeroCluster
}

var defaultProtofdmax int64 = 15000

<<<<<<< HEAD
func createDummyAerospikeClusterWithRF(
	clusterNamespacedName types.NamespacedName, size int32, rf int,
=======
func createDummyAerospikeClusterWithoutStorage(
	clusterNamespacedName types.NamespacedName, size int32,
>>>>>>> 395c268a
) *asdbv1beta1.AerospikeCluster {
	// create Aerospike custom resource
	aeroCluster := &asdbv1beta1.AerospikeCluster{
		TypeMeta: metav1.TypeMeta{
			APIVersion: "asdb.aerospike.com/v1beta1",
			Kind:       "AerospikeCluster",
		},
		ObjectMeta: metav1.ObjectMeta{
			Name:      clusterNamespacedName.Name,
			Namespace: clusterNamespacedName.Namespace,
		},
		Spec: asdbv1beta1.AerospikeClusterSpec{
			Size:  size,
			Image: latestImage,
			AerospikeAccessControl: &asdbv1beta1.AerospikeAccessControlSpec{
				Users: []asdbv1beta1.AerospikeUserSpec{
					{
						Name:       "admin",
						SecretName: authSecretName,
						Roles: []string{
							"sys-admin",
							"user-admin",
							"read-write",
						},
					},
				},
			},

			PodSpec: asdbv1beta1.AerospikePodSpec{
				MultiPodPerHost: true,
				AerospikeInitContainerSpec: &asdbv1beta1.
					AerospikeInitContainerSpec{},
			},

			AerospikeConfig: &asdbv1beta1.AerospikeConfigSpec{
				Value: map[string]interface{}{
					"service": map[string]interface{}{
						"feature-key-file": "/etc/aerospike/secret/features.conf",
						"proto-fd-max":     defaultProtofdmax,
					},
					"security": map[string]interface{}{},
					"network":  getNetworkConfig(),
					"namespaces": []interface{}{
						map[string]interface{}{
							"name":               "test",
							"memory-size":        1000955200,
							"replication-factor": 1,
							"storage-engine": map[string]interface{}{
								"type":    "device",
								"devices": []interface{}{"/test/dev/xvdf"},
							},
						},
					},
				},
			},
		},
	}
	return aeroCluster
}

func createDummyAerospikeCluster(
	clusterNamespacedName types.NamespacedName, size int32,
) *asdbv1beta1.AerospikeCluster {
	// create Aerospike custom resource
	aeroCluster := &asdbv1beta1.AerospikeCluster{
		TypeMeta: metav1.TypeMeta{
			APIVersion: "asdb.aerospike.com/v1beta1",
			Kind:       "AerospikeCluster",
		},
		ObjectMeta: metav1.ObjectMeta{
			Name:      clusterNamespacedName.Name,
			Namespace: clusterNamespacedName.Namespace,
		},
		Spec: asdbv1beta1.AerospikeClusterSpec{
			Size:  size,
			Image: latestImage,
			AerospikeAccessControl: &asdbv1beta1.AerospikeAccessControlSpec{
				Users: []asdbv1beta1.AerospikeUserSpec{
					{
						Name:       "admin",
						SecretName: authSecretName,
						Roles: []string{
							"sys-admin",
							"user-admin",
							"read-write",
						},
					},
				},
			},

			PodSpec: asdbv1beta1.AerospikePodSpec{
				MultiPodPerHost: true,
				AerospikeInitContainerSpec: &asdbv1beta1.
					AerospikeInitContainerSpec{},
			},

			AerospikeConfig: &asdbv1beta1.AerospikeConfigSpec{
				Value: map[string]interface{}{
					"service": map[string]interface{}{
						"feature-key-file": "/etc/aerospike/secret/features.conf",
						"proto-fd-max":     defaultProtofdmax,
					},
					"security": map[string]interface{}{},
					"network":  getNetworkConfig(),
					"namespaces": []interface{}{
						map[string]interface{}{
							"name":               "test",
							"memory-size":        1000955200,
							"replication-factor": rf,
							"storage-engine": map[string]interface{}{
								"type":    "device",
								"devices": []interface{}{"/test/dev/xvdf"},
							},
						},
					},
				},
			},
		},
	}
	aeroCluster.Spec.Storage = getBasicStorageSpecObject()
	return aeroCluster
}

func createDummyAerospikeCluster(
	clusterNamespacedName types.NamespacedName, size int32,
) *asdbv1beta1.AerospikeCluster {
	return createDummyAerospikeClusterWithRF(clusterNamespacedName, size, 1)
}

func UpdateClusterImage(
	aerocluster *asdbv1beta1.AerospikeCluster, image string,
) error {
	outgoingVersion, err := asdbv1beta1.GetImageVersion(aerocluster.Spec.Image)
	if err != nil {
		return err
	}

	incomingVersion, err := asdbv1beta1.GetImageVersion(image)
	if err != nil {
		return err
	}
	ov, err := asconfig.CompareVersions(outgoingVersion, "5.7.0")
	if err != nil {
		return err
	}
	nv, err := asconfig.CompareVersions(incomingVersion, "5.7.0")

	switch {
	case nv >= 0 && ov >= 0:
		fallthrough
	case nv < 0 && ov < 0:
		aerocluster.Spec.Image = image
		return nil
	case nv >= 0 && ov < 0:
		enableSecurityFlag, err := asdbv1beta1.IsSecurityEnabled(
			outgoingVersion, aerocluster.Spec.AerospikeConfig,
		)
		if err != nil && !errors.Is(err, internalerrors.NotFoundError) {
			return err
		}
		aerocluster.Spec.Image = image
		if enableSecurityFlag {
			securityConfigMap := aerocluster.Spec.AerospikeConfig.Value["security"].(map[string]interface{})
			delete(securityConfigMap, "enable-security")
			return nil
		}
		delete(aerocluster.Spec.AerospikeConfig.Value, "security")
	default:
		enableSecurityFlag, err := asdbv1beta1.IsSecurityEnabled(
			outgoingVersion, aerocluster.Spec.AerospikeConfig,
		)
		if err != nil {
			return err
		}
		aerocluster.Spec.Image = image
		if enableSecurityFlag {
			securityConfigMap := aerocluster.Spec.AerospikeConfig.Value["security"].(map[string]interface{})
			securityConfigMap["enable-security"] = true
			return nil
		}
		aerocluster.Spec.AerospikeConfig.Value["security"] = map[string]interface{}{"enable-security": false}
	}
	return nil
}

// feature-key file needed
func createBasicTLSCluster(
	clusterNamespacedName types.NamespacedName, size int32,
) *asdbv1beta1.AerospikeCluster {
	// create Aerospike custom resource
	aeroCluster := &asdbv1beta1.AerospikeCluster{
		ObjectMeta: metav1.ObjectMeta{
			Name:      clusterNamespacedName.Name,
			Namespace: clusterNamespacedName.Namespace,
		},
		Spec: asdbv1beta1.AerospikeClusterSpec{
			Size:  size,
			Image: latestImage,
			Storage: asdbv1beta1.AerospikeStorageSpec{
				BlockVolumePolicy: asdbv1beta1.AerospikePersistentVolumePolicySpec{
					InputCascadeDelete: &cascadeDeleteTrue,
				},
				FileSystemVolumePolicy: asdbv1beta1.AerospikePersistentVolumePolicySpec{
					InputInitMethod:    &aerospikeVolumeInitMethodDeleteFiles,
					InputCascadeDelete: &cascadeDeleteTrue,
				},
				Volumes: []asdbv1beta1.VolumeSpec{
					{
						Name: "workdir",
						Source: asdbv1beta1.VolumeSource{
							PersistentVolume: &asdbv1beta1.PersistentVolumeSpec{
								Size:         resource.MustParse("1Gi"),
								StorageClass: storageClass,
								VolumeMode:   v1.PersistentVolumeFilesystem,
							},
						},
						Aerospike: &asdbv1beta1.AerospikeServerVolumeAttachment{
							Path: "/opt/aerospike",
						},
					},
					{
						Name: aerospikeConfigSecret,
						Source: asdbv1beta1.VolumeSource{
							Secret: &corev1.SecretVolumeSource{
								SecretName: tlsSecretName,
							},
						},
						Aerospike: &asdbv1beta1.AerospikeServerVolumeAttachment{
							Path: "/etc/aerospike/secret",
						},
					},
				},
			},
			AerospikeAccessControl: &asdbv1beta1.AerospikeAccessControlSpec{
				Users: []asdbv1beta1.AerospikeUserSpec{
					{
						Name:       "admin",
						SecretName: authSecretName,
						Roles: []string{
							"sys-admin",
							"user-admin",
						},
					},
				},
			},

			PodSpec: asdbv1beta1.AerospikePodSpec{
				MultiPodPerHost: true,
			},

			OperatorClientCertSpec: &asdbv1beta1.AerospikeOperatorClientCertSpec{
				AerospikeOperatorCertSource: asdbv1beta1.AerospikeOperatorCertSource{
					SecretCertSource: &asdbv1beta1.AerospikeSecretCertSource{
						SecretName:         tlsSecretName,
						CaCertsFilename:    "cacert.pem",
						ClientCertFilename: "svc_cluster_chain.pem",
						ClientKeyFilename:  "svc_key.pem",
					},
				},
			},
			AerospikeConfig: &asdbv1beta1.AerospikeConfigSpec{
				Value: map[string]interface{}{

					"service": map[string]interface{}{
						"feature-key-file": "/etc/aerospike/secret/features.conf",
					},
					"security": map[string]interface{}{},
					"network":  getNetworkTLSConfig(),
				},
			},
		},
	}
	return aeroCluster
}

func createSSDStorageCluster(
	clusterNamespacedName types.NamespacedName, size int32, repFact int32,
	multiPodPerHost bool,
) *asdbv1beta1.AerospikeCluster {
	aeroCluster := createBasicTLSCluster(clusterNamespacedName, size)
	aeroCluster.Spec.PodSpec.MultiPodPerHost = multiPodPerHost
	aeroCluster.Spec.Storage.Volumes = append(
		aeroCluster.Spec.Storage.Volumes, []asdbv1beta1.VolumeSpec{
			{
				Name: "ns",
				Source: asdbv1beta1.VolumeSource{
					PersistentVolume: &asdbv1beta1.PersistentVolumeSpec{
						Size:         resource.MustParse("1Gi"),
						StorageClass: storageClass,
						VolumeMode:   v1.PersistentVolumeBlock,
					},
				},
				Aerospike: &asdbv1beta1.AerospikeServerVolumeAttachment{
					Path: "/test/dev/xvdf",
				},
			},
		}...,
	)

	aeroCluster.Spec.AerospikeConfig.Value["namespaces"] = []interface{}{
		map[string]interface{}{
			"name":               "test",
			"memory-size":        2000955200,
			"replication-factor": repFact,
			"storage-engine": map[string]interface{}{
				"type":    "device",
				"devices": []interface{}{"/test/dev/xvdf"},
			},
		},
	}
	return aeroCluster
}

func createHDDAndDataInMemStorageCluster(
	clusterNamespacedName types.NamespacedName, size int32, repFact int32,
	multiPodPerHost bool,
) *asdbv1beta1.AerospikeCluster {
	aeroCluster := createBasicTLSCluster(clusterNamespacedName, size)
	aeroCluster.Spec.PodSpec.MultiPodPerHost = multiPodPerHost
	aeroCluster.Spec.Storage.Volumes = append(
		aeroCluster.Spec.Storage.Volumes, []asdbv1beta1.VolumeSpec{
			{
				Name: "ns",
				Source: asdbv1beta1.VolumeSource{
					PersistentVolume: &asdbv1beta1.PersistentVolumeSpec{
						Size:         resource.MustParse("1Gi"),
						StorageClass: storageClass,
						VolumeMode:   v1.PersistentVolumeFilesystem,
					},
				},
				Aerospike: &asdbv1beta1.AerospikeServerVolumeAttachment{
					Path: "/opt/aerospike/data",
				},
			},
		}...,
	)

	aeroCluster.Spec.AerospikeConfig.Value["namespaces"] = []interface{}{
		map[string]interface{}{
			"name":               "test",
			"memory-size":        2000955200,
			"replication-factor": repFact,
			"storage-engine": map[string]interface{}{
				"type":           "device",
				"files":          []interface{}{"/opt/aerospike/data/test.dat"},
				"filesize":       2000955200,
				"data-in-memory": true,
			},
		},
	}
	return aeroCluster
}

func createHDDAndDataInIndexStorageCluster(
	clusterNamespacedName types.NamespacedName, size int32, repFact int32,
	multiPodPerHost bool,
) *asdbv1beta1.AerospikeCluster {
	aeroCluster := createBasicTLSCluster(clusterNamespacedName, size)
	aeroCluster.Spec.PodSpec.MultiPodPerHost = multiPodPerHost
	aeroCluster.Spec.Storage.Volumes = append(
		aeroCluster.Spec.Storage.Volumes, []asdbv1beta1.VolumeSpec{
			{
				Name: "device",
				Source: asdbv1beta1.VolumeSource{
					PersistentVolume: &asdbv1beta1.PersistentVolumeSpec{
						Size:         resource.MustParse("1Gi"),
						StorageClass: storageClass,
						VolumeMode:   v1.PersistentVolumeBlock,
					},
				},
				Aerospike: &asdbv1beta1.AerospikeServerVolumeAttachment{
					Path: "/dev/xvdf1",
				},
			},
			{
				Name: "ns",
				Source: asdbv1beta1.VolumeSource{
					PersistentVolume: &asdbv1beta1.PersistentVolumeSpec{
						Size:         resource.MustParse("1Gi"),
						StorageClass: storageClass,
						VolumeMode:   v1.PersistentVolumeFilesystem,
					},
				},
				Aerospike: &asdbv1beta1.AerospikeServerVolumeAttachment{
					Path: "/opt/aerospike/data",
				},
			},
		}...,
	)
	aeroCluster.Spec.AerospikeConfig.Value["namespaces"] = []interface{}{
		map[string]interface{}{
			"name":               "test",
			"memory-size":        2000955200,
			"single-bin":         true,
			"data-in-index":      true,
			"replication-factor": repFact,
			"storage-engine": map[string]interface{}{
				"type":           "device",
				"files":          []interface{}{"/opt/aerospike/data/test.dat"},
				"filesize":       2000955200,
				"data-in-memory": true,
			},
		},
	}
	return aeroCluster
}

func createDataInMemWithoutPersistentStorageCluster(
	clusterNamespacedName types.NamespacedName, size int32, repFact int32,
	multiPodPerHost bool,
) *asdbv1beta1.AerospikeCluster {
	aeroCluster := createBasicTLSCluster(clusterNamespacedName, size)
	aeroCluster.Spec.PodSpec.MultiPodPerHost = multiPodPerHost
	aeroCluster.Spec.AerospikeConfig.Value["namespaces"] = []interface{}{
		map[string]interface{}{
			"name":               "test",
			"memory-size":        2000955200,
			"replication-factor": repFact,
			"storage-engine": map[string]interface{}{
				"type": "memory",
			},
		},
	}

	return aeroCluster
}

func aerospikeClusterCreateUpdateWithTO(
	k8sClient client.Client, desired *asdbv1beta1.AerospikeCluster,
	ctx goctx.Context, retryInterval, timeout time.Duration,
) error {
	current := &asdbv1beta1.AerospikeCluster{}
	err := k8sClient.Get(
		ctx,
		types.NamespacedName{Name: desired.Name, Namespace: desired.Namespace},
		current,
	)
	if err != nil {
		// Deploy the cluster.
		// t.Logf("Deploying cluster at %v", time.Now().Format(time.RFC850))
		if err := deployClusterWithTO(
			k8sClient, ctx, desired, retryInterval, timeout,
		); err != nil {
			return err
		}
		// t.Logf("Deployed cluster at %v", time.Now().Format(time.RFC850))
		return nil
	}
	// Apply the update.
	if desired.Spec.AerospikeAccessControl != nil {
		current.Spec.AerospikeAccessControl = &asdbv1beta1.AerospikeAccessControlSpec{}
		lib.DeepCopy(&current.Spec, &desired.Spec)
	} else {
		current.Spec.AerospikeAccessControl = nil
	}
	lib.DeepCopy(
		&current.Spec.AerospikeConfig.Value,
		&desired.Spec.AerospikeConfig.Value,
	)

	err = k8sClient.Update(ctx, current)
	if err != nil {
		return err
	}

	return waitForAerospikeCluster(
		k8sClient, ctx, desired, int(desired.Spec.Size), retryInterval, timeout,
	)
}

func aerospikeClusterCreateUpdate(
	k8sClient client.Client, desired *asdbv1beta1.AerospikeCluster,
	ctx goctx.Context,
) error {
	return aerospikeClusterCreateUpdateWithTO(
		k8sClient, desired, ctx, retryInterval, getTimeout(1),
	)
}

func getBasicStorageSpecObject() asdbv1beta1.AerospikeStorageSpec {

	storage := asdbv1beta1.AerospikeStorageSpec{
		BlockVolumePolicy: asdbv1beta1.AerospikePersistentVolumePolicySpec{
			InputCascadeDelete: &cascadeDeleteFalse,
		},
		FileSystemVolumePolicy: asdbv1beta1.AerospikePersistentVolumePolicySpec{
			InputInitMethod:    &aerospikeVolumeInitMethodDeleteFiles,
			InputCascadeDelete: &cascadeDeleteFalse,
		},
		Volumes: []asdbv1beta1.VolumeSpec{
			{
				Name: "ns",
				Source: asdbv1beta1.VolumeSource{
					PersistentVolume: &asdbv1beta1.PersistentVolumeSpec{
						Size:         resource.MustParse("1Gi"),
						StorageClass: storageClass,
						VolumeMode:   v1.PersistentVolumeBlock,
					},
				},
				Aerospike: &asdbv1beta1.AerospikeServerVolumeAttachment{
					Path: "/test/dev/xvdf",
				},
			},
			{
				Name: "workdir",
				Source: asdbv1beta1.VolumeSource{
					PersistentVolume: &asdbv1beta1.PersistentVolumeSpec{
						Size:         resource.MustParse("1Gi"),
						StorageClass: storageClass,
						VolumeMode:   v1.PersistentVolumeFilesystem,
					},
				},
				Aerospike: &asdbv1beta1.AerospikeServerVolumeAttachment{
					Path: "/opt/aerospike",
				},
			},
			{
				Name: aerospikeConfigSecret,
				Source: asdbv1beta1.VolumeSource{
					Secret: &corev1.SecretVolumeSource{
						SecretName: tlsSecretName,
					},
				},
				Aerospike: &asdbv1beta1.AerospikeServerVolumeAttachment{
					Path: "/etc/aerospike/secret",
				},
			},
		},
	}
	return storage
}<|MERGE_RESOLUTION|>--- conflicted
+++ resolved
@@ -640,13 +640,21 @@
 
 var defaultProtofdmax int64 = 15000
 
-<<<<<<< HEAD
+func createDummyAerospikeClusterWithoutStorage(
+	clusterNamespacedName types.NamespacedName, size int32,
+) *asdbv1beta1.AerospikeCluster {
+	return createDummyAerospikeClusterWithRFAndStorage(clusterNamespacedName, size, 1, nil)
+}
+
 func createDummyAerospikeClusterWithRF(
 	clusterNamespacedName types.NamespacedName, size int32, rf int,
-=======
-func createDummyAerospikeClusterWithoutStorage(
-	clusterNamespacedName types.NamespacedName, size int32,
->>>>>>> 395c268a
+) *asdbv1beta1.AerospikeCluster {
+	storage := getBasicStorageSpecObject()
+	return createDummyAerospikeClusterWithRFAndStorage(clusterNamespacedName, size, rf, &storage)
+}
+
+func createDummyAerospikeClusterWithRFAndStorage(
+	clusterNamespacedName types.NamespacedName, size int32, rf int, storage *asdbv1beta1.AerospikeStorageSpec,
 ) *asdbv1beta1.AerospikeCluster {
 	// create Aerospike custom resource
 	aeroCluster := &asdbv1beta1.AerospikeCluster{
@@ -693,68 +701,6 @@
 						map[string]interface{}{
 							"name":               "test",
 							"memory-size":        1000955200,
-							"replication-factor": 1,
-							"storage-engine": map[string]interface{}{
-								"type":    "device",
-								"devices": []interface{}{"/test/dev/xvdf"},
-							},
-						},
-					},
-				},
-			},
-		},
-	}
-	return aeroCluster
-}
-
-func createDummyAerospikeCluster(
-	clusterNamespacedName types.NamespacedName, size int32,
-) *asdbv1beta1.AerospikeCluster {
-	// create Aerospike custom resource
-	aeroCluster := &asdbv1beta1.AerospikeCluster{
-		TypeMeta: metav1.TypeMeta{
-			APIVersion: "asdb.aerospike.com/v1beta1",
-			Kind:       "AerospikeCluster",
-		},
-		ObjectMeta: metav1.ObjectMeta{
-			Name:      clusterNamespacedName.Name,
-			Namespace: clusterNamespacedName.Namespace,
-		},
-		Spec: asdbv1beta1.AerospikeClusterSpec{
-			Size:  size,
-			Image: latestImage,
-			AerospikeAccessControl: &asdbv1beta1.AerospikeAccessControlSpec{
-				Users: []asdbv1beta1.AerospikeUserSpec{
-					{
-						Name:       "admin",
-						SecretName: authSecretName,
-						Roles: []string{
-							"sys-admin",
-							"user-admin",
-							"read-write",
-						},
-					},
-				},
-			},
-
-			PodSpec: asdbv1beta1.AerospikePodSpec{
-				MultiPodPerHost: true,
-				AerospikeInitContainerSpec: &asdbv1beta1.
-					AerospikeInitContainerSpec{},
-			},
-
-			AerospikeConfig: &asdbv1beta1.AerospikeConfigSpec{
-				Value: map[string]interface{}{
-					"service": map[string]interface{}{
-						"feature-key-file": "/etc/aerospike/secret/features.conf",
-						"proto-fd-max":     defaultProtofdmax,
-					},
-					"security": map[string]interface{}{},
-					"network":  getNetworkConfig(),
-					"namespaces": []interface{}{
-						map[string]interface{}{
-							"name":               "test",
-							"memory-size":        1000955200,
 							"replication-factor": rf,
 							"storage-engine": map[string]interface{}{
 								"type":    "device",
@@ -766,7 +712,7 @@
 			},
 		},
 	}
-	aeroCluster.Spec.Storage = getBasicStorageSpecObject()
+	aeroCluster.Spec.Storage = *storage
 	return aeroCluster
 }
 
