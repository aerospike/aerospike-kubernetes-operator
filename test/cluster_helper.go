--- conflicted
+++ resolved
@@ -411,10 +411,11 @@
 	}
 
 	for podName := range aeroCluster.Status.Pods {
+		pod := aeroCluster.Status.Pods[podName]
 		// TODO:
 		// We may need to check for all keys in aerospikeConfig in rack
 		// but we know that we are changing for service only for now
-		host, err := createHost(aeroCluster.Status.Pods[podName])
+		host, err := createHost(&pod)
 		if err != nil {
 			return err
 		}
@@ -462,16 +463,10 @@
 	return nil
 }
 
-<<<<<<< HEAD
-func validateMigrateFillDelay(ctx goctx.Context, k8sClient client.Client, log logr.Logger,
-	clusterNamespacedName types.NamespacedName, expectedMigFillDelay int64) error {
-=======
 func validateMigrateFillDelay(
 	ctx goctx.Context, k8sClient client.Client, log logr.Logger,
 	clusterNamespacedName types.NamespacedName, expectedMigFillDelay int64,
 ) error {
-
->>>>>>> c7cc29a3
 	aeroCluster, err := getCluster(k8sClient, ctx, clusterNamespacedName)
 	if err != nil {
 		return err
@@ -485,7 +480,7 @@
 		return fmt.Errorf("pod %s missing from the status", firstPodName)
 	}
 
-	host, err := createHost(firstPod)
+	host, err := createHost(&firstPod)
 	if err != nil {
 		return err
 	}
