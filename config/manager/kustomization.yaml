apiVersion: kustomize.config.k8s.io/v1beta1
kind: Kustomization

resources:
- manager.yaml

generatorOptions:
  disableNameSuffixHash: true

configMapGenerator:
- files:
  - controller_manager_config.yaml
  name: manager-config
<<<<<<< HEAD

=======
>>>>>>> ad000c24
images:
- name: controller
  newName: docker.io/aerospike/aerospike-kubernetes-operator-nightly
  newTag: 2.5.0<|MERGE_RESOLUTION|>--- conflicted
+++ resolved
@@ -11,10 +11,6 @@
 - files:
   - controller_manager_config.yaml
   name: manager-config
-<<<<<<< HEAD
-
-=======
->>>>>>> ad000c24
 images:
 - name: controller
   newName: docker.io/aerospike/aerospike-kubernetes-operator-nightly
