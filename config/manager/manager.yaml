apiVersion: v1
kind: Namespace
metadata:
  labels:
    control-plane: controller-manager
  name: system
---
apiVersion: apps/v1
kind: Deployment
metadata:
  name: controller-manager
  namespace: system
  labels:
    control-plane: controller-manager
spec:
  selector:
    matchLabels:
      control-plane: controller-manager
  replicas: 2
  template:
    metadata:
      labels:
        control-plane: controller-manager
    spec:
      containers:
<<<<<<< HEAD
        - command:
            - /manager
          args:
            - --leader-elect
            - --zap-log-level=info
          image: controller:latest
          name: manager
          imagePullPolicy: IfNotPresent
          securityContext:
            allowPrivilegeEscalation: false
          livenessProbe:
            httpGet:
              path: /healthz
              port: 8081
            initialDelaySeconds: 15
            periodSeconds: 20
          readinessProbe:
            httpGet:
              path: /readyz
              port: 8081
            initialDelaySeconds: 5
            periodSeconds: 10
          env:
            - name: WATCH_NAMESPACE
              # for watching multiple namespaces by operator, give a list of namespaces (e.g. aerospike,test,test1,test2)
              value: aerospike
=======
      - command:
        - /manager
        args:
          # These arguments are changed in patch for tests: test/manager-patch-for-tests.yaml
          # If you modify these args, please also sync args in that patch.
        - --leader-elect
        - --zap-log-level=info
        image: controller:latest
        name: manager
        # TODO: only in dev
        imagePullPolicy: Always
        securityContext:
          allowPrivilegeEscalation: false
        livenessProbe:
          httpGet:
            path: /healthz
            port: 8081
          initialDelaySeconds: 15
          periodSeconds: 20
        readinessProbe:
          httpGet:
            path: /readyz
            port: 8081
          initialDelaySeconds: 5
          periodSeconds: 10
        env:
        - name: WATCH_NAMESPACE
          # for watching multiple namespaces by operator, give a list of namespaces (e.g. aerospike,test,test1,test2)
          value: aerospike
>>>>>>> 4b3a5232
      serviceAccountName: controller-manager

      terminationGracePeriodSeconds: 10<|MERGE_RESOLUTION|>--- conflicted
+++ resolved
@@ -23,34 +23,6 @@
         control-plane: controller-manager
     spec:
       containers:
-<<<<<<< HEAD
-        - command:
-            - /manager
-          args:
-            - --leader-elect
-            - --zap-log-level=info
-          image: controller:latest
-          name: manager
-          imagePullPolicy: IfNotPresent
-          securityContext:
-            allowPrivilegeEscalation: false
-          livenessProbe:
-            httpGet:
-              path: /healthz
-              port: 8081
-            initialDelaySeconds: 15
-            periodSeconds: 20
-          readinessProbe:
-            httpGet:
-              path: /readyz
-              port: 8081
-            initialDelaySeconds: 5
-            periodSeconds: 10
-          env:
-            - name: WATCH_NAMESPACE
-              # for watching multiple namespaces by operator, give a list of namespaces (e.g. aerospike,test,test1,test2)
-              value: aerospike
-=======
       - command:
         - /manager
         args:
@@ -60,8 +32,7 @@
         - --zap-log-level=info
         image: controller:latest
         name: manager
-        # TODO: only in dev
-        imagePullPolicy: Always
+        imagePullPolicy: IfNotPresent
         securityContext:
           allowPrivilegeEscalation: false
         livenessProbe:
@@ -80,7 +51,6 @@
         - name: WATCH_NAMESPACE
           # for watching multiple namespaces by operator, give a list of namespaces (e.g. aerospike,test,test1,test2)
           value: aerospike
->>>>>>> 4b3a5232
       serviceAccountName: controller-manager
 
       terminationGracePeriodSeconds: 10