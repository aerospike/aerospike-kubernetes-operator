package v1

// Aerospike access control functions provides validation and reconciliation of access control.

import (
	"fmt"
	"net"
	"strings"

	lib "github.com/aerospike/aerospike-management-lib"
)

// PrivilegeScope enumerates valid scopes for privileges.
type PrivilegeScope int

const (
	// Global scoped privileges.
	Global PrivilegeScope = iota

	// NamespaceSet is namespace and optional set scoped privilege.
	NamespaceSet
)

const (
	// Maximum length for role name.
	roleNameLengthMax int = 63

	// Maximum allowed length for a username.
	userNameLengthMax int = 63

	// AdminUsername for aerospike cluster
	AdminUsername = "admin"

	// DefaultAdminPassword si default admin user password.
	DefaultAdminPassword = "admin"

	// Version6 server version 6 tag
	Version6 = "6.0.0.0"
)

// roleNameForbiddenChars are characters forbidden in role name.
var roleNameForbiddenChars = []string{";", ":"}

// userNameForbiddenChars are characters forbidden in username.
var userNameForbiddenChars = []string{";", ":"}

// PredefinedRoles are all roles predefined in Aerospike server.
var PredefinedRoles = map[string]struct{}{
	"user-admin":     {},
	"sys-admin":      {},
	"data-admin":     {},
	"read":           {},
	"read-write":     {},
	"read-write-udf": {},
	"write":          {},
	"truncate":       {},
	"sindex-admin":   {},
	"udf-admin":      {},
}

// Post6PredefinedRoles are roles predefined post version 6.0 in Aerospike server.
var Post6PredefinedRoles = map[string]struct{}{
	"truncate":     {},
	"sindex-admin": {},
	"udf-admin":    {},
}

// Expect at least one user with these required roles.
var requiredRoles = []string{
	"sys-admin",
	"user-admin",
}

// Privileges are all privilege string allowed in the spec and associated scopes.
var Privileges = map[string][]PrivilegeScope{
	"read":           {Global, NamespaceSet},
	"write":          {Global, NamespaceSet},
	"read-write":     {Global, NamespaceSet},
	"read-write-udf": {Global, NamespaceSet},
	"data-admin":     {Global},
	"sys-admin":      {Global},
	"user-admin":     {Global},
	"truncate":       {Global, NamespaceSet},
	"sindex-admin":   {Global},
	"udf-admin":      {Global},
}

// Post6Privileges are post version 6.0 privilege strings allowed in the spec and associated scopes.
var Post6Privileges = map[string][]PrivilegeScope{
	"truncate":     {Global, NamespaceSet},
	"sindex-admin": {Global},
	"udf-admin":    {Global},
}

// IsAerospikeAccessControlValid validates the accessControl specification in the clusterSpec.
//
// Asserts that the AerospikeAccessControlSpec
//
//	has correct references to other objects like namespaces
//	follows rules defined https://www.aerospike.com/docs/guide/limitations.html
//	follows rules found through server code inspection for e.g. predefined roles
//	meets operator requirements. For e.g. the necessity to have at least one sys-admin and user-admin user.
func IsAerospikeAccessControlValid(aerospikeClusterSpec *AerospikeClusterSpec) (
	bool, error,
) {
	version, err := GetImageVersion(aerospikeClusterSpec.Image)
	if err != nil {
		return false, err
	}

	enabled, err := IsSecurityEnabled(version, aerospikeClusterSpec.AerospikeConfig)
	if err != nil {
		return false, err
	}

	if !enabled && aerospikeClusterSpec.AerospikeAccessControl != nil {
		// Security is disabled however access control is specified.
		return false, fmt.Errorf("security is disabled but access control is specified")
	}

	if !enabled {
		return true, nil
	}

	if aerospikeClusterSpec.AerospikeAccessControl == nil {
		return false, fmt.Errorf("security is enabled but access control is missing")
	}

	// Validate roles.
	_, err = isRoleSpecValid(
		aerospikeClusterSpec.AerospikeAccessControl.Roles,
		*aerospikeClusterSpec.AerospikeConfig, version,
	)
	if err != nil {
		return false, err
	}

	roleMap := GetRolesFromSpec(aerospikeClusterSpec)

	// Validate users.
	_, err = isUserSpecValid(
		aerospikeClusterSpec.AerospikeAccessControl.Users, roleMap,
	)

	if err != nil {
		return false, err
	}

	return true, nil
}

// GetRolesFromSpec returns roles or an empty map from the spec.
func GetRolesFromSpec(spec *AerospikeClusterSpec) map[string]AerospikeRoleSpec {
	var roles = map[string]AerospikeRoleSpec{}

	if spec.AerospikeAccessControl != nil {
		for _, roleSpec := range spec.AerospikeAccessControl.Roles {
			roles[roleSpec.Name] = roleSpec
		}
	}

	return roles
}

// GetUsersFromSpec returns users or an empty map from the spec.
func GetUsersFromSpec(spec *AerospikeClusterSpec) map[string]AerospikeUserSpec {
	var users = map[string]AerospikeUserSpec{}

	if spec.AerospikeAccessControl != nil {
		for _, userSpec := range spec.AerospikeAccessControl.Users {
			users[userSpec.Name] = userSpec
		}
	}

	return users
}

func validateRoleQuotaParam(
	roleSpec AerospikeRoleSpec, aerospikeConfigSpec *AerospikeConfigSpec,
) error {
	if roleSpec.ReadQuota > 0 || roleSpec.WriteQuota > 0 {
		enabled, err := IsAttributeEnabled(
			aerospikeConfigSpec, "security", "enable-quotas",
		)
		if err != nil {
			return err
		}

		if !enabled {
			return fmt.Errorf(
				"security.enable-quotas is set to false but quota params are: "+
					"ReadQuota: %d  WriteQuota: %d", roleSpec.ReadQuota,
				roleSpec.WriteQuota,
			)
		}
	}

	return nil
}

// isRoleSpecValid indicates if input role spec is valid.
func isRoleSpecValid(
	roles []AerospikeRoleSpec, aerospikeConfigSpec AerospikeConfigSpec, version string,
) (bool, error) {
	seenRoles := map[string]bool{}
	for _, roleSpec := range roles {
		_, isSeen := seenRoles[roleSpec.Name]
		if isSeen {
			// Cannot have duplicate role entries.
			return false, fmt.Errorf(
				"duplicate entry for role: %s", roleSpec.Name,
			)
		}

		seenRoles[roleSpec.Name] = true

		_, ok := PredefinedRoles[roleSpec.Name]
		if ok {
<<<<<<< HEAD
			cmp, err := asconfig.CompareVersions(version, Version6)
=======
			cmp, err := lib.CompareVersions(version, "6.0.0.0")
>>>>>>> 07b0ef08
			if err != nil {
				return false, err
			}

			if cmp >= 0 {
				// Cannot modify or add predefined roles.
				return false, fmt.Errorf("cannot create or modify predefined role: %s", roleSpec.Name)
			} else if _, ok := Post6PredefinedRoles[roleSpec.Name]; !ok {
				// Version < 6.0 and attempt to modify a pre 6.0 role
				return false, fmt.Errorf("cannot create or modify predefined role: %s", roleSpec.Name)
			}
		}

		if _, err := isRoleNameValid(roleSpec.Name); err != nil {
			return false, err
		}

		if err := validateRoleQuotaParam(roleSpec, &aerospikeConfigSpec); err != nil {
			return false, err
		}

		// Validate privileges.
		seenPrivileges := map[string]bool{}
		for _, privilege := range roleSpec.Privileges {
			_, isSeen := seenPrivileges[privilege]

			if isSeen {
				// Cannot have duplicate privilege entries.
				return false, fmt.Errorf(
					"duplicate privilege: %s for role: %s", privilege,
					roleSpec.Name,
				)
			}

			seenPrivileges[privilege] = true

			if _, err := isPrivilegeValid(privilege, aerospikeConfigSpec, version); err != nil {
				return false, fmt.Errorf(
					"role '%s' has invalid privilege: %v", roleSpec.Name, err,
				)
			}
		}

		// Validate whitelist.
		seenNetAddresses := map[string]bool{}
		for _, netAddress := range roleSpec.Whitelist {
			_, isSeen := seenNetAddresses[netAddress]

			if isSeen {
				// Cannot have duplicate whitelist entries.
				return false, fmt.Errorf(
					"duplicate whitelist: %s for role: %s", netAddress,
					roleSpec.Name,
				)
			}

			seenNetAddresses[netAddress] = true

			if _, err := isNetAddressValid(netAddress); err != nil {
				return false, fmt.Errorf(
					"role '%s' has invalid whitelist: %v", roleSpec.Name, err,
				)
			}
		}
	}

	return true, nil
}

// Indicates if a role name is valid.
func isRoleNameValid(roleName string) (bool, error) {
	if strings.TrimSpace(roleName) == "" {
		return false, fmt.Errorf("role name cannot be empty")
	}

	if len(roleName) > roleNameLengthMax {
		return false, fmt.Errorf(
			"role name '%s' cannot have more than %d characters", roleName,
			roleNameLengthMax,
		)
	}

	for _, forbiddenChar := range roleNameForbiddenChars {
		if strings.Contains(roleName, forbiddenChar) {
			return false, fmt.Errorf(
				"role name '%s' cannot contain  %s", roleName, forbiddenChar,
			)
		}
	}

	return true, nil
}

// Indicates if privilege is a valid privilege.
func isPrivilegeValid(
	privilege string, aerospikeConfigSpec AerospikeConfigSpec, version string,
) (bool, error) {
	parts := strings.Split(privilege, ".")

	_, ok := Privileges[parts[0]]
	if !ok {
		return false, fmt.Errorf("invalid privilege %s", privilege)
	}

	// Check if new privileges are used in an older version.
<<<<<<< HEAD
	cmp, err := asconfig.CompareVersions(version, Version6)
=======
	cmp, err := lib.CompareVersions(version, "6.0.0.0")
>>>>>>> 07b0ef08
	if err != nil {
		return false, err
	}

	if cmp < 0 {
		if _, ok := Post6Privileges[parts[0]]; ok {
			// Version < 6.0 using post 6.0 privilege.
			return false, fmt.Errorf("invalid privilege %s", privilege)
		}
	}

	nParts := len(parts)

	if nParts > 3 {
		return false, fmt.Errorf("invalid privilege %s", privilege)
	}

	if nParts > 1 {
		// This privilege should necessarily have NamespaceSet scope.
		scopes := Privileges[parts[0]]

		if !scopeContains(scopes, NamespaceSet) {
			return false, fmt.Errorf(
				"privilege %s cannot have namespace or set scope", privilege,
			)
		}

		namespaceName := parts[1]

		if !IsAerospikeNamespacePresent(aerospikeConfigSpec, namespaceName) {
			return false, fmt.Errorf(
				"for privilege %s, namespace %s not configured", privilege,
				namespaceName,
			)
		}

		if nParts == 3 {
			// TODO Validate set name
			setName := parts[2]

			if strings.TrimSpace(setName) == "" {
				return false, fmt.Errorf(
					"for privilege %s invalid set name", privilege,
				)
			}
		}
	}

	return true, nil
}

// isNetAddressValid Indicates if network/address specification is valid.
func isNetAddressValid(address string) (bool, error) {
	ip := net.ParseIP(address)

	if ip != nil {
		// This is a valid IP address.
		return true, nil
	}

	// Try parsing as CIDR
	_, ipNet, err := net.ParseCIDR(address)
	if err != nil {
		return false, fmt.Errorf("invalid address %s", address)
	}

	if ipNet.String() != address {
		return false, fmt.Errorf(
			"invalid CIDR %s - suggested CIDR %v", address, ipNet,
		)
	}

	return true, nil
}

// scopeContains indicates if scopes contains the queryScope.
func scopeContains(scopes []PrivilegeScope, queryScope PrivilegeScope) bool {
	for _, scope := range scopes {
		if scope == queryScope {
			return true
		}
	}

	return false
}

// subset returns true if the first array is completely
// contained in the second array. There must be at least
// the same number of duplicate values in second as there
// are in first.
func subset(first, second []string) bool {
	set := make(map[string]int)

	for _, value := range second {
		set[value]++
	}

	for _, value := range first {
		count, found := set[value]

		switch {
		case !found:
			return false
		case count < 1:
			return false
		default:
			set[value] = count - 1
		}
	}

	return true
}

// isUserSpecValid indicates if input user specification is valid.
func isUserSpecValid(
	users []AerospikeUserSpec, roles map[string]AerospikeRoleSpec,
) (bool, error) {
	requiredRolesUserFound := false
	seenUsers := map[string]bool{}

	for _, userSpec := range users {
		_, isSeen := seenUsers[userSpec.Name]

		if isSeen {
			// Cannot have duplicate user entries.
			return false, fmt.Errorf(
				"duplicate entry for user: %s", userSpec.Name,
			)
		}

		seenUsers[userSpec.Name] = true

		if _, err := isUserNameValid(userSpec.Name); err != nil {
			return false, err
		}

		// Validate roles.
		seenRoles := map[string]bool{}

		for _, roleName := range userSpec.Roles {
			_, isSeen := seenRoles[roleName]

			if isSeen {
				// Cannot have duplicate roles.
				return false, fmt.Errorf(
					"duplicate role: %s for user: %s", roleName, userSpec.Name,
				)
			}

			seenRoles[roleName] = true

			if _, ok := roles[roleName]; !ok {
				// Check is this is a predefined role.
				_, ok = PredefinedRoles[roleName]

				if !ok {
					// Neither a specified role nor a predefined role.
					return false, fmt.Errorf(
						"user '%s' has non-existent role %s", userSpec.Name,
						roleName,
					)
				}
			}
		}

		// TODO We should validate actual password here but we cannot read the secret here.
		// Will have to be done at the time of creating the user!
		if strings.TrimSpace(userSpec.SecretName) == "" {
			return false, fmt.Errorf(
				"user %s has empty secret name", userSpec.Name,
			)
		}

		if subset(
			requiredRoles, userSpec.Roles,
		) && userSpec.Name == AdminUsername {
			// We found admin user that has the required roles.
			requiredRolesUserFound = true
		}
	}

	if !requiredRolesUserFound {
		return false, fmt.Errorf(
			"no admin user with required roles: %v found", requiredRoles,
		)
	}

	return true, nil
}

// isUserNameValid Indicates if a username is valid.
func isUserNameValid(userName string) (bool, error) {
	if strings.TrimSpace(userName) == "" {
		return false, fmt.Errorf("username cannot be empty")
	}

	if len(userName) > userNameLengthMax {
		return false, fmt.Errorf(
			"username '%s' cannot have more than %d characters", userName,
			userNameLengthMax,
		)
	}

	for _, forbiddenChar := range userNameForbiddenChars {
		if strings.Contains(userName, forbiddenChar) {
			return false, fmt.Errorf(
				"username '%s' cannot contain  %s", userName, forbiddenChar,
			)
		}
	}

	return true, nil
}<|MERGE_RESOLUTION|>--- conflicted
+++ resolved
@@ -216,11 +216,7 @@
 
 		_, ok := PredefinedRoles[roleSpec.Name]
 		if ok {
-<<<<<<< HEAD
-			cmp, err := asconfig.CompareVersions(version, Version6)
-=======
 			cmp, err := lib.CompareVersions(version, "6.0.0.0")
->>>>>>> 07b0ef08
 			if err != nil {
 				return false, err
 			}
@@ -326,11 +322,7 @@
 	}
 
 	// Check if new privileges are used in an older version.
-<<<<<<< HEAD
-	cmp, err := asconfig.CompareVersions(version, Version6)
-=======
-	cmp, err := lib.CompareVersions(version, "6.0.0.0")
->>>>>>> 07b0ef08
+	cmp, err := lib.CompareVersions(version, Version6)
 	if err != nil {
 		return false, err
 	}
