--- conflicted
+++ resolved
@@ -872,13 +872,11 @@
 	// PodSpecHash is ripemd160 hash of PodSpec used by this pod
 	PodSpecHash string `json:"podSpecHash"`
 
-<<<<<<< HEAD
 	// DynamicConfigFailed is true if aerospike config change failed to apply dynamically.
 	DynamicConfigFailed bool `json:"dynamicConfigFailed,omitempty"`
-=======
+
 	// IsSecurityEnabled is true if security is enabled in the pod
 	IsSecurityEnabled bool `json:"isSecurityEnabled"`
->>>>>>> 8330d822
 }
 
 // +kubebuilder:object:root=true
