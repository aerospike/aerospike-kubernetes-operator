--- conflicted
+++ resolved
@@ -118,13 +118,9 @@
 	}
 
 	// Set defaults for pod spec
-<<<<<<< HEAD
-	c.Spec.PodSpec.SetDefaults()
-=======
 	if err := c.Spec.PodSpec.SetDefaults(); err != nil {
 		return warn, err
 	}
->>>>>>> 6915cb10
 
 	// Validation policy
 	if c.Spec.ValidationPolicy == nil {
