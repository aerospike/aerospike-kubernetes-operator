--- conflicted
+++ resolved
@@ -305,12 +305,7 @@
 		}
 	}
 
-<<<<<<< HEAD
-	return nil
-=======
-	// escape LDAP configuration
-	return escapeLDAPConfiguration(configSpec)
->>>>>>> 7d2a2844
+	return nil
 }
 
 // setDefaults applies default to unspecified fields on the network policy.
