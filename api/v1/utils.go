package v1

import (
	"errors"
	"fmt"
	"os"
	"regexp"
	"strings"

	v1 "k8s.io/api/core/v1"
	"k8s.io/utils/ptr"

	internalerrors "github.com/aerospike/aerospike-kubernetes-operator/errors"
	lib "github.com/aerospike/aerospike-management-lib"
)

const (
	// DefaultRackID is the ID for the default rack created when no racks are specified.
	DefaultRackID = 0
	MaxRackID     = 1000000
	MinRackID     = 1

	ServiceTLSPortName = "tls-service"
	ServicePortName    = "service"

	HeartbeatTLSPortName = "tls-heartbeat"
	HeartbeatPortName    = "heartbeat"

	FabricTLSPortName = "tls-fabric"
	FabricPortName    = "fabric"

	InfoPortName = "info"
)

const baseVersion = "4.9.0.3"

const (
	// Namespace keys.
	confKeyNamespace = "namespaces"
	confKeyTLSName   = "tls-name"

	// Network section keys.
	confKeyNetwork          = "network"
	confKeyNetworkService   = "service"
	confKeyNetworkHeartbeat = "heartbeat"
	confKeyNetworkFabric    = "fabric"

	// XDR keys.
	confKeyXdr         = "xdr"
	confKeyXdrDlogPath = "xdr-digestlog-path"

	// Service section keys.
	confKeyService       = "service"
	confKeyWorkDirectory = "work-directory"

	// Defaults.
	DefaultWorkDirectory = "/opt/aerospike"
)

const (
	AerospikeServerContainerName                   = "aerospike-server"
	AerospikeInitContainerName                     = "aerospike-init"
	AerospikeInitContainerRegistryEnvVar           = "AEROSPIKE_KUBERNETES_INIT_REGISTRY"
	AerospikeInitContainerDefaultRegistry          = "docker.io"
<<<<<<< HEAD
	AerospikeInitContainerDefaultRegistryNamespace = "tanmayj10"
	AerospikeInitContainerDefaultRepoAndTag        = "aerospike-kubernetes-init:2.1.0-dev"
=======
	AerospikeInitContainerDefaultRegistryNamespace = "aerospike"
	AerospikeInitContainerDefaultRepoAndTag        = "aerospike-kubernetes-init:2.2.0-dev1"
>>>>>>> 8330d822
	AerospikeAppLabel                              = "app"
	AerospikeCustomResourceLabel                   = "aerospike.com/cr"
	AerospikeRackIDLabel                           = "aerospike.com/rack-id"
	AerospikeAPIVersionLabel                       = "aerospike.com/api-version"
	AerospikeAPIVersion                            = "v1"
)

// ContainsString check whether list contains given string
func ContainsString(list []string, ele string) bool {
	for _, listEle := range list {
		if strings.EqualFold(ele, listEle) {
			return true
		}
	}

	return false
}

// GetConfiguredWorkDirectory returns the Aerospike work directory configured in aerospikeConfig.
func GetConfiguredWorkDirectory(aerospikeConfigSpec AerospikeConfigSpec) string {
	// Get namespace config.
	aerospikeConfig := aerospikeConfigSpec.Value

	serviceTmp := aerospikeConfig[confKeyService]
	if serviceTmp != nil {
		serviceConf := serviceTmp.(map[string]interface{})

		workDir, ok := serviceConf[confKeyWorkDirectory]
		if ok {
			return workDir.(string)
		}
	}

	return ""
}

// GetWorkDirectory returns the Aerospike work directory to be used for aerospikeConfig.
func GetWorkDirectory(aerospikeConfigSpec AerospikeConfigSpec) string {
	workDir := GetConfiguredWorkDirectory(aerospikeConfigSpec)
	if workDir != "" {
		return workDir
	}

	return DefaultWorkDirectory
}

func getInitContainerImage(registry string) string {
	return fmt.Sprintf(
		"%s/%s/%s", strings.TrimSuffix(registry, "/"),
		strings.TrimSuffix(AerospikeInitContainerDefaultRegistryNamespace, "/"),
		AerospikeInitContainerDefaultRepoAndTag,
	)
}

func GetAerospikeInitContainerImage(aeroCluster *AerospikeCluster) string {
	// Given in CR
	registry := ""
	if aeroCluster.Spec.PodSpec.AerospikeInitContainerSpec != nil {
		registry = aeroCluster.Spec.PodSpec.AerospikeInitContainerSpec.ImageRegistry
	}

	if registry != "" {
		return getInitContainerImage(registry)
	}

	// Given in EnvVar
	registry, found := os.LookupEnv(AerospikeInitContainerRegistryEnvVar)
	if found {
		return getInitContainerImage(registry)
	}

	// Use default
	return getInitContainerImage(AerospikeInitContainerDefaultRegistry)
}

func ClusterNamespacedName(aeroCluster *AerospikeCluster) string {
	return NamespacedName(aeroCluster.Namespace, aeroCluster.Name)
}

// NamespacedName return namespaced name
func NamespacedName(namespace, name string) string {
	return fmt.Sprintf("%s/%s", namespace, name)
}

// ParseDockerImageTag parses input tag into registry, name and version.
func ParseDockerImageTag(tag string) (
	registry string, name string, version string,
) {
	if tag == "" {
		return "", "", ""
	}

	r := regexp.MustCompile(`(?P<registry>[^/]+/)?(?P<image>[^:]+)(?P<version>:.+)?`)
	matches := r.FindStringSubmatch(tag)

	if matches == nil {
		return "", "", ""
	}

	return matches[1], matches[2], strings.TrimPrefix(matches[3], ":")
}

// IsServiceTLSEnabled tells if service is tls enabled.
func IsServiceTLSEnabled(aerospikeConfigSpec *AerospikeConfigSpec) bool {
	aerospikeConfig := aerospikeConfigSpec.Value
	if networkConfInterface, ok := aerospikeConfig[confKeyNetwork]; ok {
		if networkConf, ok := networkConfInterface.(map[string]interface{}); ok {
			if serviceConfInterface, ok := networkConf[confKeyNetworkService]; ok {
				if serviceConf, ok := serviceConfInterface.(map[string]interface{}); ok {
					if _, ok := serviceConf[confKeyTLSName]; ok {
						return true
					}
				}
			}
		}
	}

	return false
}

// IsSecurityEnabled tells if security is enabled in cluster
// TODO: can an invalid map come here
func IsSecurityEnabled(
	version string, aerospikeConfig *AerospikeConfigSpec,
) (bool, error) {
	retval, err := lib.CompareVersions(version, "5.7.0")
	if err != nil {
		return false, err
	}

	if retval == -1 {
		return IsAttributeEnabled(
			aerospikeConfig, "security", "enable-security",
		)
	}

	if _, err := GetConfigContext(aerospikeConfig, "security"); err != nil {
		if errors.Is(err, internalerrors.ErrNotFound) {
			return false, nil
		}

		if errors.Is(err, internalerrors.ErrInvalidOrEmpty) {
			return true, nil
		}

		return false, err
	}

	return true, nil
}

func IsAttributeEnabled(
	aerospikeConfigSpec *AerospikeConfigSpec, context, key string,
) (bool, error) {
	aerospikeConfig := aerospikeConfigSpec.Value
	if len(aerospikeConfig) == 0 {
		return false, fmt.Errorf("missing aerospike configuration in cluster state")
	}

	confMap, err := GetConfigContext(aerospikeConfigSpec, context)
	if err != nil {
		return false, err
	}

	enabled, err := GetBoolConfig(confMap, key)
	if err != nil {
		return false, fmt.Errorf(
			"invalid aerospike.%s conf. %s", context, err.Error(),
		)
	}

	return enabled, nil
}

func GetConfigContext(
	aerospikeConfigSpec *AerospikeConfigSpec, context string,
) (map[string]interface{}, error) {
	aerospikeConfig := aerospikeConfigSpec.Value
	if len(aerospikeConfig) == 0 {
		return nil, fmt.Errorf("missing aerospike configuration in cluster state")
	}

	if contextConfigMap, ok := aerospikeConfig[context]; ok {
		if validConfigMap, ok := contextConfigMap.(map[string]interface{}); ok {
			return validConfigMap, nil
		}

		return nil, fmt.Errorf(
			"invalid aerospike.%s conf. %w", context,
			internalerrors.ErrInvalidOrEmpty,
		)
	}

	return nil, fmt.Errorf(
		"context %s was %w", context, internalerrors.ErrNotFound,
	)
}

func GetBoolConfig(configMap map[string]interface{}, key string) (bool, error) {
	if enabled, ok := configMap[key]; ok {
		if value, ok := enabled.(bool); ok {
			return value, nil
		}

		return false, fmt.Errorf("%s: not valid", key)
	}

	return false, fmt.Errorf("%s: not present", key)
}

// IsAerospikeNamespacePresent indicates if the namespace is present in aerospikeConfig.
// Assumes the namespace section is validated.
func IsAerospikeNamespacePresent(
	aerospikeConfigSpec AerospikeConfigSpec, namespaceName string,
) bool {
	aerospikeConfig := aerospikeConfigSpec.Value

	// Get namespace config.
	if confs, ok := aerospikeConfig[confKeyNamespace].([]interface{}); ok {
		for _, nsConf := range confs {
			namespaceConf, ok := nsConf.(map[string]interface{})
			if !ok {
				// Should never happen
				return false
			}

			if namespaceConf["name"] == namespaceName {
				return true
			}
		}
	}

	return false
}

// IsXdrEnabled indicates if XDR is enabled in aerospikeConfig.
func IsXdrEnabled(aerospikeConfigSpec AerospikeConfigSpec) bool {
	aerospikeConfig := aerospikeConfigSpec.Value
	xdrConf := aerospikeConfig[confKeyXdr]

	return xdrConf != nil
}

func ReadTLSAuthenticateClient(serviceConf map[string]interface{}) (
	[]string, error,
) {
	tlsAuthenticateClientConfig, ok := serviceConf["tls-authenticate-client"]
	if !ok {
		return nil, nil
	}

	switch value := tlsAuthenticateClientConfig.(type) {
	case string:
		return []string{value}, nil
	case []interface{}:
		tlsAuthenticateClientDomains := make([]string, len(value))

		for i := 0; i < len(value); i++ {
			item, ok := value[i].(string)
			if !ok {
				return nil, fmt.Errorf("invalid configuration element")
			}

			tlsAuthenticateClientDomains[i] = item
		}

		return tlsAuthenticateClientDomains, nil
	}

	return nil, fmt.Errorf("invalid configuration")
}

// GetDigestLogFile returns the xdr digest file path if configured.
func GetDigestLogFile(aerospikeConfigSpec AerospikeConfigSpec) (
	*string, error,
) {
	aerospikeConfig := aerospikeConfigSpec.Value

	if xdrConfTmp, ok := aerospikeConfig[confKeyXdr]; ok {
		xdrConf, ok := xdrConfTmp.(map[string]interface{})
		if !ok {
			return nil, fmt.Errorf(
				"aerospikeConfig.xdr not a valid map %v",
				aerospikeConfig[confKeyXdr],
			)
		}

		dgLog, ok := xdrConf[confKeyXdrDlogPath]
		if !ok {
			return nil, fmt.Errorf(
				"%s is missing in aerospikeConfig.xdr %v", confKeyXdrDlogPath,
				xdrConf,
			)
		}

		if _, ok := dgLog.(string); !ok {
			return nil, fmt.Errorf(
				"%s is not a valid string in aerospikeConfig.xdr %v",
				confKeyXdrDlogPath, xdrConf,
			)
		}

		// "/opt/aerospike/xdr/digestlog 100G"
		if len(strings.Fields(dgLog.(string))) != 2 {
			return nil, fmt.Errorf(
				"%s is not in valid format (/opt/aerospike/xdr/digestlog 100G) in aerospikeConfig.xdr %v",
				confKeyXdrDlogPath, xdrConf,
			)
		}

		return &strings.Fields(dgLog.(string))[0], nil
	}

	return nil, fmt.Errorf("xdr not configured")
}

func GetServiceTLSNameAndPort(aeroConf *AerospikeConfigSpec) (tlsName string, port *int) {
	return GetTLSNameAndPort(aeroConf, confKeyService)
}

func GetHeartbeatTLSNameAndPort(aeroConf *AerospikeConfigSpec) (tlsName string, port *int) {
	return GetTLSNameAndPort(aeroConf, confKeyNetworkHeartbeat)
}

func GetFabricTLSNameAndPort(aeroConf *AerospikeConfigSpec) (tlsName string, port *int) {
	return GetTLSNameAndPort(aeroConf, confKeyNetworkFabric)
}

func GetTLSNameAndPort(
	aeroConf *AerospikeConfigSpec, connectionType string,
) (tlsName string, port *int) {
	if networkConfTmp, ok := aeroConf.Value[confKeyNetwork]; ok {
		networkConf := networkConfTmp.(map[string]interface{})
		serviceConf := networkConf[connectionType].(map[string]interface{})

		if tlsName, ok := serviceConf["tls-name"]; ok {
			if tlsPort, portConfigured := serviceConf["tls-port"]; portConfigured {
				intPort := int(tlsPort.(float64))
				return tlsName.(string), &intPort
			}

			return tlsName.(string), nil
		}
	}

	return "", nil
}

func GetServicePort(aeroConf *AerospikeConfigSpec) *int {
	return GetPortFromConfig(aeroConf, confKeyNetworkService, "port")
}

func GetHeartbeatPort(aeroConf *AerospikeConfigSpec) *int {
	return GetPortFromConfig(aeroConf, confKeyNetworkHeartbeat, "port")
}

func GetFabricPort(aeroConf *AerospikeConfigSpec) *int {
	return GetPortFromConfig(aeroConf, confKeyNetworkFabric, "port")
}

func GetPortFromConfig(
	aeroConf *AerospikeConfigSpec, connectionType string, paramName string,
) *int {
	if networkConf, ok := aeroConf.Value[confKeyNetwork]; ok {
		if connectionConfig, ok := networkConf.(map[string]interface{})[connectionType]; ok {
			if port, ok := connectionConfig.(map[string]interface{})[paramName]; ok {
				intPort := int(port.(float64))
				return &intPort
			}
		}
	}

	return nil
}

// GetIntType typecasts the numeric value to the supported type
func GetIntType(value interface{}) (int, error) {
	switch val := value.(type) {
	case int64:
		return int(val), nil
	case int:
		return val, nil
	case float64:
		return int(val), nil
	default:
		return 0, fmt.Errorf("value %v not valid int, int64 or float64", val)
	}
}

// GetMigrateFillDelay returns the migrate-fill-delay from the Aerospike configuration
func GetMigrateFillDelay(asConfig *AerospikeConfigSpec) (int, error) {
	serviceConfig := asConfig.Value["service"].(map[string]interface{})

	fillDelayIFace, exists := serviceConfig["migrate-fill-delay"]
	if !exists {
		return 0, nil
	}

	fillDelay, err := GetIntType(fillDelayIFace)
	if err != nil {
		return 0, fmt.Errorf("migrate-fill-delay %v", err)
	}

	return fillDelay, nil
}

// IsClusterSCEnabled returns true if cluster has a sc namespace
func IsClusterSCEnabled(aeroCluster *AerospikeCluster) bool {
	// Look inside only 1st rack. SC namespaces should be same across all the racks
	rack := aeroCluster.Spec.RackConfig.Racks[0]

	nsList := rack.AerospikeConfig.Value["namespaces"].([]interface{})
	for _, nsConfInterface := range nsList {
		isEnabled := IsNSSCEnabled(nsConfInterface.(map[string]interface{}))
		if isEnabled {
			return true
		}
	}

	return false
}

func getContainerNames(containers []v1.Container) []string {
	containerNames := make([]string, 0, len(containers))

	for idx := range containers {
		containerNames = append(containerNames, containers[idx].Name)
	}

	return containerNames
}

// GetBool returns the value of the given bool pointer. If the pointer is nil, it returns false.
func GetBool(boolPtr *bool) bool {
	return ptr.Deref(boolPtr, false)
}<|MERGE_RESOLUTION|>--- conflicted
+++ resolved
@@ -62,13 +62,8 @@
 	AerospikeInitContainerName                     = "aerospike-init"
 	AerospikeInitContainerRegistryEnvVar           = "AEROSPIKE_KUBERNETES_INIT_REGISTRY"
 	AerospikeInitContainerDefaultRegistry          = "docker.io"
-<<<<<<< HEAD
 	AerospikeInitContainerDefaultRegistryNamespace = "tanmayj10"
 	AerospikeInitContainerDefaultRepoAndTag        = "aerospike-kubernetes-init:2.1.0-dev"
-=======
-	AerospikeInitContainerDefaultRegistryNamespace = "aerospike"
-	AerospikeInitContainerDefaultRepoAndTag        = "aerospike-kubernetes-init:2.2.0-dev1"
->>>>>>> 8330d822
 	AerospikeAppLabel                              = "app"
 	AerospikeCustomResourceLabel                   = "aerospike.com/cr"
 	AerospikeRackIDLabel                           = "aerospike.com/rack-id"
