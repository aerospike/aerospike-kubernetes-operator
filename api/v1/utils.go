package v1

import (
	"errors"
	"fmt"
	"os"
	"regexp"
	"strings"

	v1 "k8s.io/api/core/v1"

	internalerrors "github.com/aerospike/aerospike-kubernetes-operator/errors"
	"github.com/aerospike/aerospike-management-lib/asconfig"
)

const (
	// DefaultRackID is the ID for the default rack created when no racks are specified.
	DefaultRackID = 0
	MaxRackID     = 1000000
	MinRackID     = 1

	ServiceTLSPortName = "tls-service"
	ServicePortName    = "service"

	HeartbeatTLSPortName = "tls-heartbeat"
	HeartbeatPortName    = "heartbeat"

	FabricTLSPortName = "tls-fabric"
	FabricPortName    = "fabric"

	InfoPortName = "info"
)

const baseVersion = "4.9.0.3"

// ContainsString check whether list contains given string
func ContainsString(list []string, ele string) bool {
	for _, listEle := range list {
		if strings.EqualFold(ele, listEle) {
			return true
		}
	}

	return false
}

// GetWorkDirectory returns the Aerospike work directory to use for aerospikeConfig.
func GetWorkDirectory(aerospikeConfigSpec AerospikeConfigSpec) string {
	// Get namespace config.
	aerospikeConfig := aerospikeConfigSpec.Value

	serviceTmp := aerospikeConfig[confKeyService]
	if serviceTmp != nil {
		serviceConf := serviceTmp.(map[string]interface{})

		workDir, ok := serviceConf[confKeyWorkDirectory]
		if ok {
			return workDir.(string)
		}
	}

	return defaultWorkDirectory
}

const (
	// Namespace keys.
	confKeyNamespace = "namespaces"
	confKeyTLSName   = "tls-name"

	// Network section keys.
	confKeyNetwork          = "network"
	confKeyNetworkService   = "service"
	confKeyNetworkHeartbeat = "heartbeat"
	confKeyNetworkFabric    = "fabric"

	// XDR keys.
	confKeyXdr         = "xdr"
	confKeyXdrDlogPath = "xdr-digestlog-path"

	// Service section keys.
	confKeyService       = "service"
	confKeyWorkDirectory = "work-directory"

	// Defaults.
	defaultWorkDirectory = "/opt/aerospike"
)

const (
	AerospikeServerContainerName                   string = "aerospike-server"
	AerospikeInitContainerName                     string = "aerospike-init"
	AerospikeInitContainerRegistryEnvVar           string = "AEROSPIKE_KUBERNETES_INIT_REGISTRY"
	AerospikeInitContainerDefaultRegistry          string = "docker.io"
<<<<<<< HEAD
	AerospikeInitContainerDefaultRegistryNamespace string = "tanmayj10"
=======
	AerospikeInitContainerDefaultRegistryNamespace string = "aerospike"
>>>>>>> 742cb58f
	AerospikeInitContainerDefaultRepoAndTag        string = "aerospike-kubernetes-init:2.0.0-dev3"

	AerospikeAppLabel            = "app"
	AerospikeCustomResourceLabel = "aerospike.com/cr"
	AerospikeRackIDLabel         = "aerospike.com/rack-id"
	AerospikeAPIVersionLabel     = "aerospike.com/api-version"
	AerospikeAPIVersion          = "v1"
)

func getInitContainerImage(registry string) string {
	return fmt.Sprintf(
		"%s/%s/%s", strings.TrimSuffix(registry, "/"),
		strings.TrimSuffix(AerospikeInitContainerDefaultRegistryNamespace, "/"),
		AerospikeInitContainerDefaultRepoAndTag,
	)
}

func GetAerospikeInitContainerImage(aeroCluster *AerospikeCluster) string {
	// Given in CR
	registry := ""
	if aeroCluster.Spec.PodSpec.AerospikeInitContainerSpec != nil {
		registry = aeroCluster.Spec.PodSpec.AerospikeInitContainerSpec.ImageRegistry
	}

	if registry != "" {
		return getInitContainerImage(registry)
	}

	// Given in EnvVar
	registry, found := os.LookupEnv(AerospikeInitContainerRegistryEnvVar)
	if found {
		return getInitContainerImage(registry)
	}

	// Use default
	return getInitContainerImage(AerospikeInitContainerDefaultRegistry)
}

func ClusterNamespacedName(aeroCluster *AerospikeCluster) string {
	return NamespacedName(aeroCluster.Namespace, aeroCluster.Name)
}

// NamespacedName return namespaced name
func NamespacedName(namespace, name string) string {
	return fmt.Sprintf("%s/%s", namespace, name)
}

// ParseDockerImageTag parses input tag into registry, name and version.
func ParseDockerImageTag(tag string) (
	registry string, name string, version string,
) {
	if tag == "" {
		return "", "", ""
	}

	r := regexp.MustCompile(`(?P<registry>[^/]+/)?(?P<image>[^:]+)(?P<version>:.+)?`)
	matches := r.FindStringSubmatch(tag)

	if matches == nil {
		return "", "", ""
	}

	return matches[1], matches[2], strings.TrimPrefix(matches[3], ":")
}

// IsServiceTLSEnabled tells if service is tls enabled.
func IsServiceTLSEnabled(aerospikeConfigSpec *AerospikeConfigSpec) bool {
	aerospikeConfig := aerospikeConfigSpec.Value
	if networkConfInterface, ok := aerospikeConfig[confKeyNetwork]; ok {
		if networkConf, ok := networkConfInterface.(map[string]interface{}); ok {
			if serviceConfInterface, ok := networkConf[confKeyNetworkService]; ok {
				if serviceConf, ok := serviceConfInterface.(map[string]interface{}); ok {
					if _, ok := serviceConf[confKeyTLSName]; ok {
						return true
					}
				}
			}
		}
	}

	return false
}

// IsSecurityEnabled tells if security is enabled in cluster
// TODO: can an invalid map come here
func IsSecurityEnabled(
	version string, aerospikeConfig *AerospikeConfigSpec,
) (bool, error) {
	retval, err := asconfig.CompareVersions(version, "5.7.0")
	if err != nil {
		return false, err
	}

	if retval == -1 {
		return IsAttributeEnabled(
			aerospikeConfig, "security", "enable-security",
		)
	}

	if _, err := GetConfigContext(aerospikeConfig, "security"); err != nil {
		if errors.Is(err, internalerrors.ErrNotFound) {
			return false, nil
		}

		if errors.Is(err, internalerrors.ErrInvalidOrEmpty) && retval >= 0 {
			return true, nil
		}

		return false, err
	}

	return true, nil
}

func IsAttributeEnabled(
	aerospikeConfigSpec *AerospikeConfigSpec, context, key string,
) (bool, error) {
	aerospikeConfig := aerospikeConfigSpec.Value
	if len(aerospikeConfig) == 0 {
		return false, fmt.Errorf("missing aerospike configuration in cluster state")
	}

	confMap, err := GetConfigContext(aerospikeConfigSpec, context)
	if err != nil {
		return false, err
	}

	enabled, err := GetBoolConfig(confMap, key)
	if err != nil {
		return false, fmt.Errorf(
			"invalid aerospike.%s conf. %s", context, err.Error(),
		)
	}

	return enabled, nil
}

func GetConfigContext(
	aerospikeConfigSpec *AerospikeConfigSpec, context string,
) (map[string]interface{}, error) {
	aerospikeConfig := aerospikeConfigSpec.Value
	if len(aerospikeConfig) == 0 {
		return nil, fmt.Errorf("missing aerospike configuration in cluster state")
	}

	if contextConfigMap, ok := aerospikeConfig[context]; ok {
		if validConfigMap, ok := contextConfigMap.(map[string]interface{}); ok {
			return validConfigMap, nil
		}

		return nil, fmt.Errorf(
			"invalid aerospike.%s conf. %w", context,
			internalerrors.ErrInvalidOrEmpty,
		)
	}

	return nil, fmt.Errorf(
		"context %s was %w", context, internalerrors.ErrNotFound,
	)
}

func GetBoolConfig(configMap map[string]interface{}, key string) (bool, error) {
	if enabled, ok := configMap[key]; ok {
		if value, ok := enabled.(bool); ok {
			return value, nil
		}

		return false, fmt.Errorf("%s: not valid", key)
	}

	return false, fmt.Errorf("%s: not present", key)
}

// IsAerospikeNamespacePresent indicates if the namespace is present in aerospikeConfig.
// Assumes the namespace section is validated.
func IsAerospikeNamespacePresent(
	aerospikeConfigSpec AerospikeConfigSpec, namespaceName string,
) bool {
	aerospikeConfig := aerospikeConfigSpec.Value

	// Get namespace config.
	if confs, ok := aerospikeConfig[confKeyNamespace].([]interface{}); ok {
		for _, nsConf := range confs {
			namespaceConf, ok := nsConf.(map[string]interface{})
			if !ok {
				// Should never happen
				return false
			}

			if namespaceConf["name"] == namespaceName {
				return true
			}
		}
	}

	return false
}

// IsXdrEnabled indicates if XDR is enabled in aerospikeConfig.
func IsXdrEnabled(aerospikeConfigSpec AerospikeConfigSpec) bool {
	aerospikeConfig := aerospikeConfigSpec.Value
	xdrConf := aerospikeConfig[confKeyXdr]

	return xdrConf != nil
}

func ReadTLSAuthenticateClient(serviceConf map[string]interface{}) (
	[]string, error,
) {
	tlsAuthenticateClientConfig, ok := serviceConf["tls-authenticate-client"]
	if !ok {
		return nil, nil
	}

	switch value := tlsAuthenticateClientConfig.(type) {
	case string:
		return []string{value}, nil
	case []interface{}:
		tlsAuthenticateClientDomains := make([]string, len(value))

		for i := 0; i < len(value); i++ {
			item, ok := value[i].(string)
			if !ok {
				return nil, fmt.Errorf("invalid configuration element")
			}

			tlsAuthenticateClientDomains[i] = item
		}

		return tlsAuthenticateClientDomains, nil
	}

	return nil, fmt.Errorf("invalid configuration")
}

// GetDigestLogFile returns the xdr digest file path if configured.
func GetDigestLogFile(aerospikeConfigSpec AerospikeConfigSpec) (
	*string, error,
) {
	aerospikeConfig := aerospikeConfigSpec.Value

	if xdrConfTmp, ok := aerospikeConfig[confKeyXdr]; ok {
		xdrConf, ok := xdrConfTmp.(map[string]interface{})
		if !ok {
			return nil, fmt.Errorf(
				"aerospikeConfig.xdr not a valid map %v",
				aerospikeConfig[confKeyXdr],
			)
		}

		dgLog, ok := xdrConf[confKeyXdrDlogPath]
		if !ok {
			return nil, fmt.Errorf(
				"%s is missing in aerospikeConfig.xdr %v", confKeyXdrDlogPath,
				xdrConf,
			)
		}

		if _, ok := dgLog.(string); !ok {
			return nil, fmt.Errorf(
				"%s is not a valid string in aerospikeConfig.xdr %v",
				confKeyXdrDlogPath, xdrConf,
			)
		}

		// "/opt/aerospike/xdr/digestlog 100G"
		if len(strings.Fields(dgLog.(string))) != 2 {
			return nil, fmt.Errorf(
				"%s is not in valid format (/opt/aerospike/xdr/digestlog 100G) in aerospikeConfig.xdr %v",
				confKeyXdrDlogPath, xdrConf,
			)
		}

		return &strings.Fields(dgLog.(string))[0], nil
	}

	return nil, fmt.Errorf("xdr not configured")
}

func GetServiceTLSNameAndPort(aeroConf *AerospikeConfigSpec) (tlsName string, port *int) {
	return GetTLSNameAndPort(aeroConf, confKeyService)
}

func GetHeartbeatTLSNameAndPort(aeroConf *AerospikeConfigSpec) (tlsName string, port *int) {
	return GetTLSNameAndPort(aeroConf, confKeyNetworkHeartbeat)
}

func GetFabricTLSNameAndPort(aeroConf *AerospikeConfigSpec) (tlsName string, port *int) {
	return GetTLSNameAndPort(aeroConf, confKeyNetworkFabric)
}

func GetTLSNameAndPort(
	aeroConf *AerospikeConfigSpec, connectionType string,
) (tlsName string, port *int) {
	if networkConfTmp, ok := aeroConf.Value[confKeyNetwork]; ok {
		networkConf := networkConfTmp.(map[string]interface{})
		serviceConf := networkConf[connectionType].(map[string]interface{})

		if tlsName, ok := serviceConf["tls-name"]; ok {
			if tlsPort, portConfigured := serviceConf["tls-port"]; portConfigured {
				intPort := int(tlsPort.(float64))
				return tlsName.(string), &intPort
			}

			return tlsName.(string), nil
		}
	}

	return "", nil
}

func GetServicePort(aeroConf *AerospikeConfigSpec) *int {
	return GetPortFromConfig(aeroConf, confKeyNetworkService, "port")
}

func GetHeartbeatPort(aeroConf *AerospikeConfigSpec) *int {
	return GetPortFromConfig(aeroConf, confKeyNetworkHeartbeat, "port")
}

func GetFabricPort(aeroConf *AerospikeConfigSpec) *int {
	return GetPortFromConfig(aeroConf, confKeyNetworkFabric, "port")
}

func GetPortFromConfig(
	aeroConf *AerospikeConfigSpec, connectionType string, paramName string,
) *int {
	if networkConf, ok := aeroConf.Value[confKeyNetwork]; ok {
		if connectionConfig, ok := networkConf.(map[string]interface{})[connectionType]; ok {
			if port, ok := connectionConfig.(map[string]interface{})[paramName]; ok {
				intPort := int(port.(float64))
				return &intPort
			}
		}
	}

	return nil
}

// GetIntType typecasts the numeric value to the supported type
func GetIntType(value interface{}) (int, error) {
	switch val := value.(type) {
	case int64:
		return int(val), nil
	case int:
		return val, nil
	case float64:
		return int(val), nil
	default:
		return 0, fmt.Errorf("value %v not valid int, int64 or float64", val)
	}
}

// GetMigrateFillDelay returns the migrate-fill-delay from the Aerospike configuration
func GetMigrateFillDelay(asConfig *AerospikeConfigSpec) (int, error) {
	serviceConfig := asConfig.Value["service"].(map[string]interface{})

	fillDelayIFace, exists := serviceConfig["migrate-fill-delay"]
	if !exists {
		return 0, nil
	}

	fillDelay, err := GetIntType(fillDelayIFace)
	if err != nil {
		return 0, fmt.Errorf("migrate-fill-delay %v", err)
	}

	return fillDelay, nil
}

// IsClusterSCEnabled returns true if cluster has a sc namespace
func IsClusterSCEnabled(aeroCluster *AerospikeCluster) bool {
	// Look inside only 1st rack. SC namespaces should be same across all the racks
	rack := aeroCluster.Spec.RackConfig.Racks[0]

	nsList := rack.AerospikeConfig.Value["namespaces"].([]interface{})
	for _, nsConfInterface := range nsList {
		isEnabled := isNSSCEnabled(nsConfInterface.(map[string]interface{}))
		if isEnabled {
			return true
		}
	}

	return false
}

func getContainerNames(containers []v1.Container) []string {
	containerNames := make([]string, 0, len(containers))

	for idx := range containers {
		containerNames = append(containerNames, containers[idx].Name)
	}

	return containerNames
}<|MERGE_RESOLUTION|>--- conflicted
+++ resolved
@@ -86,15 +86,12 @@
 )
 
 const (
-	AerospikeServerContainerName                   string = "aerospike-server"
-	AerospikeInitContainerName                     string = "aerospike-init"
-	AerospikeInitContainerRegistryEnvVar           string = "AEROSPIKE_KUBERNETES_INIT_REGISTRY"
-	AerospikeInitContainerDefaultRegistry          string = "docker.io"
-<<<<<<< HEAD
+	AerospikeServerContainerName          string = "aerospike-server"
+	AerospikeInitContainerName            string = "aerospike-init"
+	AerospikeInitContainerRegistryEnvVar  string = "AEROSPIKE_KUBERNETES_INIT_REGISTRY"
+	AerospikeInitContainerDefaultRegistry string = "docker.io"
+
 	AerospikeInitContainerDefaultRegistryNamespace string = "tanmayj10"
-=======
-	AerospikeInitContainerDefaultRegistryNamespace string = "aerospike"
->>>>>>> 742cb58f
 	AerospikeInitContainerDefaultRepoAndTag        string = "aerospike-kubernetes-init:2.0.0-dev3"
 
 	AerospikeAppLabel            = "app"
