package v1

import (
	"errors"
	"fmt"
	"os"
	"regexp"
	"strings"

	v1 "k8s.io/api/core/v1"

	internalerrors "github.com/aerospike/aerospike-kubernetes-operator/errors"
	"github.com/aerospike/aerospike-management-lib/asconfig"
)

const (
	// DefaultRackID is the ID for the default rack created when no racks are specified.
	DefaultRackID = 0
	MaxRackID     = 1000000
	MinRackID     = 1

	ServiceTLSPortName = "tls-service"
	ServicePortName    = "service"

	HeartbeatTLSPortName = "tls-heartbeat"
	HeartbeatPortName    = "heartbeat"

	FabricTLSPortName = "tls-fabric"
	FabricPortName    = "fabric"

	InfoPortName = "info"
)

const baseVersion = "4.9.0.3"

// ContainsString check whether list contains given string
func ContainsString(list []string, ele string) bool {
	for _, listEle := range list {
		if strings.EqualFold(ele, listEle) {
			return true
		}
	}

	return false
}

// GetWorkDirectory returns the Aerospike work directory to use for aerospikeConfig.
func GetWorkDirectory(aerospikeConfigSpec AerospikeConfigSpec) string {
	// Get namespace config.
	aerospikeConfig := aerospikeConfigSpec.Value

	serviceTmp := aerospikeConfig[confKeyService]
	if serviceTmp != nil {
		serviceConf := serviceTmp.(map[string]interface{})

		workDir, ok := serviceConf[confKeyWorkDirectory]
		if ok {
			return workDir.(string)
		}
	}

	return defaultWorkDirectory
}

const (
	// Namespace keys.
	confKeyNamespace = "namespaces"
	confKeyTLSName   = "tls-name"

	// Network section keys.
	confKeyNetwork          = "network"
	confKeyNetworkService   = "service"
	confKeyNetworkHeartbeat = "heartbeat"
	confKeyNetworkFabric    = "fabric"

	// XDR keys.
	confKeyXdr         = "xdr"
	confKeyXdrDlogPath = "xdr-digestlog-path"

	// Service section keys.
	confKeyService       = "service"
	confKeyWorkDirectory = "work-directory"

	// Defaults.
	defaultWorkDirectory = "/opt/aerospike"
)

const (
	AerospikeServerContainerName                   string = "aerospike-server"
	AerospikeInitContainerName                     string = "aerospike-init"
	AerospikeInitContainerRegistryEnvVar           string = "AEROSPIKE_KUBERNETES_INIT_REGISTRY"
	AerospikeInitContainerDefaultRegistry          string = "docker.io"
<<<<<<< HEAD
	AerospikeInitContainerDefaultRegistryNamespace string = "tanmayj10"
	AerospikeInitContainerDefaultRepoAndTag        string = "aerospike-kubernetes-init:0.0.20"
=======
	AerospikeInitContainerDefaultRegistryNamespace string = "aerospike"
	AerospikeInitContainerDefaultRepoAndTag        string = "aerospike-kubernetes-init:2.0.0-dev1"
>>>>>>> f3bd4303

	AerospikeAppLabel            = "app"
	AerospikeCustomResourceLabel = "aerospike.com/cr"
	AerospikeRackIDLabel         = "aerospike.com/rack-id"
)

func getInitContainerImage(registry string) string {
	return fmt.Sprintf(
		"%s/%s/%s", strings.TrimSuffix(registry, "/"),
		strings.TrimSuffix(AerospikeInitContainerDefaultRegistryNamespace, "/"),
		AerospikeInitContainerDefaultRepoAndTag,
	)
}

func GetAerospikeInitContainerImage(aeroCluster *AerospikeCluster) string {
	// Given in CR
	registry := ""
	if aeroCluster.Spec.PodSpec.AerospikeInitContainerSpec != nil {
		registry = aeroCluster.Spec.PodSpec.AerospikeInitContainerSpec.ImageRegistry
	}

	if registry != "" {
		return getInitContainerImage(registry)
	}

	// Given in EnvVar
	registry, found := os.LookupEnv(AerospikeInitContainerRegistryEnvVar)
	if found {
		return getInitContainerImage(registry)
	}

	// Use default
	return getInitContainerImage(AerospikeInitContainerDefaultRegistry)
}

func ClusterNamespacedName(aeroCluster *AerospikeCluster) string {
	return NamespacedName(aeroCluster.Namespace, aeroCluster.Name)
}

// NamespacedName return namespaced name
func NamespacedName(namespace, name string) string {
	return fmt.Sprintf("%s/%s", namespace, name)
}

// ParseDockerImageTag parses input tag into registry, name and version.
func ParseDockerImageTag(tag string) (
	registry string, name string, version string,
) {
	if tag == "" {
		return "", "", ""
	}

	r := regexp.MustCompile(`(?P<registry>[^/]+/)?(?P<image>[^:]+)(?P<version>:.+)?`)
	matches := r.FindStringSubmatch(tag)

	if matches == nil {
		return "", "", ""
	}

	return matches[1], matches[2], strings.TrimPrefix(matches[3], ":")
}

// IsServiceTLSEnabled tells if service is tls enabled.
func IsServiceTLSEnabled(aerospikeConfigSpec *AerospikeConfigSpec) bool {
	aerospikeConfig := aerospikeConfigSpec.Value
	if networkConfInterface, ok := aerospikeConfig[confKeyNetwork]; ok {
		if networkConf, ok := networkConfInterface.(map[string]interface{}); ok {
			if serviceConfInterface, ok := networkConf[confKeyNetworkService]; ok {
				if serviceConf, ok := serviceConfInterface.(map[string]interface{}); ok {
					if _, ok := serviceConf[confKeyTLSName]; ok {
						return true
					}
				}
			}
		}
	}

	return false
}

// IsSecurityEnabled tells if security is enabled in cluster
// TODO: can an invalid map come here
func IsSecurityEnabled(
	version string, aerospikeConfig *AerospikeConfigSpec,
) (bool, error) {
	retval, err := asconfig.CompareVersions(version, "5.7.0")
	if err != nil {
		return false, err
	}

	if retval == -1 {
		return IsAttributeEnabled(
			aerospikeConfig, "security", "enable-security",
		)
	}

	if _, err := GetConfigContext(aerospikeConfig, "security"); err != nil {
		if errors.Is(err, internalerrors.ErrNotFound) {
			return false, nil
		}

		if errors.Is(err, internalerrors.ErrInvalidOrEmpty) && retval >= 0 {
			return true, nil
		}

		return false, err
	}

	return true, nil
}

func IsAttributeEnabled(
	aerospikeConfigSpec *AerospikeConfigSpec, context, key string,
) (bool, error) {
	aerospikeConfig := aerospikeConfigSpec.Value
	if len(aerospikeConfig) == 0 {
		return false, fmt.Errorf("missing aerospike configuration in cluster state")
	}

	confMap, err := GetConfigContext(aerospikeConfigSpec, context)
	if err != nil {
		return false, err
	}

	enabled, err := GetBoolConfig(confMap, key)
	if err != nil {
		return false, fmt.Errorf(
			"invalid aerospike.%s conf. %s", context, err.Error(),
		)
	}

	return enabled, nil
}

func GetConfigContext(
	aerospikeConfigSpec *AerospikeConfigSpec, context string,
) (map[string]interface{}, error) {
	aerospikeConfig := aerospikeConfigSpec.Value
	if len(aerospikeConfig) == 0 {
		return nil, fmt.Errorf("missing aerospike configuration in cluster state")
	}

	if contextConfigMap, ok := aerospikeConfig[context]; ok {
		if validConfigMap, ok := contextConfigMap.(map[string]interface{}); ok {
			return validConfigMap, nil
		}

		return nil, fmt.Errorf(
			"invalid aerospike.%s conf. %w", context,
			internalerrors.ErrInvalidOrEmpty,
		)
	}

	return nil, fmt.Errorf(
		"context %s was %w", context, internalerrors.ErrNotFound,
	)
}

func GetBoolConfig(configMap map[string]interface{}, key string) (bool, error) {
	if enabled, ok := configMap[key]; ok {
		if value, ok := enabled.(bool); ok {
			return value, nil
		}

		return false, fmt.Errorf("%s: not valid", key)
	}

	return false, fmt.Errorf("%s: not present", key)
}

// IsAerospikeNamespacePresent indicates if the namespace is present in aerospikeConfig.
// Assumes the namespace section is validated.
func IsAerospikeNamespacePresent(
	aerospikeConfigSpec AerospikeConfigSpec, namespaceName string,
) bool {
	aerospikeConfig := aerospikeConfigSpec.Value

	// Get namespace config.
	if confs, ok := aerospikeConfig[confKeyNamespace].([]interface{}); ok {
		for _, nsConf := range confs {
			namespaceConf, ok := nsConf.(map[string]interface{})
			if !ok {
				// Should never happen
				return false
			}

			if namespaceConf["name"] == namespaceName {
				return true
			}
		}
	}

	return false
}

// IsXdrEnabled indicates if XDR is enabled in aerospikeConfig.
func IsXdrEnabled(aerospikeConfigSpec AerospikeConfigSpec) bool {
	aerospikeConfig := aerospikeConfigSpec.Value
	xdrConf := aerospikeConfig[confKeyXdr]

	return xdrConf != nil
}

func ReadTLSAuthenticateClient(serviceConf map[string]interface{}) (
	[]string, error,
) {
	tlsAuthenticateClientConfig, ok := serviceConf["tls-authenticate-client"]
	if !ok {
		return nil, nil
	}

	switch value := tlsAuthenticateClientConfig.(type) {
	case string:
		return []string{value}, nil
	case []interface{}:
		tlsAuthenticateClientDomains := make([]string, len(value))

		for i := 0; i < len(value); i++ {
			item, ok := value[i].(string)
			if !ok {
				return nil, fmt.Errorf("invalid configuration element")
			}

			tlsAuthenticateClientDomains[i] = item
		}

		return tlsAuthenticateClientDomains, nil
	}

	return nil, fmt.Errorf("invalid configuration")
}

// GetDigestLogFile returns the xdr digest file path if configured.
func GetDigestLogFile(aerospikeConfigSpec AerospikeConfigSpec) (
	*string, error,
) {
	aerospikeConfig := aerospikeConfigSpec.Value

	if xdrConfTmp, ok := aerospikeConfig[confKeyXdr]; ok {
		xdrConf, ok := xdrConfTmp.(map[string]interface{})
		if !ok {
			return nil, fmt.Errorf(
				"aerospikeConfig.xdr not a valid map %v",
				aerospikeConfig[confKeyXdr],
			)
		}

		dgLog, ok := xdrConf[confKeyXdrDlogPath]
		if !ok {
			return nil, fmt.Errorf(
				"%s is missing in aerospikeConfig.xdr %v", confKeyXdrDlogPath,
				xdrConf,
			)
		}

		if _, ok := dgLog.(string); !ok {
			return nil, fmt.Errorf(
				"%s is not a valid string in aerospikeConfig.xdr %v",
				confKeyXdrDlogPath, xdrConf,
			)
		}

		// "/opt/aerospike/xdr/digestlog 100G"
		if len(strings.Fields(dgLog.(string))) != 2 {
			return nil, fmt.Errorf(
				"%s is not in valid format (/opt/aerospike/xdr/digestlog 100G) in aerospikeConfig.xdr %v",
				confKeyXdrDlogPath, xdrConf,
			)
		}

		return &strings.Fields(dgLog.(string))[0], nil
	}

	return nil, fmt.Errorf("xdr not configured")
}

func GetServiceTLSNameAndPort(aeroConf *AerospikeConfigSpec) (tlsName string, port *int) {
	return GetTLSNameAndPort(aeroConf, confKeyService)
}

func GetHeartbeatTLSNameAndPort(aeroConf *AerospikeConfigSpec) (tlsName string, port *int) {
	return GetTLSNameAndPort(aeroConf, confKeyNetworkHeartbeat)
}

func GetFabricTLSNameAndPort(aeroConf *AerospikeConfigSpec) (tlsName string, port *int) {
	return GetTLSNameAndPort(aeroConf, confKeyNetworkFabric)
}

func GetTLSNameAndPort(
	aeroConf *AerospikeConfigSpec, connectionType string,
) (tlsName string, port *int) {
	if networkConfTmp, ok := aeroConf.Value[confKeyNetwork]; ok {
		networkConf := networkConfTmp.(map[string]interface{})
		serviceConf := networkConf[connectionType].(map[string]interface{})

		if tlsName, ok := serviceConf["tls-name"]; ok {
			if tlsPort, portConfigured := serviceConf["tls-port"]; portConfigured {
				intPort := int(tlsPort.(float64))
				return tlsName.(string), &intPort
			}

			return tlsName.(string), nil
		}
	}

	return "", nil
}

func GetServicePort(aeroConf *AerospikeConfigSpec) *int {
	return GetPortFromConfig(aeroConf, confKeyNetworkService, "port")
}

func GetHeartbeatPort(aeroConf *AerospikeConfigSpec) *int {
	return GetPortFromConfig(aeroConf, confKeyNetworkHeartbeat, "port")
}

func GetFabricPort(aeroConf *AerospikeConfigSpec) *int {
	return GetPortFromConfig(aeroConf, confKeyNetworkFabric, "port")
}

func GetFabricTLSPort(aeroConf *AerospikeConfigSpec) *int {
	return GetPortFromConfig(aeroConf, confKeyNetworkFabric, "tls-port")
}

func GetPortFromConfig(
	aeroConf *AerospikeConfigSpec, connectionType string, paramName string,
) *int {
	if networkConf, ok := aeroConf.Value[confKeyNetwork]; ok {
		if connectionConfig, ok := networkConf.(map[string]interface{})[connectionType]; ok {
			if port, ok := connectionConfig.(map[string]interface{})[paramName]; ok {
				intPort := int(port.(float64))
				return &intPort
			}
		}
	}

	return nil
}

// GetIntType typecasts the numeric value to the supported type
func GetIntType(value interface{}) (int, error) {
	switch val := value.(type) {
	case int64:
		return int(val), nil
	case int:
		return val, nil
	case float64:
		return int(val), nil
	default:
		return 0, fmt.Errorf("value %v not valid int, int64 or float64", val)
	}
}

// GetMigrateFillDelay returns the migrate-fill-delay from the Aerospike configuration
func GetMigrateFillDelay(asConfig *AerospikeConfigSpec) (int, error) {
	serviceConfig := asConfig.Value["service"].(map[string]interface{})

	fillDelayIFace, exists := serviceConfig["migrate-fill-delay"]
	if !exists {
		return 0, nil
	}

	fillDelay, err := GetIntType(fillDelayIFace)
	if err != nil {
		return 0, fmt.Errorf("migrate-fill-delay %v", err)
	}

	return fillDelay, nil
}

// IsClusterSCEnabled returns true if cluster has a sc namespace
func IsClusterSCEnabled(aeroCluster *AerospikeCluster) bool {
	// Look inside only 1st rack. SC namespaces should be same across all the racks
	rack := aeroCluster.Spec.RackConfig.Racks[0]

	nsList := rack.AerospikeConfig.Value["namespaces"].([]interface{})
	for _, nsConfInterface := range nsList {
		isEnabled := isNSSCEnabled(nsConfInterface.(map[string]interface{}))
		if isEnabled {
			return true
		}
	}

	return false
}

func getContainerNames(containers []v1.Container) []string {
	containerNames := make([]string, 0, len(containers))

	for idx := range containers {
		containerNames = append(containerNames, containers[idx].Name)
	}

	return containerNames
}<|MERGE_RESOLUTION|>--- conflicted
+++ resolved
@@ -90,13 +90,8 @@
 	AerospikeInitContainerName                     string = "aerospike-init"
 	AerospikeInitContainerRegistryEnvVar           string = "AEROSPIKE_KUBERNETES_INIT_REGISTRY"
 	AerospikeInitContainerDefaultRegistry          string = "docker.io"
-<<<<<<< HEAD
 	AerospikeInitContainerDefaultRegistryNamespace string = "tanmayj10"
-	AerospikeInitContainerDefaultRepoAndTag        string = "aerospike-kubernetes-init:0.0.20"
-=======
-	AerospikeInitContainerDefaultRegistryNamespace string = "aerospike"
 	AerospikeInitContainerDefaultRepoAndTag        string = "aerospike-kubernetes-init:2.0.0-dev1"
->>>>>>> f3bd4303
 
 	AerospikeAppLabel            = "app"
 	AerospikeCustomResourceLabel = "aerospike.com/cr"
