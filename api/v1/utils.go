package v1

import (
	"errors"
	"fmt"
	"os"
	"regexp"
	"strings"

	v1 "k8s.io/api/core/v1"
	"k8s.io/utils/ptr"

	internalerrors "github.com/aerospike/aerospike-kubernetes-operator/errors"
	lib "github.com/aerospike/aerospike-management-lib"
)

const (
	// DefaultRackID is the ID for the default rack created when no racks are specified.
	DefaultRackID = 0
	MaxRackID     = 1000000
	MinRackID     = 1

	ServiceTLSPortName = "tls-service"
	ServicePortName    = "service"

	HeartbeatTLSPortName = "tls-heartbeat"
	HeartbeatPortName    = "heartbeat"

	FabricTLSPortName = "tls-fabric"
	FabricPortName    = "fabric"

	InfoPortName = "info"
)

const baseVersion = "4.9.0.3"

const (
	// Namespace keys.
	confKeyNamespace = "namespaces"
	confKeyTLSName   = "tls-name"

	// Network section keys.
	confKeyNetwork          = "network"
	confKeyNetworkService   = "service"
	confKeyNetworkHeartbeat = "heartbeat"
	confKeyNetworkFabric    = "fabric"

	// XDR keys.
	confKeyXdr         = "xdr"
	confKeyXdrDlogPath = "xdr-digestlog-path"

	// Service section keys.
	confKeyService       = "service"
	confKeyWorkDirectory = "work-directory"

	// Defaults.
	DefaultWorkDirectory = "/opt/aerospike"
)

const (
	AerospikeServerContainerName                   = "aerospike-server"
	AerospikeInitContainerName                     = "aerospike-init"
	AerospikeInitContainerRegistryEnvVar           = "AEROSPIKE_KUBERNETES_INIT_REGISTRY"
	AerospikeInitContainerDefaultRegistry          = "docker.io"
<<<<<<< HEAD
	AerospikeInitContainerDefaultRegistryNamespace = "tanmayj10"
	AerospikeInitContainerDefaultRepoAndTag        = "aerospike-kubernetes-init:2.1.1-secenabled1"
=======
	AerospikeInitContainerDefaultRegistryNamespace = "aerospike"
	AerospikeInitContainerDefaultRepoAndTag        = "aerospike-kubernetes-init:2.1.2"
>>>>>>> 3b2f3046
	AerospikeAppLabel                              = "app"
	AerospikeCustomResourceLabel                   = "aerospike.com/cr"
	AerospikeRackIDLabel                           = "aerospike.com/rack-id"
	AerospikeAPIVersionLabel                       = "aerospike.com/api-version"
	AerospikeAPIVersion                            = "v1"
)

// ContainsString check whether list contains given string
func ContainsString(list []string, ele string) bool {
	for _, listEle := range list {
		if strings.EqualFold(ele, listEle) {
			return true
		}
	}

	return false
}

// GetConfiguredWorkDirectory returns the Aerospike work directory configured in aerospikeConfig.
func GetConfiguredWorkDirectory(aerospikeConfigSpec AerospikeConfigSpec) string {
	// Get namespace config.
	aerospikeConfig := aerospikeConfigSpec.Value

	serviceTmp := aerospikeConfig[confKeyService]
	if serviceTmp != nil {
		serviceConf := serviceTmp.(map[string]interface{})

		workDir, ok := serviceConf[confKeyWorkDirectory]
		if ok {
			return workDir.(string)
		}
	}

	return ""
}

// GetWorkDirectory returns the Aerospike work directory to be used for aerospikeConfig.
func GetWorkDirectory(aerospikeConfigSpec AerospikeConfigSpec) string {
	workDir := GetConfiguredWorkDirectory(aerospikeConfigSpec)
	if workDir != "" {
		return workDir
	}

	return DefaultWorkDirectory
}

func getInitContainerImage(registry string) string {
	return fmt.Sprintf(
		"%s/%s/%s", strings.TrimSuffix(registry, "/"),
		strings.TrimSuffix(AerospikeInitContainerDefaultRegistryNamespace, "/"),
		AerospikeInitContainerDefaultRepoAndTag,
	)
}

func GetAerospikeInitContainerImage(aeroCluster *AerospikeCluster) string {
	// Given in CR
	registry := ""
	if aeroCluster.Spec.PodSpec.AerospikeInitContainerSpec != nil {
		registry = aeroCluster.Spec.PodSpec.AerospikeInitContainerSpec.ImageRegistry
	}

	if registry != "" {
		return getInitContainerImage(registry)
	}

	// Given in EnvVar
	registry, found := os.LookupEnv(AerospikeInitContainerRegistryEnvVar)
	if found {
		return getInitContainerImage(registry)
	}

	// Use default
	return getInitContainerImage(AerospikeInitContainerDefaultRegistry)
}

func ClusterNamespacedName(aeroCluster *AerospikeCluster) string {
	return NamespacedName(aeroCluster.Namespace, aeroCluster.Name)
}

// NamespacedName return namespaced name
func NamespacedName(namespace, name string) string {
	return fmt.Sprintf("%s/%s", namespace, name)
}

// ParseDockerImageTag parses input tag into registry, name and version.
func ParseDockerImageTag(tag string) (
	registry string, name string, version string,
) {
	if tag == "" {
		return "", "", ""
	}

	r := regexp.MustCompile(`(?P<registry>[^/]+/)?(?P<image>[^:]+)(?P<version>:.+)?`)
	matches := r.FindStringSubmatch(tag)

	if matches == nil {
		return "", "", ""
	}

	return matches[1], matches[2], strings.TrimPrefix(matches[3], ":")
}

// IsServiceTLSEnabled tells if service is tls enabled.
func IsServiceTLSEnabled(aerospikeConfigSpec *AerospikeConfigSpec) bool {
	aerospikeConfig := aerospikeConfigSpec.Value
	if networkConfInterface, ok := aerospikeConfig[confKeyNetwork]; ok {
		if networkConf, ok := networkConfInterface.(map[string]interface{}); ok {
			if serviceConfInterface, ok := networkConf[confKeyNetworkService]; ok {
				if serviceConf, ok := serviceConfInterface.(map[string]interface{}); ok {
					if _, ok := serviceConf[confKeyTLSName]; ok {
						return true
					}
				}
			}
		}
	}

	return false
}

// IsSecurityEnabled tells if security is enabled in cluster
// TODO: can an invalid map come here
func IsSecurityEnabled(
	version string, aerospikeConfig *AerospikeConfigSpec,
) (bool, error) {
	retval, err := lib.CompareVersions(version, "5.7.0")
	if err != nil {
		return false, err
	}

	if retval == -1 {
		return IsAttributeEnabled(
			aerospikeConfig, "security", "enable-security",
		)
	}

	if _, err := GetConfigContext(aerospikeConfig, "security"); err != nil {
		if errors.Is(err, internalerrors.ErrNotFound) {
			return false, nil
		}

		if errors.Is(err, internalerrors.ErrInvalidOrEmpty) {
			return true, nil
		}

		return false, err
	}

	return true, nil
}

func IsAttributeEnabled(
	aerospikeConfigSpec *AerospikeConfigSpec, context, key string,
) (bool, error) {
	aerospikeConfig := aerospikeConfigSpec.Value
	if len(aerospikeConfig) == 0 {
		return false, fmt.Errorf("missing aerospike configuration in cluster state")
	}

	confMap, err := GetConfigContext(aerospikeConfigSpec, context)
	if err != nil {
		return false, err
	}

	enabled, err := GetBoolConfig(confMap, key)
	if err != nil {
		return false, fmt.Errorf(
			"invalid aerospike.%s conf. %s", context, err.Error(),
		)
	}

	return enabled, nil
}

func GetConfigContext(
	aerospikeConfigSpec *AerospikeConfigSpec, context string,
) (map[string]interface{}, error) {
	aerospikeConfig := aerospikeConfigSpec.Value
	if len(aerospikeConfig) == 0 {
		return nil, fmt.Errorf("missing aerospike configuration in cluster state")
	}

	if contextConfigMap, ok := aerospikeConfig[context]; ok {
		if validConfigMap, ok := contextConfigMap.(map[string]interface{}); ok {
			return validConfigMap, nil
		}

		return nil, fmt.Errorf(
			"invalid aerospike.%s conf. %w", context,
			internalerrors.ErrInvalidOrEmpty,
		)
	}

	return nil, fmt.Errorf(
		"context %s was %w", context, internalerrors.ErrNotFound,
	)
}

func GetBoolConfig(configMap map[string]interface{}, key string) (bool, error) {
	if enabled, ok := configMap[key]; ok {
		if value, ok := enabled.(bool); ok {
			return value, nil
		}

		return false, fmt.Errorf("%s: not valid", key)
	}

	return false, fmt.Errorf("%s: not present", key)
}

// IsAerospikeNamespacePresent indicates if the namespace is present in aerospikeConfig.
// Assumes the namespace section is validated.
func IsAerospikeNamespacePresent(
	aerospikeConfigSpec AerospikeConfigSpec, namespaceName string,
) bool {
	aerospikeConfig := aerospikeConfigSpec.Value

	// Get namespace config.
	if confs, ok := aerospikeConfig[confKeyNamespace].([]interface{}); ok {
		for _, nsConf := range confs {
			namespaceConf, ok := nsConf.(map[string]interface{})
			if !ok {
				// Should never happen
				return false
			}

			if namespaceConf["name"] == namespaceName {
				return true
			}
		}
	}

	return false
}

// IsXdrEnabled indicates if XDR is enabled in aerospikeConfig.
func IsXdrEnabled(aerospikeConfigSpec AerospikeConfigSpec) bool {
	aerospikeConfig := aerospikeConfigSpec.Value
	xdrConf := aerospikeConfig[confKeyXdr]

	return xdrConf != nil
}

func ReadTLSAuthenticateClient(serviceConf map[string]interface{}) (
	[]string, error,
) {
	tlsAuthenticateClientConfig, ok := serviceConf["tls-authenticate-client"]
	if !ok {
		return nil, nil
	}

	switch value := tlsAuthenticateClientConfig.(type) {
	case string:
		return []string{value}, nil
	case []interface{}:
		tlsAuthenticateClientDomains := make([]string, len(value))

		for i := 0; i < len(value); i++ {
			item, ok := value[i].(string)
			if !ok {
				return nil, fmt.Errorf("invalid configuration element")
			}

			tlsAuthenticateClientDomains[i] = item
		}

		return tlsAuthenticateClientDomains, nil
	}

	return nil, fmt.Errorf("invalid configuration")
}

// GetDigestLogFile returns the xdr digest file path if configured.
func GetDigestLogFile(aerospikeConfigSpec AerospikeConfigSpec) (
	*string, error,
) {
	aerospikeConfig := aerospikeConfigSpec.Value

	if xdrConfTmp, ok := aerospikeConfig[confKeyXdr]; ok {
		xdrConf, ok := xdrConfTmp.(map[string]interface{})
		if !ok {
			return nil, fmt.Errorf(
				"aerospikeConfig.xdr not a valid map %v",
				aerospikeConfig[confKeyXdr],
			)
		}

		dgLog, ok := xdrConf[confKeyXdrDlogPath]
		if !ok {
			return nil, fmt.Errorf(
				"%s is missing in aerospikeConfig.xdr %v", confKeyXdrDlogPath,
				xdrConf,
			)
		}

		if _, ok := dgLog.(string); !ok {
			return nil, fmt.Errorf(
				"%s is not a valid string in aerospikeConfig.xdr %v",
				confKeyXdrDlogPath, xdrConf,
			)
		}

		// "/opt/aerospike/xdr/digestlog 100G"
		if len(strings.Fields(dgLog.(string))) != 2 {
			return nil, fmt.Errorf(
				"%s is not in valid format (/opt/aerospike/xdr/digestlog 100G) in aerospikeConfig.xdr %v",
				confKeyXdrDlogPath, xdrConf,
			)
		}

		return &strings.Fields(dgLog.(string))[0], nil
	}

	return nil, fmt.Errorf("xdr not configured")
}

func GetServiceTLSNameAndPort(aeroConf *AerospikeConfigSpec) (tlsName string, port *int) {
	return GetTLSNameAndPort(aeroConf, confKeyService)
}

func GetHeartbeatTLSNameAndPort(aeroConf *AerospikeConfigSpec) (tlsName string, port *int) {
	return GetTLSNameAndPort(aeroConf, confKeyNetworkHeartbeat)
}

func GetFabricTLSNameAndPort(aeroConf *AerospikeConfigSpec) (tlsName string, port *int) {
	return GetTLSNameAndPort(aeroConf, confKeyNetworkFabric)
}

func GetTLSNameAndPort(
	aeroConf *AerospikeConfigSpec, connectionType string,
) (tlsName string, port *int) {
	if networkConfTmp, ok := aeroConf.Value[confKeyNetwork]; ok {
		networkConf := networkConfTmp.(map[string]interface{})
		serviceConf := networkConf[connectionType].(map[string]interface{})

		if tlsName, ok := serviceConf["tls-name"]; ok {
			if tlsPort, portConfigured := serviceConf["tls-port"]; portConfigured {
				intPort := int(tlsPort.(float64))
				return tlsName.(string), &intPort
			}

			return tlsName.(string), nil
		}
	}

	return "", nil
}

func GetServicePort(aeroConf *AerospikeConfigSpec) *int {
	return GetPortFromConfig(aeroConf, confKeyNetworkService, "port")
}

func GetHeartbeatPort(aeroConf *AerospikeConfigSpec) *int {
	return GetPortFromConfig(aeroConf, confKeyNetworkHeartbeat, "port")
}

func GetFabricPort(aeroConf *AerospikeConfigSpec) *int {
	return GetPortFromConfig(aeroConf, confKeyNetworkFabric, "port")
}

func GetPortFromConfig(
	aeroConf *AerospikeConfigSpec, connectionType string, paramName string,
) *int {
	if networkConf, ok := aeroConf.Value[confKeyNetwork]; ok {
		if connectionConfig, ok := networkConf.(map[string]interface{})[connectionType]; ok {
			if port, ok := connectionConfig.(map[string]interface{})[paramName]; ok {
				intPort := int(port.(float64))
				return &intPort
			}
		}
	}

	return nil
}

// GetIntType typecasts the numeric value to the supported type
func GetIntType(value interface{}) (int, error) {
	switch val := value.(type) {
	case int64:
		return int(val), nil
	case int:
		return val, nil
	case float64:
		return int(val), nil
	default:
		return 0, fmt.Errorf("value %v not valid int, int64 or float64", val)
	}
}

// GetMigrateFillDelay returns the migrate-fill-delay from the Aerospike configuration
func GetMigrateFillDelay(asConfig *AerospikeConfigSpec) (int, error) {
	serviceConfig := asConfig.Value["service"].(map[string]interface{})

	fillDelayIFace, exists := serviceConfig["migrate-fill-delay"]
	if !exists {
		return 0, nil
	}

	fillDelay, err := GetIntType(fillDelayIFace)
	if err != nil {
		return 0, fmt.Errorf("migrate-fill-delay %v", err)
	}

	return fillDelay, nil
}

// IsClusterSCEnabled returns true if cluster has a sc namespace
func IsClusterSCEnabled(aeroCluster *AerospikeCluster) bool {
	// Look inside only 1st rack. SC namespaces should be same across all the racks
	rack := aeroCluster.Spec.RackConfig.Racks[0]

	nsList := rack.AerospikeConfig.Value["namespaces"].([]interface{})
	for _, nsConfInterface := range nsList {
		isEnabled := IsNSSCEnabled(nsConfInterface.(map[string]interface{}))
		if isEnabled {
			return true
		}
	}

	return false
}

func getContainerNames(containers []v1.Container) []string {
	containerNames := make([]string, 0, len(containers))

	for idx := range containers {
		containerNames = append(containerNames, containers[idx].Name)
	}

	return containerNames
}

// GetBool returns the value of the given bool pointer. If the pointer is nil, it returns false.
func GetBool(boolPtr *bool) bool {
	return ptr.Deref(boolPtr, false)
}<|MERGE_RESOLUTION|>--- conflicted
+++ resolved
@@ -62,13 +62,8 @@
 	AerospikeInitContainerName                     = "aerospike-init"
 	AerospikeInitContainerRegistryEnvVar           = "AEROSPIKE_KUBERNETES_INIT_REGISTRY"
 	AerospikeInitContainerDefaultRegistry          = "docker.io"
-<<<<<<< HEAD
-	AerospikeInitContainerDefaultRegistryNamespace = "tanmayj10"
-	AerospikeInitContainerDefaultRepoAndTag        = "aerospike-kubernetes-init:2.1.1-secenabled1"
-=======
 	AerospikeInitContainerDefaultRegistryNamespace = "aerospike"
-	AerospikeInitContainerDefaultRepoAndTag        = "aerospike-kubernetes-init:2.1.2"
->>>>>>> 3b2f3046
+	AerospikeInitContainerDefaultRepoAndTag        = "aerospike-kubernetes-init:2.1.2-dev"
 	AerospikeAppLabel                              = "app"
 	AerospikeCustomResourceLabel                   = "aerospike.com/cr"
 	AerospikeRackIDLabel                           = "aerospike.com/rack-id"
