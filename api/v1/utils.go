--- conflicted
+++ resolved
@@ -57,33 +57,17 @@
 )
 
 const (
-<<<<<<< HEAD
-	AerospikeServerContainerName          string = "aerospike-server"
-	AerospikeInitContainerName            string = "aerospike-init"
-	AerospikeInitContainerRegistryEnvVar  string = "AEROSPIKE_KUBERNETES_INIT_REGISTRY"
-	AerospikeInitContainerDefaultRegistry string = "docker.io"
-
-	AerospikeInitContainerDefaultRegistryNamespace string = "aerospike"
-	AerospikeInitContainerDefaultRepoAndTag        string = "aerospike-kubernetes-init:2.1.0-dev2"
-
-	AerospikeAppLabel            = "app"
-	AerospikeCustomResourceLabel = "aerospike.com/cr"
-	AerospikeRackIDLabel         = "aerospike.com/rack-id"
-	AerospikeAPIVersionLabel     = "aerospike.com/api-version"
-	AerospikeAPIVersion          = "v1"
-=======
 	AerospikeServerContainerName                   = "aerospike-server"
 	AerospikeInitContainerName                     = "aerospike-init"
 	AerospikeInitContainerRegistryEnvVar           = "AEROSPIKE_KUBERNETES_INIT_REGISTRY"
 	AerospikeInitContainerDefaultRegistry          = "docker.io"
 	AerospikeInitContainerDefaultRegistryNamespace = "aerospike"
-	AerospikeInitContainerDefaultRepoAndTag        = "aerospike-kubernetes-init:2.1.0-dev1"
+	AerospikeInitContainerDefaultRepoAndTag        = "aerospike-kubernetes-init:2.1.0-dev2"
 	AerospikeAppLabel                              = "app"
 	AerospikeCustomResourceLabel                   = "aerospike.com/cr"
 	AerospikeRackIDLabel                           = "aerospike.com/rack-id"
 	AerospikeAPIVersionLabel                       = "aerospike.com/api-version"
 	AerospikeAPIVersion                            = "v1"
->>>>>>> 6f94a5d6
 )
 
 // ContainsString check whether list contains given string
