--- conflicted
+++ resolved
@@ -124,11 +124,7 @@
 	// Validate roles.
 	_, err = isRoleSpecValid(
 		aerospikeClusterSpec.AerospikeAccessControl.Roles,
-<<<<<<< HEAD
-		aerospikeClusterSpec.RackConfig.Racks[0].AerospikeConfig,
-=======
-		*aerospikeClusterSpec.AerospikeConfig, version,
->>>>>>> ec3ae261
+		aerospikeClusterSpec.RackConfig.Racks[0].AerospikeConfig, version,
 	)
 	if err != nil {
 		return false, err
