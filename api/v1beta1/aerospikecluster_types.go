/*
Copyright 2021.

Licensed under the Apache License, Version 2.0 (the "License");
you may not use this file except in compliance with the License.
You may obtain a copy of the License at

    http://www.apache.org/licenses/LICENSE-2.0

Unless required by applicable law or agreed to in writing, software
distributed under the License is distributed on an "AS IS" BASIS,
WITHOUT WARRANTIES OR CONDITIONS OF ANY KIND, either express or implied.
See the License for the specific language governing permissions and
limitations under the License.
*/

package v1beta1

import (
	corev1 "k8s.io/api/core/v1"
	"k8s.io/apimachinery/pkg/api/resource"
	metav1 "k8s.io/apimachinery/pkg/apis/meta/v1"
	"k8s.io/apimachinery/pkg/util/intstr"

	lib "github.com/aerospike/aerospike-management-lib"
)

// NOTE: json tags are required.  Any new fields you add must have json tags for the fields to be serialized.

// AerospikeClusterSpec defines the desired state of AerospikeCluster
// +k8s:openapi-gen=true
type AerospikeClusterSpec struct { //nolint:govet // for readability
	// INSERT ADDITIONAL SPEC FIELDS - desired state of cluster
	// Important: Run "operator-sdk generate k8s" to regenerate code after modifying this file
	// Adds custom validation using kubebuilder tags: https://book-v1.book.kubebuilder.io/beyond_basics/generating_crd.html

	// Aerospike cluster size
	// +operator-sdk:csv:customresourcedefinitions:type=spec,displayName="Cluster Size"
	Size int32 `json:"size"`
	// Aerospike server image
	// +operator-sdk:csv:customresourcedefinitions:type=spec,displayName="Server Image"
	Image string `json:"image"`
	// Storage specify persistent storage to use for the Aerospike pods
	// +operator-sdk:csv:customresourcedefinitions:type=spec,displayName="Storage"
	Storage AerospikeStorageSpec `json:"storage,omitempty"`
	// Has the Aerospike roles and users definitions. Required if aerospike cluster security is enabled.
	// +operator-sdk:csv:customresourcedefinitions:type=spec,displayName="Access Control"
	AerospikeAccessControl *AerospikeAccessControlSpec `json:"aerospikeAccessControl,omitempty"`
	// Sets config in aerospike.conf file. Other configs are taken as default
	// +operator-sdk:csv:customresourcedefinitions:type=spec,displayName="Aerospike Server Configuration"
	// +kubebuilder:pruning:PreserveUnknownFields
	AerospikeConfig *AerospikeConfigSpec `json:"aerospikeConfig"`
	// ValidationPolicy controls validation of the Aerospike cluster resource.
	// +operator-sdk:csv:customresourcedefinitions:type=spec,displayName="Validation Policy"
	ValidationPolicy *ValidationPolicySpec `json:"validationPolicy,omitempty"`
	// RackConfig Configures the operator to deploy rack aware Aerospike cluster.
	// Pods will be deployed in given racks based on given configuration
	// +operator-sdk:csv:customresourcedefinitions:type=spec,displayName="Rack Config"
	RackConfig RackConfig `json:"rackConfig,omitempty"`
	// AerospikeNetworkPolicy specifies how clients and tools access the Aerospike cluster.
	// +operator-sdk:csv:customresourcedefinitions:type=spec,displayName="Aerospike Network Policy"
	AerospikeNetworkPolicy AerospikeNetworkPolicy `json:"aerospikeNetworkPolicy,omitempty"`
	// Certificates to connect to Aerospike.
	// +optional
	// +operator-sdk:csv:customresourcedefinitions:type=spec,displayName="Operator Client Cert"
	OperatorClientCertSpec *AerospikeOperatorClientCertSpec `json:"operatorClientCert,omitempty"`
	// Specify additional configuration for the Aerospike pods
	// +operator-sdk:csv:customresourcedefinitions:type=spec,displayName="Pod Configuration"
	PodSpec AerospikePodSpec `json:"podSpec,omitempty"`
	// SeedsFinderServices creates additional Kubernetes service that allow
	// clients to discover Aerospike cluster nodes.
	// +operator-sdk:csv:customresourcedefinitions:type=spec,displayName="Seeds Finder Services"
	SeedsFinderServices SeedsFinderServices `json:"seedsFinderServices,omitempty"`
	// RosterNodeBlockList is a list of blocked nodeIDs from roster in a strong-consistency setup
	RosterNodeBlockList []string `json:"rosterNodeBlockList,omitempty"`
}

type SeedsFinderServices struct {
	// LoadBalancer created to discover Aerospike Cluster nodes from outside of
	// Kubernetes cluster.
	LoadBalancer *LoadBalancerSpec `json:"loadBalancer,omitempty"`
}

// LoadBalancerSpec contains specification for Service with type LoadBalancer.
// +k8s:openapi-gen=true
type LoadBalancerSpec struct { //nolint:govet // for readability
	// +kubebuilder:validation:Enum=Local;Cluster
	// +optional
	ExternalTrafficPolicy corev1.ServiceExternalTrafficPolicyType `json:"externalTrafficPolicy,omitempty"`

	// +patchStrategy=merge
	// +optional
	Annotations map[string]string `json:"annotations,omitempty" patchStrategy:"merge"`

	// Port Exposed port on load balancer. If not specified TargetPort is used.
	// +kubebuilder:validation:Minimum=1024
	// +kubebuilder:validation:Maximum=65535
	// +optional
	Port int32 `json:"port,omitempty"`

	// TargetPort Target port. If not specified the tls-port of network.service stanza is used from Aerospike config.
	// If there is no tls port configured then regular port from network.service is used.
	// +kubebuilder:validation:Minimum=1024
	// +kubebuilder:validation:Maximum=65535
	// +optional
	TargetPort int32 `json:"targetPort,omitempty"`

	// +optional
	LoadBalancerSourceRanges []string `json:"loadBalancerSourceRanges,omitempty" patchStrategy:"merge"`
}

type AerospikeOperatorClientCertSpec struct { //nolint:govet // for readability
	// If specified, this name will be added to tls-authenticate-client list by the operator
	// +optional
	TLSClientName               string `json:"tlsClientName,omitempty"`
	AerospikeOperatorCertSource `json:",inline"`
}

// AerospikeOperatorCertSource Represents the source of Aerospike ClientCert for Operator.
// Only one of its members may be specified.
type AerospikeOperatorCertSource struct {
	// +optional
	SecretCertSource *AerospikeSecretCertSource `json:"secretCertSource,omitempty"`
	// +optional
	CertPathInOperator *AerospikeCertPathInOperatorSource `json:"certPathInOperator,omitempty"`
}

type CaCertsSource struct {
	SecretName string `json:"secretName"`
	// +optional
	SecretNamespace string `json:"secretNamespace,omitempty"`
}

type AerospikeSecretCertSource struct {
	// +optional
	CaCertsSource *CaCertsSource `json:"caCertsSource,omitempty"`
	SecretName    string         `json:"secretName"`
	// +optional
	SecretNamespace string `json:"secretNamespace,omitempty"`
	// +optional
	CaCertsFilename string `json:"caCertsFilename,omitempty"`
	// +optional
	ClientCertFilename string `json:"clientCertFilename,omitempty"`
	// +optional
	ClientKeyFilename string `json:"clientKeyFilename,omitempty"`
}

// AerospikeCertPathInOperatorSource contain configuration for certificates used by operator to connect to aerospike
// cluster.
// All paths are on operator's filesystem.
type AerospikeCertPathInOperatorSource struct {
	// +optional
	CaCertsPath string `json:"caCertsPath,omitempty"`
	// +optional
	ClientCertPath string `json:"clientCertPath,omitempty"`
	// +optional
	ClientKeyPath string `json:"clientKeyPath,omitempty"`
}

func (c *AerospikeOperatorClientCertSpec) IsClientCertConfigured() bool {
	return (c.SecretCertSource != nil && c.SecretCertSource.ClientCertFilename != "") ||
		(c.CertPathInOperator != nil && c.CertPathInOperator.ClientCertPath != "")
}

<<<<<<< HEAD
=======
func (c *AerospikeOperatorClientCertSpec) validate() error {
	if (c.SecretCertSource == nil) == (c.CertPathInOperator == nil) {
		return fmt.Errorf(
			"either `secretCertSource` or `certPathInOperator` must be set in `operatorClientCertSpec` but not"+
				" both: %+v",
			c,
		)
	}

	if c.SecretCertSource != nil {
		if (c.SecretCertSource.ClientCertFilename == "") != (c.SecretCertSource.ClientKeyFilename == "") {
			return fmt.Errorf(
				"both `clientCertFilename` and `clientKeyFilename` should be either set or not set in"+
					" `secretCertSource`: %+v",
				c.SecretCertSource,
			)
		}

		if (c.SecretCertSource.CaCertsFilename != "") && (c.SecretCertSource.CaCertsSource != nil) {
			return fmt.Errorf(
				"both `caCertsFilename` or `caCertsSource` cannot be set in `secretCertSource`: %+v",
				c.SecretCertSource,
			)
		}
	}

	if c.CertPathInOperator != nil &&
		(c.CertPathInOperator.ClientCertPath == "") != (c.CertPathInOperator.ClientKeyPath == "") {
		return fmt.Errorf(
			"both `clientCertPath` and `clientKeyPath` should be either set or not set in `certPathInOperator"+
				"`: %+v",
			c.CertPathInOperator,
		)
	}

	if !c.IsClientCertConfigured() {
		return fmt.Errorf("operator client cert is not configured")
	}

	return nil
}

>>>>>>> 51745094
type AerospikeObjectMeta struct {
	// Key - Value pair that may be set by external tools to store and retrieve arbitrary metadata
	Annotations map[string]string `json:"annotations,omitempty"`
	// Key - Value pairs that can be used to organize and categorize scope and select objects
	Labels map[string]string `json:"labels,omitempty"`
}

// AerospikePodSpec contain configuration for created Aerospike cluster pods.
type AerospikePodSpec struct { //nolint:govet // for readability
	// AerospikeContainerSpec configures the aerospike-server container
	// created by the operator.
	AerospikeContainerSpec AerospikeContainerSpec `json:"aerospikeContainer,omitempty"`
	// AerospikeInitContainerSpec configures the aerospike-init container
	// created by the operator.
	AerospikeInitContainerSpec *AerospikeInitContainerSpec `json:"aerospikeInitContainer,omitempty"`
	// MetaData to add to the pod.
	AerospikeObjectMeta AerospikeObjectMeta `json:"metadata,omitempty"`
	// Sidecars to add to the pod.
	Sidecars []corev1.Container `json:"sidecars,omitempty"`

	// InitContainers to add to the pods.
	InitContainers []corev1.Container `json:"initContainers,omitempty"`

	// SchedulingPolicy  controls pods placement on Kubernetes nodes.
	SchedulingPolicy `json:",inline"`

	// If set true then multiple pods can be created per Kubernetes Node.
	// This will create a NodePort service for each Pod.
	// NodePort, as the name implies, opens a specific port on all the Kubernetes Nodes ,
	// and any traffic that is sent to this port is forwarded to the service.
	// Here service picks a random port in range (30000-32767), so these port should be open.
	//
	// If set false then only single pod can be created per Kubernetes Node.
	// This will create Pods using hostPort setting.
	// The container port will be exposed to the external network at <hostIP>:<hostPort>,
	// where the hostIP is the IP address of the Kubernetes Node where the container is running and
	// the hostPort is the port requested by the user.
	MultiPodPerHost bool `json:"multiPodPerHost,omitempty"`

	// HostNetwork enables host networking for the pod.
	// To enable hostNetwork multiPodPerHost must be false.
	HostNetwork bool `json:"hostNetwork,omitempty"`

	// DnsPolicy same as https://kubernetes.io/docs/concepts/services-networking/dns-pod-service/#pod-s-dns-policy.
	// If hostNetwork is true and policy is not specified, it defaults to ClusterFirstWithHostNet
	InputDNSPolicy *corev1.DNSPolicy `json:"dnsPolicy,omitempty"`

	// Effective value of the DNSPolicy
	DNSPolicy corev1.DNSPolicy `json:"effectiveDNSPolicy,omitempty"`

	// DNSConfig defines the DNS parameters of a pod in addition to those generated from DNSPolicy.
	// This is required field when dnsPolicy is set to `None`
	DNSConfig *corev1.PodDNSConfig `json:"dnsConfig,omitempty"`

	// SecurityContext holds pod-level security attributes and common container settings.
	// Optional: Defaults to empty.  See type description for default values of each field.
	// +optional
	SecurityContext *corev1.PodSecurityContext `json:"securityContext,omitempty"`

	// ImagePullSecrets is an optional list of references to secrets in the same namespace to use for pulling any of
	// the images used by this PodSpec.
	// More info: https://kubernetes.io/docs/concepts/containers/images#specifying-imagepullsecrets-on-a-pod
	// +optional
	ImagePullSecrets []corev1.LocalObjectReference `json:"imagePullSecrets,omitempty"`
}

type AerospikeContainerSpec struct {
	// SecurityContext that will be added to aerospike-server container created by operator.
	SecurityContext *corev1.SecurityContext `json:"securityContext,omitempty"`
	// Define resources requests and limits for Aerospike Server Container.
	// Please contact aerospike for proper sizing exercise
	// Only Memory and Cpu resources can be given
	// Resources.Limits should be more than Resources.Requests.
	Resources *corev1.ResourceRequirements `json:"resources,omitempty"`
}

type AerospikeInitContainerSpec struct { //nolint:govet // for readability
	// ImageRegistry is the name of image registry for aerospike-init container image
	// ImageRegistry, e.g. docker.io, redhat.access.com
	ImageRegistry string `json:"imageRegistry,omitempty"`
	// SecurityContext that will be added to aerospike-init container created by operator.
	SecurityContext *corev1.SecurityContext `json:"securityContext,omitempty"`
	// Define resources requests and limits for Aerospike init Container.
	// Only Memory and Cpu resources can be given
	// Resources.Limits should be more than Resources.Requests.
	Resources *corev1.ResourceRequirements `json:"resources,omitempty"`
}

// RackPodSpec provides rack specific overrides to the global pod spec.
type RackPodSpec struct {
	// SchedulingPolicy overrides for this rack.
	SchedulingPolicy `json:",inline"`
}

// SchedulingPolicy controls pod placement on Kubernetes nodes.
type SchedulingPolicy struct { //nolint:govet // for readability
	// Affinity rules for pod placement.
	Affinity *corev1.Affinity `json:"affinity,omitempty"`
	// Tolerations for this pod.
	Tolerations []corev1.Toleration `json:"tolerations,omitempty"`
	// NodeSelector constraints for this pod.
	NodeSelector map[string]string `json:"nodeSelector,omitempty"`
}

// SetDefaults applies defaults to the pod spec.
func (p *AerospikePodSpec) SetDefaults() error {
	var groupID int64

	if p.InputDNSPolicy == nil {
		if p.HostNetwork {
			p.DNSPolicy = corev1.DNSClusterFirstWithHostNet
		} else {
			p.DNSPolicy = corev1.DNSClusterFirst
		}
	} else {
		p.DNSPolicy = *p.InputDNSPolicy
	}

	if p.SecurityContext != nil {
		if p.SecurityContext.FSGroup == nil {
			p.SecurityContext.FSGroup = &groupID
		}
	} else {
		SecurityContext := &corev1.PodSecurityContext{
			FSGroup: &groupID,
		}
		p.SecurityContext = SecurityContext
	}

	return nil
}

// RackConfig specifies all racks and related policies
type RackConfig struct { //nolint:govet // for readability
	// List of Aerospike namespaces for which rack feature will be enabled
	Namespaces []string `json:"namespaces,omitempty"`
	// Racks is the list of all racks
	// +nullable
	Racks []Rack `json:"racks,omitempty"`
	// RollingUpdateBatchSize is the percentage/number of rack pods that will be restarted simultaneously
	// +optional
	RollingUpdateBatchSize *intstr.IntOrString `json:"rollingUpdateBatchSize,omitempty"`
}

// Rack specifies single rack config
type Rack struct { //nolint:govet // for readability
	// Identifier for the rack
	ID int `json:"id"`
	// Zone name for setting rack affinity. Rack pods will be deployed to given Zone
	Zone string `json:"zone,omitempty"`
	// Region name for setting rack affinity. Rack pods will be deployed to given Region
	Region string `json:"region,omitempty"`
	// RackLabel for setting rack affinity.
	// Rack pods will be deployed in k8s nodes having rackLabel {aerospike.com/rack-label: <rack-label>}
	RackLabel string `json:"rackLabel,omitempty"`
	// K8s Node name for setting rack affinity. Rack pods will be deployed in given k8s Node
	NodeName string `json:"nodeName,omitempty"`
	// AerospikeConfig overrides the common AerospikeConfig for this Rack. This is merged with global Aerospike config.
	// +kubebuilder:pruning:PreserveUnknownFields
	InputAerospikeConfig *AerospikeConfigSpec `json:"aerospikeConfig,omitempty"`
	// Effective/operative Aerospike config. The resultant is a merge of rack Aerospike config and the global
	// Aerospike config
	// +kubebuilder:pruning:PreserveUnknownFields
	AerospikeConfig AerospikeConfigSpec `json:"effectiveAerospikeConfig,omitempty"`
	// Storage specify persistent storage to use for the pods in this rack. This value overwrites the global storage config
	InputStorage *AerospikeStorageSpec `json:"storage,omitempty"`
	// Effective/operative storage. The resultant is user input if specified else global storage
	Storage AerospikeStorageSpec `json:"effectiveStorage,omitempty"`
	// PodSpec to use for the pods in this rack. This value overwrites the global storage config
	InputPodSpec *RackPodSpec `json:"podSpec,omitempty"`
	// Effective/operative PodSpec. The resultant is user input if specified else global PodSpec
	PodSpec RackPodSpec `json:"effectivePodSpec,omitempty"`
}

// ValidationPolicySpec controls validation of the Aerospike cluster resource.
type ValidationPolicySpec struct {
	// skipWorkDirValidate validates that Aerospike work directory is mounted on a persistent file storage.
	// Defaults to false.
	SkipWorkDirValidate bool `json:"skipWorkDirValidate"`

	// ValidateXdrDigestLogFile validates that xdr digest log file is mounted on a persistent file storage.
	// Defaults to false.
	SkipXdrDlogFileValidate bool `json:"skipXdrDlogFileValidate"`
}

// AerospikeRoleSpec specifies an Aerospike database role and its associated privileges.
type AerospikeRoleSpec struct {
	// Name of this role.
	Name string `json:"name"`

	// Privileges granted to this role.
	// +listType=set
	Privileges []string `json:"privileges"`

	// Whitelist of host address allowed for this role.
	// +listType=set
	Whitelist []string `json:"whitelist,omitempty"`

	// ReadQuota specifies permitted rate of read records for current role (the value is in RPS)
	ReadQuota uint32 `json:"readQuota,omitempty"`

	// WriteQuota specifies permitted rate of write records for current role (the value is in RPS)
	WriteQuota uint32 `json:"writeQuota,omitempty"`
}

// AerospikeUserSpec specifies an Aerospike database user, the secret name for the password and, associated roles.
type AerospikeUserSpec struct {
	// Name is the user's username.
	Name string `json:"name"`

	// SecretName has secret info created by user. User needs to create this secret from password literal.
	// eg: kubectl create secret generic dev-db-secret --from-literal=password='password'
	SecretName string `json:"secretName"`

	// Roles is the list of roles granted to the user.
	// +listType=set
	Roles []string `json:"roles"`
}

// AerospikeClientAdminPolicy specify the aerospike client admin policy for access control operations.
type AerospikeClientAdminPolicy struct {
	// Timeout for admin client policy in milliseconds.
	Timeout int `json:"timeout"`
}

// AerospikeAccessControlSpec specifies the roles and users to set up on the
// database fo access control.
type AerospikeAccessControlSpec struct {
	AdminPolicy *AerospikeClientAdminPolicy `json:"adminPolicy,omitempty"`

	// Roles is the set of roles to allow on the Aerospike cluster.
	// +patchMergeKey=name
	// +patchStrategy=merge
	// +listType=map
	// +listMapKey=name
	Roles []AerospikeRoleSpec `json:"roles,omitempty" patchStrategy:"merge" patchMergeKey:"name"`

	// Users is the set of users to allow on the Aerospike cluster.
	// +patchMergeKey=name
	// +patchStrategy=merge
	// +listType=map
	// +listMapKey=name
	Users []AerospikeUserSpec `json:"users" patchStrategy:"merge" patchMergeKey:"name"`
}

// AerospikeVolumeMethod specifies how block volumes should be initialized.
// +kubebuilder:validation:Enum=none;dd;blkdiscard;deleteFiles
// +k8s:openapi-gen=true
type AerospikeVolumeMethod string

const (
	// AerospikeVolumeMethodNone specifies the block volume should not be initialized.
	AerospikeVolumeMethodNone AerospikeVolumeMethod = "none"

	// AerospikeVolumeMethodDD specifies the block volume should be zeroed using dd command.
	AerospikeVolumeMethodDD AerospikeVolumeMethod = "dd"

	// AerospikeVolumeMethodBlkdiscard specifies the block volume should be zeroed using blkdiscard command.
	AerospikeVolumeMethodBlkdiscard AerospikeVolumeMethod = "blkdiscard"

	// AerospikeVolumeMethodDeleteFiles specifies the filesystem volume
	// should be initialized by deleting files.
	AerospikeVolumeMethodDeleteFiles AerospikeVolumeMethod = "deleteFiles"

	// AerospikeVolumeSingleCleanupThread specifies the single thread
	// for disks cleanup in init container.
	AerospikeVolumeSingleCleanupThread int = 1
)

// AerospikePersistentVolumePolicySpec contains policies to manage persistent volumes.
type AerospikePersistentVolumePolicySpec struct {

	// InitMethod determines how volumes attached to Aerospike server pods are initialized when the pods come up the
	// first time. Defaults to "none".
	InputInitMethod *AerospikeVolumeMethod `json:"initMethod,omitempty"`

	// WipeMethod determines how volumes attached to Aerospike server pods are wiped for dealing with storage format
	// changes.
	InputWipeMethod *AerospikeVolumeMethod `json:"wipeMethod,omitempty"`

	// CascadeDelete determines if the persistent volumes are deleted after the pod this volume binds to is
	// terminated and removed from the cluster.
	InputCascadeDelete *bool `json:"cascadeDelete,omitempty"`

	// Effective/operative value to use as the volume init method after applying defaults.
	InitMethod AerospikeVolumeMethod `json:"effectiveInitMethod,omitempty"`

	// Effective/operative value to use as the volume wipe method after applying defaults.
	WipeMethod AerospikeVolumeMethod `json:"effectiveWipeMethod,omitempty"`

	// Effective/operative value to use for cascade delete after applying defaults.
	CascadeDelete bool `json:"effectiveCascadeDelete,omitempty"`
}

// SetDefaults applies default values to unset fields of the policy using corresponding fields from defaultPolicy
func (p *AerospikePersistentVolumePolicySpec) SetDefaults(defaultPolicy *AerospikePersistentVolumePolicySpec) {
	if p.InputInitMethod == nil {
		p.InitMethod = defaultPolicy.InitMethod
	} else {
		p.InitMethod = *p.InputInitMethod
	}

	if p.InputWipeMethod == nil {
		p.WipeMethod = defaultPolicy.WipeMethod
	} else {
		p.WipeMethod = *p.InputWipeMethod
	}

	if p.InputCascadeDelete == nil {
		p.CascadeDelete = defaultPolicy.CascadeDelete
	} else {
		p.CascadeDelete = *p.InputCascadeDelete
	}
}

// AerospikeServerVolumeAttachment is a volume attachment in the Aerospike server container.
type AerospikeServerVolumeAttachment struct {
	// Path to attach the volume on the Aerospike server container.
	Path string `json:"path"`
	// AttachmentOptions that control how the volume is attached.
	AttachmentOptions `json:",inline"`
}

// VolumeAttachment specifies volume attachment to a container.
type VolumeAttachment struct {
	// ContainerName is the name of the container to attach this volume to.
	ContainerName string `json:"containerName"`
	// Path to attach the volume on the container.
	Path string `json:"path"`
	// AttachmentOptions that control how the volume is attached.
	AttachmentOptions `json:",inline"`
}

// AttachmentOptions that control how a volume is mounted or attached.
type AttachmentOptions struct {
	// +optional
	MountOptions `json:"mountOptions,omitempty"`
	// DeviceOptions
}

type MountOptions struct { //nolint:govet // for readability
	// Mounted read-only if true, read-write otherwise (false or unspecified).
	// Defaults to false.
	// +optional
	ReadOnly bool `json:"readOnly,omitempty"`
	// Path within the volume from which the container's volume should be mounted.
	// Defaults to "" (volume's root).
	// +optional
	SubPath string `json:"subPath,omitempty"`
	// mountPropagation determines how mounts are propagated from the host
	// to container and the other way around.
	// When not set, MountPropagationNone is used.
	// This field is beta in 1.10.
	// +optional
	MountPropagation *corev1.MountPropagationMode `json:"mountPropagation,omitempty"`
	// Expanded path within the volume from which the container's volume should be mounted.
	// Behaves similarly to SubPath but environment variable references $(
	// VAR_NAME) are expanded using the container's environment.
	// Defaults to "" (volume's root).
	// SubPathExpr and SubPath are mutually exclusive.
	// +optional
	SubPathExpr string `json:"subPathExpr,omitempty"`
}

// PersistentVolumeSpec describes a persistent volume to claim and attach to Aerospike pods.
// +k8s:openapi-gen=true
type PersistentVolumeSpec struct { //nolint:govet // for readability
	AerospikeObjectMeta `json:"metadata,omitempty"`

	// StorageClass should be pre-created by user.
	StorageClass string `json:"storageClass"`

	// VolumeMode specifies if the volume is block/raw or a filesystem.
	VolumeMode corev1.PersistentVolumeMode `json:"volumeMode"`

	// Size of volume.
	Size resource.Quantity `json:"size"`

	// Name for creating PVC for this volume, Name or path should be given
	// Name string `json:"name"`
	AccessModes []corev1.PersistentVolumeAccessMode `json:"accessModes,omitempty" protobuf:"bytes,1,rep,name=accessModes,casttype=PersistentVolumeAccessMode"` //nolint:lll // for readability

	// A label query over volumes to consider for binding.
	// +optional
	Selector *metav1.LabelSelector `json:"selector,omitempty"`
}

// VolumeSource is the source of a volume to mount.
// Only one of its members may be specified.
type VolumeSource struct {
	// EmptyDir represents a temporary directory that shares a pod's lifetime.
	// More info: https://kubernetes.io/docs/concepts/storage/volumes#emptydir
	// +optional
	EmptyDir *corev1.EmptyDirVolumeSource `json:"emptyDir,omitempty" protobuf:"bytes,2,opt,name=emptyDir"`

	// +optional
	Secret *corev1.SecretVolumeSource `json:"secret,omitempty" protobuf:"bytes,6,opt,name=secret"`

	// ConfigMap represents a configMap that should populate this volume
	// +optional
	ConfigMap *corev1.ConfigMapVolumeSource `json:"configMap,omitempty" protobuf:"bytes,19,opt,name=configMap"`

	// +optional
	PersistentVolume *PersistentVolumeSpec `json:"persistentVolume,omitempty"`
}

type VolumeSpec struct {
	// TODO: should this be inside source.PV or other type of source will also need this
	// Contains  policies for this volumes.
	AerospikePersistentVolumePolicySpec `json:",inline"`

	// Name for this volume, Name or path should be given.
	Name string `json:"name"`

	// Source of this volume.
	Source VolumeSource `json:"source,omitempty"`

	// Aerospike attachment of this volume on Aerospike server container.
	// +optional
	Aerospike *AerospikeServerVolumeAttachment `json:"aerospike,omitempty"`

	// Sidecars are side containers where this volume will be mounted
	// +optional
	Sidecars []VolumeAttachment `json:"sidecars,omitempty"`

	// InitContainers are additional init containers where this volume will be mounted
	// +optional
	InitContainers []VolumeAttachment `json:"initContainers,omitempty"`
}

// AerospikeStorageSpec lists persistent volumes to claim and attach to Aerospike pods and persistence policies.
// +k8s:openapi-gen=true
type AerospikeStorageSpec struct { //nolint:govet // for readability
	// FileSystemVolumePolicy contains default policies for filesystem volumes.
	FileSystemVolumePolicy AerospikePersistentVolumePolicySpec `json:"filesystemVolumePolicy,omitempty"`

	// BlockVolumePolicy contains default policies for block volumes.
	BlockVolumePolicy AerospikePersistentVolumePolicySpec `json:"blockVolumePolicy,omitempty"`

	// CleanupThreads contains maximum number of cleanup threads(dd or blkdiscard) per init container.
	CleanupThreads int `json:"cleanupThreads,omitempty"`

	// Volumes list to attach to created pods.
	// +patchMergeKey=name
	// +patchStrategy=merge
	// +listType=map
	// +listMapKey=name
	Volumes []VolumeSpec `json:"volumes,omitempty" patchStrategy:"merge" patchMergeKey:"name"`
}

// AerospikeClusterStatusSpec captures the current status of the cluster.
type AerospikeClusterStatusSpec struct { //nolint:govet // for readability
	// Aerospike cluster size
	// +operator-sdk:csv:customresourcedefinitions:type=status,displayName="Cluster Size"
	Size int32 `json:"size,omitempty"`
	// Aerospike server image
	Image string `json:"image,omitempty"`
	// If set true then multiple pods can be created per Kubernetes Node.
	// This will create a NodePort service for each Pod.
	// NodePort, as the name implies, opens a specific port on all the Kubernetes Nodes ,
	// and any traffic that is sent to this port is forwarded to the service.
	// Here service picks a random port in range (30000-32767), so these port should be open.
	//
	// If set false then only single pod can be created per Kubernetes Node.
	// This will create Pods using hostPort setting.
	// The container port will be exposed to the external network at <hostIP>:<hostPort>,
	// where the hostIP is the IP address of the Kubernetes Node where the container is running and
	// the hostPort is the port requested by the user.
	// Deprecated: MultiPodPerHost is now part of podSpec
	MultiPodPerHost bool `json:"multiPodPerHost,omitempty"`
	// Storage specify persistent storage to use for the Aerospike pods.
	Storage AerospikeStorageSpec `json:"storage,omitempty"`
	// AerospikeAccessControl has the Aerospike roles and users definitions.
	// Required if aerospike cluster security is enabled.
	AerospikeAccessControl *AerospikeAccessControlSpec `json:"aerospikeAccessControl,omitempty"`
	// AerospikeConfig sets config in aerospike.conf file. Other configs are taken as default
	// +kubebuilder:pruning:PreserveUnknownFields
	// +nullable
	AerospikeConfig *AerospikeConfigSpec `json:"aerospikeConfig,omitempty"`
	// Define resources requests and limits for Aerospike Server Container.
	// Please contact aerospike for proper sizing exercise
	// Only Memory and Cpu resources can be given
	// Deprecated: Resources field is now part of containerSpec
	Resources *corev1.ResourceRequirements `json:"resources,omitempty"`
	// ValidationPolicy controls validation of the Aerospike cluster resource.
	ValidationPolicy *ValidationPolicySpec `json:"validationPolicy,omitempty"`
	// RackConfig Configures the operator to deploy rack aware Aerospike cluster.
	// Pods will be deployed in given racks based on given configuration
	// +nullable
	// +optional
	RackConfig RackConfig `json:"rackConfig,omitempty"`
	// AerospikeNetworkPolicy specifies how clients and tools access the Aerospike cluster.
	AerospikeNetworkPolicy AerospikeNetworkPolicy `json:"aerospikeNetworkPolicy,omitempty"`
	// Certificates to connect to Aerospike. If omitted then certs are taken from the secret 'aerospike-secret'.
	// +optional
	OperatorClientCertSpec *AerospikeOperatorClientCertSpec `json:"operatorClientCertSpec,omitempty"`
	// Additional configuration for create Aerospike pods.
	PodSpec AerospikePodSpec `json:"podSpec,omitempty"`
	// SeedsFinderServices describes services which are used for seeding Aerospike nodes.
	SeedsFinderServices SeedsFinderServices `json:"seedsFinderServices,omitempty"`
	// RosterNodeBlockList is a list of blocked nodeIDs from roster in a strong-consistency setup
	RosterNodeBlockList []string `json:"rosterNodeBlockList,omitempty"`
}

// AerospikeClusterStatus defines the observed state of AerospikeCluster
// +k8s:openapi-gen=true
type AerospikeClusterStatus struct { //nolint:govet // for readability
	// INSERT ADDITIONAL STATUS FIELD - define observed state of cluster
	// Add custom validation
	// using kubebuilder tags: https://book-v1.book.kubebuilder.io/beyond_basics/generating_crd.html
	// +nullable
	// The current state of Aerospike cluster.
	AerospikeClusterStatusSpec `json:",inline"`

	// Details about the current condition of the AerospikeCluster resource.
	// Conditions []apiextensions.CustomResourceDefinitionCondition `json:"conditions"`

	// Pods has Aerospike specific status of the pods.
	// This is map instead of the conventional map as list convention to allow each pod to patch update its own
	// status. The map key is the name of the pod.
	// +patchStrategy=strategic
	Pods map[string]AerospikePodStatus `json:"pods" patchStrategy:"strategic"`
}

// AerospikeNetworkType specifies the type of network address to use.
// +k8s:openapi-gen=true
type AerospikeNetworkType string

const (
	// AerospikeNetworkTypeUnspecified implies using default access.
	AerospikeNetworkTypeUnspecified AerospikeNetworkType = ""

	// AerospikeNetworkTypePod specifies access using the PodIP and actual Aerospike service port.
	AerospikeNetworkTypePod AerospikeNetworkType = "pod"

	// AerospikeNetworkTypeHostInternal specifies access using the Kubernetes host's internal IP.
	// If the cluster runs single pod per Kubernetes host,
	// the access port will the actual aerospike port else it will be a mapped port.
	AerospikeNetworkTypeHostInternal AerospikeNetworkType = "hostInternal"

	// AerospikeNetworkTypeHostExternal specifies access using the Kubernetes host's external IP.
	// If the cluster runs single pod per Kubernetes host,
	// the access port will the actual aerospike port else it will be a mapped port.
	AerospikeNetworkTypeHostExternal AerospikeNetworkType = "hostExternal"

	// AerospikeNetworkTypeConfigured specifies access/alternateAccess using the user configuredIP.
	// label "aerospike.com/configured-access-address" in k8s node will be used as `accessAddress`
	// label "aerospike.com/configured-alternate-access-address" in k8s node will be used as `alternateAccessAddress`
	AerospikeNetworkTypeConfigured AerospikeNetworkType = "configuredIP"

	// AerospikeNetworkTypeCustomInterface specifies any other custom interface to be used with Aerospike
	AerospikeNetworkTypeCustomInterface AerospikeNetworkType = "customInterface"
)

// AerospikeNetworkPolicy specifies how clients and tools access the Aerospike cluster.
type AerospikeNetworkPolicy struct {
	// AccessType is the type of network address to use for Aerospike access address.
	// Defaults to hostInternal.
	// +kubebuilder:validation:Enum=pod;hostInternal;hostExternal;configuredIP;customInterface
	AccessType AerospikeNetworkType `json:"access,omitempty"`

	// CustomAccessNetworkNames is the list of the pod's network interfaces used for Aerospike access address.
	// Each element in the list is specified with a namespace and the name of a NetworkAttachmentDefinition,
	// separated by a forward slash (/).
	// These elements must be defined in the pod annotation k8s.v1.cni.cncf.io/networks in order to assign
	// network interfaces to the pod.
	// Required with 'customInterface' access type.
	// +kubebuilder:validation:MinItems:=1
	CustomAccessNetworkNames []string `json:"customAccessNetworkNames,omitempty"`

	// AlternateAccessType is the type of network address to use for Aerospike alternate access address.
	// Defaults to hostExternal.
	// +kubebuilder:validation:Enum=pod;hostInternal;hostExternal;configuredIP;customInterface
	AlternateAccessType AerospikeNetworkType `json:"alternateAccess,omitempty"`

	// CustomAlternateAccessNetworkNames is the list of the pod's network interfaces used for Aerospike
	// alternate access address.
	// Each element in the list is specified with a namespace and the name of a NetworkAttachmentDefinition,
	// separated by a forward slash (/).
	// These elements must be defined in the pod annotation k8s.v1.cni.cncf.io/networks in order to assign
	// network interfaces to the pod.
	// Required with 'customInterface' alternateAccess type
	// +kubebuilder:validation:MinItems:=1
	CustomAlternateAccessNetworkNames []string `json:"customAlternateAccessNetworkNames,omitempty"`

	// TLSAccessType is the type of network address to use for Aerospike TLS access address.
	// Defaults to hostInternal.
	// +kubebuilder:validation:Enum=pod;hostInternal;hostExternal;configuredIP;customInterface
	TLSAccessType AerospikeNetworkType `json:"tlsAccess,omitempty"`

	// CustomTLSAccessNetworkNames is the list of the pod's network interfaces used for Aerospike TLS access address.
	// Each element in the list is specified with a namespace and the name of a NetworkAttachmentDefinition,
	// separated by a forward slash (/).
	// These elements must be defined in the pod annotation k8s.v1.cni.cncf.io/networks in order to assign
	// network interfaces to the pod.
	// Required with 'customInterface' tlsAccess type
	// +kubebuilder:validation:MinItems:=1
	CustomTLSAccessNetworkNames []string `json:"customTLSAccessNetworkNames,omitempty"`

	// TLSAlternateAccessType is the type of network address to use for Aerospike TLS alternate access address.
	// Defaults to hostExternal.
	// +kubebuilder:validation:Enum=pod;hostInternal;hostExternal;configuredIP;customInterface
	TLSAlternateAccessType AerospikeNetworkType `json:"tlsAlternateAccess,omitempty"`

	// CustomTLSAlternateAccessNetworkNames is the list of the pod's network interfaces used for Aerospike TLS
	// alternate access address.
	// Each element in the list is specified with a namespace and the name of a NetworkAttachmentDefinition,
	// separated by a forward slash (/).
	// These elements must be defined in the pod annotation k8s.v1.cni.cncf.io/networks in order to assign
	// network interfaces to the pod.
	// Required with 'customInterface' tlsAlternateAccess type
	// +kubebuilder:validation:MinItems:=1
	CustomTLSAlternateAccessNetworkNames []string `json:"customTLSAlternateAccessNetworkNames,omitempty"`

	// FabricType is the type of network address to use for Aerospike fabric address.
	// Defaults is empty meaning all interfaces 'any'.
	// +kubebuilder:validation:Enum:=customInterface
	FabricType AerospikeNetworkType `json:"fabric,omitempty"`

	// CustomFabricNetworkNames is the list of the pod's network interfaces used for Aerospike fabric address.
	// Each element in the list is specified with a namespace and the name of a NetworkAttachmentDefinition,
	// separated by a forward slash (/).
	// These elements must be defined in the pod annotation k8s.v1.cni.cncf.io/networks in order to assign
	// network interfaces to the pod.
	// Required with 'customInterface' fabric type
	// +kubebuilder:validation:MinItems:=1
	CustomFabricNetworkNames []string `json:"customFabricNetworkNames,omitempty"`

	// TLSFabricType is the type of network address to use for Aerospike TLS fabric address.
	// Defaults is empty meaning all interfaces 'any'.
	// +kubebuilder:validation:Enum:=customInterface
	TLSFabricType AerospikeNetworkType `json:"tlsFabric,omitempty"`

	// CustomTLSFabricNetworkNames is the list of the pod's network interfaces used for Aerospike TLS fabric address.
	// Each element in the list is specified with a namespace and the name of a NetworkAttachmentDefinition,
	// separated by a forward slash (/).
	// These elements must be defined in the pod annotation k8s.v1.cni.cncf.io/networks in order to assign network
	// interfaces to the pod.
	// Required with 'customInterface' tlsFabric type
	// +kubebuilder:validation:MinItems:=1
	CustomTLSFabricNetworkNames []string `json:"customTLSFabricNetworkNames,omitempty"`
}

// AerospikeInstanceSummary defines the observed state of a pod's Aerospike Server Instance.
// +k8s:openapi-gen=true
type AerospikeInstanceSummary struct { //nolint:govet // for readability
	// ClusterName is the name of the Aerospike cluster this pod belongs to.
	ClusterName string `json:"clusterName"`
	// NodeID is the unique Aerospike ID for this pod.
	NodeID string `json:"nodeID"`
	// RackID of rack to which this node belongs
	RackID int `json:"rackID,omitempty"`
	// TLSName is the TLS name of this pod in the Aerospike cluster.
	TLSName string `json:"tlsName,omitempty"`

	// AccessEndpoints are the access endpoints for this pod.
	AccessEndpoints []string `json:"accessEndpoints,omitempty"`
	// AlternateAccessEndpoints are the alternate access endpoints for this pod.
	AlternateAccessEndpoints []string `json:"alternateAccessEndpoints,omitempty"`
	// TLSAccessEndpoints are the TLS access endpoints for this pod.
	TLSAccessEndpoints []string `json:"tlsAccessEndpoints,omitempty"`
	// TLSAlternateAccessEndpoints are the alternate TLS access endpoints for this pod.
	TLSAlternateAccessEndpoints []string `json:"tlsAlternateAccessEndpoints,omitempty"`
}

// AerospikePodStatus contains the Aerospike specific status of the Aerospike
// server pods.
// +k8s:openapi-gen=true
type AerospikePodStatus struct { //nolint:govet // for readability
	// Image is the Aerospike image this pod is running.
	Image string `json:"image"`
	// PodIP in the K8s network.
	PodIP string `json:"podIP"`
	// HostInternalIP of the K8s host this pod is scheduled on.
	HostInternalIP string `json:"hostInternalIP,omitempty"`
	// HostExternalIP of the K8s host this pod is scheduled on.
	HostExternalIP string `json:"hostExternalIP,omitempty"`
	// PodPort is the port K8s internal Aerospike clients can connect to.
	PodPort int `json:"podPort"`
	// ServicePort is the port Aerospike clients outside K8s can connect to.
	ServicePort int32 `json:"servicePort"`

	// Aerospike server instance summary for this pod.
	Aerospike AerospikeInstanceSummary `json:"aerospike,omitempty"`

	// InitializedVolumes is the list of volume names that have already been
	// initialized.
	InitializedVolumes []string `json:"initializedVolumes,omitempty"`

	// DirtyVolumes is the list of volume names that are removed
	// from aerospike namespaces and will be cleaned during init
	// if they are reused in any namespace.
	DirtyVolumes []string `json:"dirtyVolumes,omitempty"`

	// InitializedVolumePaths is deprecated version of InitializedVolumes.
	// +optional
	// +nullable
	InitializedVolumePaths []string `json:"initializedVolumePaths,omitempty"`

	// AerospikeConfigHash is ripemd160 hash of aerospikeConfig used by this pod
	AerospikeConfigHash string `json:"aerospikeConfigHash"`

	// NetworkPolicyHash is ripemd160 hash of NetworkPolicy used by this pod
	NetworkPolicyHash string `json:"networkPolicyHash"`

	// PodSpecHash is ripemd160 hash of PodSpec used by this pod
	PodSpecHash string `json:"podSpecHash"`
}

// +kubebuilder:object:root=true
// +kubebuilder:subresource:status
//+kubebuilder:deprecatedversion
// +kubebuilder:printcolumn:name="Size",type=string,JSONPath=`.spec.size`
// +kubebuilder:printcolumn:name="Image",type=string,JSONPath=`.spec.image`
// +kubebuilder:printcolumn:name="MultiPodPerHost",type=boolean,JSONPath=`.spec.podSpec.MultiPodPerHost`
// +kubebuilder:printcolumn:name="HostNetwork",type=boolean,JSONPath=`.spec.podSpec.hostNetwork`
// +kubebuilder:printcolumn:name="Age",type="date",JSONPath=".metadata.creationTimestamp"

// AerospikeCluster is the schema for the AerospikeCluster API
// +operator-sdk:csv:customresourcedefinitions:displayName="Aerospike Cluster",resources={{Service, v1},{Pod,v1},{StatefulSet,v1}}
//
//nolint:lll // for readability
type AerospikeCluster struct { //nolint:govet // for readability
	metav1.TypeMeta   `json:",inline"`
	metav1.ObjectMeta `json:"metadata,omitempty"`

	Spec   AerospikeClusterSpec   `json:"spec,omitempty"`
	Status AerospikeClusterStatus `json:"status,omitempty"`
}

// +kubebuilder:object:root=true

// AerospikeClusterList contains a list of AerospikeCluster
type AerospikeClusterList struct {
	metav1.TypeMeta `json:",inline"`
	metav1.ListMeta `json:"metadata,omitempty"`
	Items           []AerospikeCluster `json:"items"`
}

func init() {
	SchemeBuilder.Register(&AerospikeCluster{}, &AerospikeClusterList{})
}

// CopySpecToStatus copy spec in status. Spec to Status DeepCopy doesn't work. It fails in reflect lib.
func CopySpecToStatus(spec *AerospikeClusterSpec) (*AerospikeClusterStatusSpec, error) { //nolint:dupl // not duplicate
	status := AerospikeClusterStatusSpec{}

	status.Size = spec.Size
	status.Image = spec.Image

	// Storage
	statusStorage := AerospikeStorageSpec{}
	lib.DeepCopy(&statusStorage, &spec.Storage)

	status.Storage = statusStorage

	if spec.AerospikeAccessControl != nil {
		// AerospikeAccessControl
		statusAerospikeAccessControl := &AerospikeAccessControlSpec{}
		lib.DeepCopy(
			statusAerospikeAccessControl, spec.AerospikeAccessControl,
		)

		status.AerospikeAccessControl = statusAerospikeAccessControl
	}

	// AerospikeConfig
	statusAerospikeConfig := &AerospikeConfigSpec{}
	lib.DeepCopy(
		statusAerospikeConfig, spec.AerospikeConfig,
	)

	status.AerospikeConfig = statusAerospikeConfig

	if spec.ValidationPolicy != nil {
		// ValidationPolicy
		statusValidationPolicy := &ValidationPolicySpec{}
		lib.DeepCopy(
			statusValidationPolicy, spec.ValidationPolicy,
		)

		status.ValidationPolicy = statusValidationPolicy
	}

	// RackConfig
	statusRackConfig := RackConfig{}
	lib.DeepCopy(&statusRackConfig, &spec.RackConfig)
	status.RackConfig = statusRackConfig

	// AerospikeNetworkPolicy
	statusAerospikeNetworkPolicy := AerospikeNetworkPolicy{}
	lib.DeepCopy(
		&statusAerospikeNetworkPolicy, &spec.AerospikeNetworkPolicy,
	)

	status.AerospikeNetworkPolicy = statusAerospikeNetworkPolicy

	if spec.OperatorClientCertSpec != nil {
		clientCertSpec := &AerospikeOperatorClientCertSpec{}
		lib.DeepCopy(
			clientCertSpec, spec.OperatorClientCertSpec,
		)

		status.OperatorClientCertSpec = clientCertSpec
	}

	// Storage
	statusPodSpec := AerospikePodSpec{}
	lib.DeepCopy(&statusPodSpec, &spec.PodSpec)
	status.PodSpec = statusPodSpec

	seedsFinderServices := SeedsFinderServices{}
	lib.DeepCopy(
		&seedsFinderServices, &spec.SeedsFinderServices,
	)

	status.SeedsFinderServices = seedsFinderServices

	// RosterNodeBlockList
	if len(spec.RosterNodeBlockList) != 0 {
		var rosterNodeBlockList []string

		lib.DeepCopy(
			&rosterNodeBlockList, &spec.RosterNodeBlockList,
		)

		status.RosterNodeBlockList = rosterNodeBlockList
	}

	return &status, nil
}

// CopyStatusToSpec copy status in spec. Status to Spec DeepCopy doesn't work. It fails in reflect lib.
func CopyStatusToSpec(status *AerospikeClusterStatusSpec) (*AerospikeClusterSpec, error) { //nolint:dupl // no need
	spec := AerospikeClusterSpec{}

	spec.Size = status.Size
	spec.Image = status.Image

	// Storage
	specStorage := AerospikeStorageSpec{}
	lib.DeepCopy(&specStorage, &status.Storage)
	spec.Storage = specStorage

	if status.AerospikeAccessControl != nil {
		// AerospikeAccessControl
		specAerospikeAccessControl := &AerospikeAccessControlSpec{}
		lib.DeepCopy(
			specAerospikeAccessControl, status.AerospikeAccessControl,
		)

		spec.AerospikeAccessControl = specAerospikeAccessControl
	}

	// AerospikeConfig
	specAerospikeConfig := &AerospikeConfigSpec{}
	lib.DeepCopy(
		specAerospikeConfig, status.AerospikeConfig,
	)

	spec.AerospikeConfig = specAerospikeConfig

	if status.ValidationPolicy != nil {
		// ValidationPolicy
		specValidationPolicy := &ValidationPolicySpec{}
		lib.DeepCopy(
			specValidationPolicy, status.ValidationPolicy,
		)

		spec.ValidationPolicy = specValidationPolicy
	}

	// RackConfig
	specRackConfig := RackConfig{}
	lib.DeepCopy(&specRackConfig, &status.RackConfig)

	spec.RackConfig = specRackConfig

	// AerospikeNetworkPolicy
	specAerospikeNetworkPolicy := AerospikeNetworkPolicy{}
	lib.DeepCopy(
		&specAerospikeNetworkPolicy, &status.AerospikeNetworkPolicy,
	)

	spec.AerospikeNetworkPolicy = specAerospikeNetworkPolicy

	if status.OperatorClientCertSpec != nil {
		clientCertSpec := &AerospikeOperatorClientCertSpec{}
		lib.DeepCopy(
			clientCertSpec, status.OperatorClientCertSpec,
		)

		spec.OperatorClientCertSpec = clientCertSpec
	}

	// Storage
	specPodSpec := AerospikePodSpec{}
	lib.DeepCopy(&specPodSpec, &status.PodSpec)

	spec.PodSpec = specPodSpec

	seedsFinderServices := SeedsFinderServices{}
	lib.DeepCopy(
		&seedsFinderServices, &status.SeedsFinderServices,
	)

	spec.SeedsFinderServices = seedsFinderServices

	// RosterNodeBlockList
	if len(status.RosterNodeBlockList) != 0 {
		var rosterNodeBlockList []string

		lib.DeepCopy(
			&rosterNodeBlockList, &status.RosterNodeBlockList,
		)

		spec.RosterNodeBlockList = rosterNodeBlockList
	}

	return &spec, nil
}<|MERGE_RESOLUTION|>--- conflicted
+++ resolved
@@ -162,51 +162,6 @@
 		(c.CertPathInOperator != nil && c.CertPathInOperator.ClientCertPath != "")
 }
 
-<<<<<<< HEAD
-=======
-func (c *AerospikeOperatorClientCertSpec) validate() error {
-	if (c.SecretCertSource == nil) == (c.CertPathInOperator == nil) {
-		return fmt.Errorf(
-			"either `secretCertSource` or `certPathInOperator` must be set in `operatorClientCertSpec` but not"+
-				" both: %+v",
-			c,
-		)
-	}
-
-	if c.SecretCertSource != nil {
-		if (c.SecretCertSource.ClientCertFilename == "") != (c.SecretCertSource.ClientKeyFilename == "") {
-			return fmt.Errorf(
-				"both `clientCertFilename` and `clientKeyFilename` should be either set or not set in"+
-					" `secretCertSource`: %+v",
-				c.SecretCertSource,
-			)
-		}
-
-		if (c.SecretCertSource.CaCertsFilename != "") && (c.SecretCertSource.CaCertsSource != nil) {
-			return fmt.Errorf(
-				"both `caCertsFilename` or `caCertsSource` cannot be set in `secretCertSource`: %+v",
-				c.SecretCertSource,
-			)
-		}
-	}
-
-	if c.CertPathInOperator != nil &&
-		(c.CertPathInOperator.ClientCertPath == "") != (c.CertPathInOperator.ClientKeyPath == "") {
-		return fmt.Errorf(
-			"both `clientCertPath` and `clientKeyPath` should be either set or not set in `certPathInOperator"+
-				"`: %+v",
-			c.CertPathInOperator,
-		)
-	}
-
-	if !c.IsClientCertConfigured() {
-		return fmt.Errorf("operator client cert is not configured")
-	}
-
-	return nil
-}
-
->>>>>>> 51745094
 type AerospikeObjectMeta struct {
 	// Key - Value pair that may be set by external tools to store and retrieve arbitrary metadata
 	Annotations map[string]string `json:"annotations,omitempty"`
