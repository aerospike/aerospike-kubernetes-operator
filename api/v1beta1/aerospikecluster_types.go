/*
Copyright 2021.

Licensed under the Apache License, Version 2.0 (the "License");
you may not use this file except in compliance with the License.
You may obtain a copy of the License at

    http://www.apache.org/licenses/LICENSE-2.0

Unless required by applicable law or agreed to in writing, software
distributed under the License is distributed on an "AS IS" BASIS,
WITHOUT WARRANTIES OR CONDITIONS OF ANY KIND, either express or implied.
See the License for the specific language governing permissions and
limitations under the License.
*/

package v1beta1

import (
	"fmt"

	corev1 "k8s.io/api/core/v1"
	"k8s.io/apimachinery/pkg/api/resource"
	metav1 "k8s.io/apimachinery/pkg/apis/meta/v1"
	"k8s.io/apimachinery/pkg/util/intstr"

	lib "github.com/aerospike/aerospike-management-lib"
)

// NOTE: json tags are required.  Any new fields you add must have json tags for the fields to be serialized.

// AerospikeClusterSpec defines the desired state of AerospikeCluster
// +k8s:openapi-gen=true
type AerospikeClusterSpec struct { //nolint:govet // for readability
	// INSERT ADDITIONAL SPEC FIELDS - desired state of cluster
	// Important: Run "operator-sdk generate k8s" to regenerate code after modifying this file
	// Adds custom validation using kubebuilder tags: https://book-v1.book.kubebuilder.io/beyond_basics/generating_crd.html

	// Aerospike cluster size
	// +operator-sdk:csv:customresourcedefinitions:type=spec,displayName="Cluster Size"
	Size int32 `json:"size"`
	// Aerospike server image
	// +operator-sdk:csv:customresourcedefinitions:type=spec,displayName="Server Image"
	Image string `json:"image"`
	// Storage specify persistent storage to use for the Aerospike pods
	// +operator-sdk:csv:customresourcedefinitions:type=spec,displayName="Storage"
	Storage AerospikeStorageSpec `json:"storage,omitempty"`
	// Has the Aerospike roles and users definitions. Required if aerospike cluster security is enabled.
	// +operator-sdk:csv:customresourcedefinitions:type=spec,displayName="Access Control"
	AerospikeAccessControl *AerospikeAccessControlSpec `json:"aerospikeAccessControl,omitempty"`
	// Sets config in aerospike.conf file. Other configs are taken as default
	// +operator-sdk:csv:customresourcedefinitions:type=spec,displayName="Aerospike Server Configuration"
	// +kubebuilder:pruning:PreserveUnknownFields
	AerospikeConfig *AerospikeConfigSpec `json:"aerospikeConfig"`
	// ValidationPolicy controls validation of the Aerospike cluster resource.
	// +operator-sdk:csv:customresourcedefinitions:type=spec,displayName="Validation Policy"
	ValidationPolicy *ValidationPolicySpec `json:"validationPolicy,omitempty"`
	// RackConfig Configures the operator to deploy rack aware Aerospike cluster.
	// Pods will be deployed in given racks based on given configuration
	// +operator-sdk:csv:customresourcedefinitions:type=spec,displayName="Rack Config"
	RackConfig RackConfig `json:"rackConfig,omitempty"`
	// AerospikeNetworkPolicy specifies how clients and tools access the Aerospike cluster.
	// +operator-sdk:csv:customresourcedefinitions:type=spec,displayName="Aerospike Network Policy"
	AerospikeNetworkPolicy AerospikeNetworkPolicy `json:"aerospikeNetworkPolicy,omitempty"`
	// Certificates to connect to Aerospike.
	// +optional
	// +operator-sdk:csv:customresourcedefinitions:type=spec,displayName="Operator Client Cert"
	OperatorClientCertSpec *AerospikeOperatorClientCertSpec `json:"operatorClientCert,omitempty"`
	// Specify additional configuration for the Aerospike pods
	// +operator-sdk:csv:customresourcedefinitions:type=spec,displayName="Pod Configuration"
	PodSpec AerospikePodSpec `json:"podSpec,omitempty"`
	// SeedsFinderServices creates additional Kubernetes service that allow
	// clients to discover Aerospike cluster nodes.
	// +operator-sdk:csv:customresourcedefinitions:type=spec,displayName="Seeds Finder Services"
	SeedsFinderServices SeedsFinderServices `json:"seedsFinderServices,omitempty"`
	// RosterNodeBlockList is a list of blocked nodeIDs from roster in a strong-consistency setup
	RosterNodeBlockList []string `json:"rosterNodeBlockList,omitempty"`
}

type SeedsFinderServices struct {
	// LoadBalancer created to discover Aerospike Cluster nodes from outside of
	// Kubernetes cluster.
	LoadBalancer *LoadBalancerSpec `json:"loadBalancer,omitempty"`
}

// LoadBalancerSpec contains specification for Service with type LoadBalancer.
// +k8s:openapi-gen=true
type LoadBalancerSpec struct { //nolint:govet // for readability
	// +kubebuilder:validation:Enum=Local;Cluster
	// +optional
	ExternalTrafficPolicy corev1.ServiceExternalTrafficPolicyType `json:"externalTrafficPolicy,omitempty"`

	// +patchStrategy=merge
	// +optional
	Annotations map[string]string `json:"annotations,omitempty" patchStrategy:"merge"`

	// Port Exposed port on load balancer. If not specified TargetPort is used.
	// +kubebuilder:validation:Minimum=1024
	// +kubebuilder:validation:Maximum=65535
	// +optional
	Port int32 `json:"port,omitempty"`

	// TargetPort Target port. If not specified the tls-port of network.service stanza is used from Aerospike config.
	// If there is no tls port configured then regular port from network.service is used.
	// +kubebuilder:validation:Minimum=1024
	// +kubebuilder:validation:Maximum=65535
	// +optional
	TargetPort int32 `json:"targetPort,omitempty"`

	// +optional
	LoadBalancerSourceRanges []string `json:"loadBalancerSourceRanges,omitempty" patchStrategy:"merge"`
}

type AerospikeOperatorClientCertSpec struct { //nolint:govet // for readability
	// If specified, this name will be added to tls-authenticate-client list by the operator
	// +optional
	TLSClientName               string `json:"tlsClientName,omitempty"`
	AerospikeOperatorCertSource `json:",inline"`
}

// AerospikeOperatorCertSource Represents the source of Aerospike ClientCert for Operator.
// Only one of its members may be specified.
type AerospikeOperatorCertSource struct {
	// +optional
	SecretCertSource *AerospikeSecretCertSource `json:"secretCertSource,omitempty"`
	// +optional
	CertPathInOperator *AerospikeCertPathInOperatorSource `json:"certPathInOperator,omitempty"`
}

type AerospikeSecretCertSource struct {
	SecretName string `json:"secretName"`
	// +optional
	SecretNamespace string `json:"secretNamespace,omitempty"`
	// +optional
	CaCertsFilename string `json:"caCertsFilename,omitempty"`
	// +optional
	ClientCertFilename string `json:"clientCertFilename,omitempty"`
	// +optional
	ClientKeyFilename string `json:"clientKeyFilename,omitempty"`
}

// AerospikeCertPathInOperatorSource contain configuration for certificates used by operator to connect to aerospike
// cluster.
// All paths are on operator's filesystem.
type AerospikeCertPathInOperatorSource struct {
	// +optional
	CaCertsPath string `json:"caCertsPath,omitempty"`
	// +optional
	ClientCertPath string `json:"clientCertPath,omitempty"`
	// +optional
	ClientKeyPath string `json:"clientKeyPath,omitempty"`
}

func (c *AerospikeOperatorClientCertSpec) IsClientCertConfigured() bool {
	return (c.SecretCertSource != nil && c.SecretCertSource.ClientCertFilename != "") ||
		(c.CertPathInOperator != nil && c.CertPathInOperator.ClientCertPath != "")
}

func (c *AerospikeOperatorClientCertSpec) validate() error {
	if (c.SecretCertSource == nil) == (c.CertPathInOperator == nil) {
		return fmt.Errorf(
			"either `secretCertSource` or `certPathInOperator` must be set in `operatorClientCertSpec` but not"+
				" both: %+v",
			c,
		)
	}

	if c.SecretCertSource != nil &&
		(c.SecretCertSource.ClientCertFilename == "") != (c.SecretCertSource.ClientKeyFilename == "") {
		return fmt.Errorf(
			"both `clientCertFilename` and `clientKeyFilename` should be either set or not set in"+
				" `secretCertSource`: %+v",
			c.SecretCertSource,
		)
	}

	if c.CertPathInOperator != nil &&
		(c.CertPathInOperator.ClientCertPath == "") != (c.CertPathInOperator.ClientKeyPath == "") {
		return fmt.Errorf(
			"both `clientCertPath` and `clientKeyPath` should be either set or not set in `certPathInOperator"+
				"`: %+v",
			c.CertPathInOperator,
		)
	}

	if c.TLSClientName != "" && !c.IsClientCertConfigured() {
		return fmt.Errorf(
			"tlsClientName is provided but client certificate is not: secretCertSource=%+v, certPathInOperator=%v+v",
			c.SecretCertSource, c.CertPathInOperator,
		)
	}

	return nil
}

type AerospikeObjectMeta struct {
	// Key - Value pair that may be set by external tools to store and retrieve arbitrary metadata
	Annotations map[string]string `json:"annotations,omitempty"`
	// Key - Value pairs that can be used to organize and categorize scope and select objects
	Labels map[string]string `json:"labels,omitempty"`
}

// AerospikePodSpec contain configuration for created Aerospike cluster pods.
type AerospikePodSpec struct { //nolint:govet // for readability
	// AerospikeContainerSpec configures the aerospike-server container
	// created by the operator.
	AerospikeContainerSpec AerospikeContainerSpec `json:"aerospikeContainer,omitempty"`
	// AerospikeInitContainerSpec configures the aerospike-init container
	// created by the operator.
	AerospikeInitContainerSpec *AerospikeInitContainerSpec `json:"aerospikeInitContainer,omitempty"`
	// MetaData to add to the pod.
	AerospikeObjectMeta AerospikeObjectMeta `json:"metadata,omitempty"`
	// Sidecars to add to the pod.
	Sidecars []corev1.Container `json:"sidecars,omitempty"`

	// InitContainers to add to the pods.
	InitContainers []corev1.Container `json:"initContainers,omitempty"`

	// SchedulingPolicy  controls pods placement on Kubernetes nodes.
	SchedulingPolicy `json:",inline"`

	// If set true then multiple pods can be created per Kubernetes Node.
	// This will create a NodePort service for each Pod.
	// NodePort, as the name implies, opens a specific port on all the Kubernetes Nodes ,
	// and any traffic that is sent to this port is forwarded to the service.
	// Here service picks a random port in range (30000-32767), so these port should be open.
	//
	// If set false then only single pod can be created per Kubernetes Node.
	// This will create Pods using hostPort setting.
	// The container port will be exposed to the external network at <hostIP>:<hostPort>,
	// where the hostIP is the IP address of the Kubernetes Node where the container is running and
	// the hostPort is the port requested by the user.
	MultiPodPerHost bool `json:"multiPodPerHost,omitempty"`

	// HostNetwork enables host networking for the pod.
	// To enable hostNetwork multiPodPerHost must be false.
	HostNetwork bool `json:"hostNetwork,omitempty"`

	// DnsPolicy same as https://kubernetes.io/docs/concepts/services-networking/dns-pod-service/#pod-s-dns-policy.
	// If hostNetwork is true and policy is not specified, it defaults to ClusterFirstWithHostNet
	InputDNSPolicy *corev1.DNSPolicy `json:"dnsPolicy,omitempty"`

	// Effective value of the DNSPolicy
	DNSPolicy corev1.DNSPolicy `json:"effectiveDNSPolicy,omitempty"`

	// DNSConfig defines the DNS parameters of a pod in addition to those generated from DNSPolicy.
	// This is required field when dnsPolicy is set to `None`
	DNSConfig *corev1.PodDNSConfig `json:"dnsConfig,omitempty"`

	// SecurityContext holds pod-level security attributes and common container settings.
	// Optional: Defaults to empty.  See type description for default values of each field.
	// +optional
	SecurityContext *corev1.PodSecurityContext `json:"securityContext,omitempty"`

	// ImagePullSecrets is an optional list of references to secrets in the same namespace to use for pulling any of
	// the images used by this PodSpec.
	// More info: https://kubernetes.io/docs/concepts/containers/images#specifying-imagepullsecrets-on-a-pod
	// +optional
	ImagePullSecrets []corev1.LocalObjectReference `json:"imagePullSecrets,omitempty"`
}

type AerospikeContainerSpec struct {
	// SecurityContext that will be added to aerospike-server container created by operator.
	SecurityContext *corev1.SecurityContext `json:"securityContext,omitempty"`
	// Define resources requests and limits for Aerospike Server Container.
	// Please contact aerospike for proper sizing exercise
	// Only Memory and Cpu resources can be given
	// Resources.Limits should be more than Resources.Requests.
	Resources *corev1.ResourceRequirements `json:"resources,omitempty"`
}

type AerospikeInitContainerSpec struct { //nolint:govet // for readability
	// ImageRegistry is the name of image registry for aerospike-init container image
	// ImageRegistry, e.g. docker.io, redhat.access.com
	ImageRegistry string `json:"imageRegistry,omitempty"`
	// SecurityContext that will be added to aerospike-init container created by operator.
	SecurityContext *corev1.SecurityContext `json:"securityContext,omitempty"`
	// Define resources requests and limits for Aerospike init Container.
	// Only Memory and Cpu resources can be given
	// Resources.Limits should be more than Resources.Requests.
	Resources *corev1.ResourceRequirements `json:"resources,omitempty"`
}

// RackPodSpec provides rack specific overrides to the global pod spec.
type RackPodSpec struct {
	// SchedulingPolicy overrides for this rack.
	SchedulingPolicy `json:",inline"`
}

// SchedulingPolicy controls pod placement on Kubernetes nodes.
type SchedulingPolicy struct { //nolint:govet // for readability
	// Affinity rules for pod placement.
	Affinity *corev1.Affinity `json:"affinity,omitempty"`
	// Tolerations for this pod.
	Tolerations []corev1.Toleration `json:"tolerations,omitempty"`
	// NodeSelector constraints for this pod.
	NodeSelector map[string]string `json:"nodeSelector,omitempty"`
}

// SetDefaults applies defaults to the pod spec.
func (p *AerospikePodSpec) SetDefaults() error {
	var groupID int64

	if p.InputDNSPolicy == nil {
		if p.HostNetwork {
			p.DNSPolicy = corev1.DNSClusterFirstWithHostNet
		} else {
			p.DNSPolicy = corev1.DNSClusterFirst
		}
	} else {
		p.DNSPolicy = *p.InputDNSPolicy
	}

	if p.SecurityContext != nil {
		if p.SecurityContext.FSGroup == nil {
			p.SecurityContext.FSGroup = &groupID
		}
	} else {
		SecurityContext := &corev1.PodSecurityContext{
			FSGroup: &groupID,
		}
		p.SecurityContext = SecurityContext
	}

	return nil
}

// RackConfig specifies all racks and related policies
type RackConfig struct { //nolint:govet // for readability
	// List of Aerospike namespaces for which rack feature will be enabled
	Namespaces []string `json:"namespaces,omitempty"`
	// Racks is the list of all racks
	// +nullable
	Racks []Rack `json:"racks,omitempty"`
	// RollingUpdateBatchSize is the percentage/number of rack pods that will be restarted simultaneously
	// +optional
	RollingUpdateBatchSize *intstr.IntOrString `json:"rollingUpdateBatchSize,omitempty"`
}

// Rack specifies single rack config
type Rack struct { //nolint:govet // for readability
	// Identifier for the rack
	ID int `json:"id"`
	// Zone name for setting rack affinity. Rack pods will be deployed to given Zone
	Zone string `json:"zone,omitempty"`
	// Region name for setting rack affinity. Rack pods will be deployed to given Region
	Region string `json:"region,omitempty"`
	// RackLabel for setting rack affinity.
	// Rack pods will be deployed in k8s nodes having rackLabel {aerospike.com/rack-label: <rack-label>}
	RackLabel string `json:"rackLabel,omitempty"`
	// K8s Node name for setting rack affinity. Rack pods will be deployed in given k8s Node
	NodeName string `json:"nodeName,omitempty"`
	// AerospikeConfig overrides the common AerospikeConfig for this Rack. This is merged with global Aerospike config.
	// +kubebuilder:pruning:PreserveUnknownFields
	InputAerospikeConfig *AerospikeConfigSpec `json:"aerospikeConfig,omitempty"`
	// Effective/operative Aerospike config. The resultant is a merge of rack Aerospike config and the global
	// Aerospike config
	// +kubebuilder:pruning:PreserveUnknownFields
	AerospikeConfig AerospikeConfigSpec `json:"effectiveAerospikeConfig,omitempty"`
	// Storage specify persistent storage to use for the pods in this rack. This value overwrites the global storage config
	InputStorage *AerospikeStorageSpec `json:"storage,omitempty"`
	// Effective/operative storage. The resultant is user input if specified else global storage
	Storage AerospikeStorageSpec `json:"effectiveStorage,omitempty"`
	// PodSpec to use for the pods in this rack. This value overwrites the global storage config
	InputPodSpec *RackPodSpec `json:"podSpec,omitempty"`
	// Effective/operative PodSpec. The resultant is user input if specified else global PodSpec
	PodSpec RackPodSpec `json:"effectivePodSpec,omitempty"`
}

// ValidationPolicySpec controls validation of the Aerospike cluster resource.
type ValidationPolicySpec struct {
	// skipWorkDirValidate validates that Aerospike work directory is mounted on a persistent file storage.
	// Defaults to false.
	SkipWorkDirValidate bool `json:"skipWorkDirValidate"`

	// ValidateXdrDigestLogFile validates that xdr digest log file is mounted on a persistent file storage.
	// Defaults to false.
	SkipXdrDlogFileValidate bool `json:"skipXdrDlogFileValidate"`
}

// AerospikeRoleSpec specifies an Aerospike database role and its associated privileges.
type AerospikeRoleSpec struct {
	// Name of this role.
	Name string `json:"name"`

	// Privileges granted to this role.
	// +listType=set
	Privileges []string `json:"privileges"`

	// Whitelist of host address allowed for this role.
	// +listType=set
	Whitelist []string `json:"whitelist,omitempty"`

	// ReadQuota specifies permitted rate of read records for current role (the value is in RPS)
	ReadQuota uint32 `json:"readQuota,omitempty"`

	// WriteQuota specifies permitted rate of write records for current role (the value is in RPS)
	WriteQuota uint32 `json:"writeQuota,omitempty"`
}

// AerospikeUserSpec specifies an Aerospike database user, the secret name for the password and, associated roles.
type AerospikeUserSpec struct {
	// Name is the user's username.
	Name string `json:"name"`

	// SecretName has secret info created by user. User needs to create this secret from password literal.
	// eg: kubectl create secret generic dev-db-secret --from-literal=password='password'
	SecretName string `json:"secretName"`

	// Roles is the list of roles granted to the user.
	// +listType=set
	Roles []string `json:"roles"`
}

// AerospikeClientAdminPolicy specify the aerospike client admin policy for access control operations.
type AerospikeClientAdminPolicy struct {
	// Timeout for admin client policy in milliseconds.
	Timeout int `json:"timeout"`
}

// AerospikeAccessControlSpec specifies the roles and users to set up on the
// database fo access control.
type AerospikeAccessControlSpec struct {
	AdminPolicy *AerospikeClientAdminPolicy `json:"adminPolicy,omitempty"`

	// Roles is the set of roles to allow on the Aerospike cluster.
	// +patchMergeKey=name
	// +patchStrategy=merge
	// +listType=map
	// +listMapKey=name
	Roles []AerospikeRoleSpec `json:"roles,omitempty" patchStrategy:"merge" patchMergeKey:"name"`

	// Users is the set of users to allow on the Aerospike cluster.
	// +patchMergeKey=name
	// +patchStrategy=merge
	// +listType=map
	// +listMapKey=name
	Users []AerospikeUserSpec `json:"users" patchStrategy:"merge" patchMergeKey:"name"`
}

// AerospikeVolumeMethod specifies how block volumes should be initialized.
// +kubebuilder:validation:Enum=none;dd;blkdiscard;deleteFiles
// +k8s:openapi-gen=true
type AerospikeVolumeMethod string

const (
	// AerospikeVolumeMethodNone specifies the block volume should not be initialized.
	AerospikeVolumeMethodNone AerospikeVolumeMethod = "none"

	// AerospikeVolumeMethodDD specifies the block volume should be zeroed using dd command.
	AerospikeVolumeMethodDD AerospikeVolumeMethod = "dd"

	// AerospikeVolumeMethodBlkdiscard specifies the block volume should be zeroed using blkdiscard command.
	AerospikeVolumeMethodBlkdiscard AerospikeVolumeMethod = "blkdiscard"

	// AerospikeVolumeMethodDeleteFiles specifies the filesystem volume
	// should be initialized by deleting files.
	AerospikeVolumeMethodDeleteFiles AerospikeVolumeMethod = "deleteFiles"

	// AerospikeVolumeSingleCleanupThread specifies the single thread
	// for disks cleanup in init container.
	AerospikeVolumeSingleCleanupThread int = 1
)

// AerospikePersistentVolumePolicySpec contains policies to manage persistent volumes.
type AerospikePersistentVolumePolicySpec struct {

	// InitMethod determines how volumes attached to Aerospike server pods are initialized when the pods come up the
	// first time. Defaults to "none".
	InputInitMethod *AerospikeVolumeMethod `json:"initMethod,omitempty"`

	// WipeMethod determines how volumes attached to Aerospike server pods are wiped for dealing with storage format
	// changes.
	InputWipeMethod *AerospikeVolumeMethod `json:"wipeMethod,omitempty"`

	// CascadeDelete determines if the persistent volumes are deleted after the pod this volume binds to is
	// terminated and removed from the cluster.
	InputCascadeDelete *bool `json:"cascadeDelete,omitempty"`

	// Effective/operative value to use as the volume init method after applying defaults.
	InitMethod AerospikeVolumeMethod `json:"effectiveInitMethod,omitempty"`

	// Effective/operative value to use as the volume wipe method after applying defaults.
	WipeMethod AerospikeVolumeMethod `json:"effectiveWipeMethod,omitempty"`

	// Effective/operative value to use for cascade delete after applying defaults.
	CascadeDelete bool `json:"effectiveCascadeDelete,omitempty"`
}

// SetDefaults applies default values to unset fields of the policy using corresponding fields from defaultPolicy
func (p *AerospikePersistentVolumePolicySpec) SetDefaults(defaultPolicy *AerospikePersistentVolumePolicySpec) {
	if p.InputInitMethod == nil {
		p.InitMethod = defaultPolicy.InitMethod
	} else {
		p.InitMethod = *p.InputInitMethod
	}

	if p.InputWipeMethod == nil {
		p.WipeMethod = defaultPolicy.WipeMethod
	} else {
		p.WipeMethod = *p.InputWipeMethod
	}

	if p.InputCascadeDelete == nil {
		p.CascadeDelete = defaultPolicy.CascadeDelete
	} else {
		p.CascadeDelete = *p.InputCascadeDelete
	}
}

// AerospikeServerVolumeAttachment is a volume attachment in the Aerospike server container.
type AerospikeServerVolumeAttachment struct {
	// Path to attach the volume on the Aerospike server container.
	Path string `json:"path"`
	// AttachmentOptions that control how the volume is attached.
	AttachmentOptions `json:",inline"`
}

// VolumeAttachment specifies volume attachment to a container.
type VolumeAttachment struct {
	// ContainerName is the name of the container to attach this volume to.
	ContainerName string `json:"containerName"`
	// Path to attach the volume on the container.
	Path string `json:"path"`
	// AttachmentOptions that control how the volume is attached.
	AttachmentOptions `json:",inline"`
}

// AttachmentOptions that control how a volume is mounted or attached.
type AttachmentOptions struct {
	// +optional
	MountOptions `json:"mountOptions,omitempty"`
	// DeviceOptions
}

type MountOptions struct { //nolint:govet // for readability
	// Mounted read-only if true, read-write otherwise (false or unspecified).
	// Defaults to false.
	// +optional
	ReadOnly bool `json:"readOnly,omitempty"`
	// Path within the volume from which the container's volume should be mounted.
	// Defaults to "" (volume's root).
	// +optional
	SubPath string `json:"subPath,omitempty"`
	// mountPropagation determines how mounts are propagated from the host
	// to container and the other way around.
	// When not set, MountPropagationNone is used.
	// This field is beta in 1.10.
	// +optional
	MountPropagation *corev1.MountPropagationMode `json:"mountPropagation,omitempty"`
	// Expanded path within the volume from which the container's volume should be mounted.
	// Behaves similarly to SubPath but environment variable references $(
	// VAR_NAME) are expanded using the container's environment.
	// Defaults to "" (volume's root).
	// SubPathExpr and SubPath are mutually exclusive.
	// +optional
	SubPathExpr string `json:"subPathExpr,omitempty"`
}

// PersistentVolumeSpec describes a persistent volume to claim and attach to Aerospike pods.
// +k8s:openapi-gen=true
type PersistentVolumeSpec struct { //nolint:govet // for readability
	AerospikeObjectMeta `json:"metadata,omitempty"`

	// StorageClass should be pre-created by user.
	StorageClass string `json:"storageClass"`

	// VolumeMode specifies if the volume is block/raw or a filesystem.
	VolumeMode corev1.PersistentVolumeMode `json:"volumeMode"`

	// Size of volume.
	Size resource.Quantity `json:"size"`

	// Name for creating PVC for this volume, Name or path should be given
	// Name string `json:"name"`
	AccessModes []corev1.PersistentVolumeAccessMode `json:"accessModes,omitempty" protobuf:"bytes,1,rep,name=accessModes,casttype=PersistentVolumeAccessMode"` //nolint:lll // for readability

	// A label query over volumes to consider for binding.
	// +optional
	Selector *metav1.LabelSelector `json:"selector,omitempty"`
}

// VolumeSource is the source of a volume to mount.
// Only one of its members may be specified.
type VolumeSource struct {
	// EmptyDir represents a temporary directory that shares a pod's lifetime.
	// More info: https://kubernetes.io/docs/concepts/storage/volumes#emptydir
	// +optional
	EmptyDir *corev1.EmptyDirVolumeSource `json:"emptyDir,omitempty" protobuf:"bytes,2,opt,name=emptyDir"`

	// +optional
	Secret *corev1.SecretVolumeSource `json:"secret,omitempty" protobuf:"bytes,6,opt,name=secret"`

	// ConfigMap represents a configMap that should populate this volume
	// +optional
	ConfigMap *corev1.ConfigMapVolumeSource `json:"configMap,omitempty" protobuf:"bytes,19,opt,name=configMap"`

	// +optional
	PersistentVolume *PersistentVolumeSpec `json:"persistentVolume,omitempty"`
}

type VolumeSpec struct {
	// TODO: should this be inside source.PV or other type of source will also need this
	// Contains  policies for this volumes.
	AerospikePersistentVolumePolicySpec `json:",inline"`

	// Name for this volume, Name or path should be given.
	Name string `json:"name"`

	// Source of this volume.
	Source VolumeSource `json:"source,omitempty"`

	// Aerospike attachment of this volume on Aerospike server container.
	// +optional
	Aerospike *AerospikeServerVolumeAttachment `json:"aerospike,omitempty"`

	// Sidecars are side containers where this volume will be mounted
	// +optional
	Sidecars []VolumeAttachment `json:"sidecars,omitempty"`

	// InitContainers are additional init containers where this volume will be mounted
	// +optional
	InitContainers []VolumeAttachment `json:"initContainers,omitempty"`
}

// AerospikeStorageSpec lists persistent volumes to claim and attach to Aerospike pods and persistence policies.
// +k8s:openapi-gen=true
type AerospikeStorageSpec struct { //nolint:govet // for readability
	// FileSystemVolumePolicy contains default policies for filesystem volumes.
	FileSystemVolumePolicy AerospikePersistentVolumePolicySpec `json:"filesystemVolumePolicy,omitempty"`

	// BlockVolumePolicy contains default policies for block volumes.
	BlockVolumePolicy AerospikePersistentVolumePolicySpec `json:"blockVolumePolicy,omitempty"`

	// CleanupThreads contains maximum number of cleanup threads(dd or blkdiscard) per init container.
	CleanupThreads int `json:"cleanupThreads,omitempty"`

	// Volumes list to attach to created pods.
	// +patchMergeKey=name
	// +patchStrategy=merge
	// +listType=map
	// +listMapKey=name
	Volumes []VolumeSpec `json:"volumes,omitempty" patchStrategy:"merge" patchMergeKey:"name"`
}

// AerospikeClusterStatusSpec captures the current status of the cluster.
type AerospikeClusterStatusSpec struct { //nolint:govet // for readability
	// Aerospike cluster size
	// +operator-sdk:csv:customresourcedefinitions:type=status,displayName="Cluster Size"
	Size int32 `json:"size,omitempty"`
	// Aerospike server image
	Image string `json:"image,omitempty"`
	// If set true then multiple pods can be created per Kubernetes Node.
	// This will create a NodePort service for each Pod.
	// NodePort, as the name implies, opens a specific port on all the Kubernetes Nodes ,
	// and any traffic that is sent to this port is forwarded to the service.
	// Here service picks a random port in range (30000-32767), so these port should be open.
	//
	// If set false then only single pod can be created per Kubernetes Node.
	// This will create Pods using hostPort setting.
	// The container port will be exposed to the external network at <hostIP>:<hostPort>,
	// where the hostIP is the IP address of the Kubernetes Node where the container is running and
	// the hostPort is the port requested by the user.
	// Deprecated: MultiPodPerHost is now part of podSpec
	MultiPodPerHost bool `json:"multiPodPerHost,omitempty"`
	// Storage specify persistent storage to use for the Aerospike pods.
	Storage AerospikeStorageSpec `json:"storage,omitempty"`
	// AerospikeAccessControl has the Aerospike roles and users definitions.
	// Required if aerospike cluster security is enabled.
	AerospikeAccessControl *AerospikeAccessControlSpec `json:"aerospikeAccessControl,omitempty"`
	// AerospikeConfig sets config in aerospike.conf file. Other configs are taken as default
	// +kubebuilder:pruning:PreserveUnknownFields
	// +nullable
	AerospikeConfig *AerospikeConfigSpec `json:"aerospikeConfig,omitempty"`
	// Define resources requests and limits for Aerospike Server Container.
	// Please contact aerospike for proper sizing exercise
	// Only Memory and Cpu resources can be given
	// Deprecated: Resources field is now part of containerSpec
	Resources *corev1.ResourceRequirements `json:"resources,omitempty"`
	// ValidationPolicy controls validation of the Aerospike cluster resource.
	ValidationPolicy *ValidationPolicySpec `json:"validationPolicy,omitempty"`
	// RackConfig Configures the operator to deploy rack aware Aerospike cluster.
	// Pods will be deployed in given racks based on given configuration
	// +nullable
	// +optional
	RackConfig RackConfig `json:"rackConfig,omitempty"`
	// AerospikeNetworkPolicy specifies how clients and tools access the Aerospike cluster.
	AerospikeNetworkPolicy AerospikeNetworkPolicy `json:"aerospikeNetworkPolicy,omitempty"`
	// Certificates to connect to Aerospike. If omitted then certs are taken from the secret 'aerospike-secret'.
	// +optional
	OperatorClientCertSpec *AerospikeOperatorClientCertSpec `json:"operatorClientCertSpec,omitempty"`
	// Additional configuration for create Aerospike pods.
	PodSpec AerospikePodSpec `json:"podSpec,omitempty"`
	// SeedsFinderServices describes services which are used for seeding Aerospike nodes.
	SeedsFinderServices SeedsFinderServices `json:"seedsFinderServices,omitempty"`
	// RosterNodeBlockList is a list of blocked nodeIDs from roster in a strong-consistency setup
	RosterNodeBlockList []string `json:"rosterNodeBlockList,omitempty"`
}

// AerospikeClusterStatus defines the observed state of AerospikeCluster
// +k8s:openapi-gen=true
type AerospikeClusterStatus struct { //nolint:govet // for readability
	// INSERT ADDITIONAL STATUS FIELD - define observed state of cluster
	// Add custom validation
	// using kubebuilder tags: https://book-v1.book.kubebuilder.io/beyond_basics/generating_crd.html
	// +nullable
	// The current state of Aerospike cluster.
	AerospikeClusterStatusSpec `json:",inline"`

	// Details about the current condition of the AerospikeCluster resource.
	// Conditions []apiextensions.CustomResourceDefinitionCondition `json:"conditions"`

	// Pods has Aerospike specific status of the pods.
	// This is map instead of the conventional map as list convention to allow each pod to patch update its own
	// status. The map key is the name of the pod.
	// +patchStrategy=strategic
	Pods map[string]AerospikePodStatus `json:"pods" patchStrategy:"strategic"`
}

// AerospikeNetworkType specifies the type of network address to use.
<<<<<<< HEAD
=======
// +kubebuilder:validation:Enum=pod;hostInternal;hostExternal;configuredIP
>>>>>>> 04515d01
// +k8s:openapi-gen=true
type AerospikeNetworkType string

const (
	// AerospikeNetworkTypeUnspecified implies using default access.
	AerospikeNetworkTypeUnspecified AerospikeNetworkType = ""

	// AerospikeNetworkTypePod specifies access using the PodIP and actual Aerospike service port.
	AerospikeNetworkTypePod AerospikeNetworkType = "pod"

	// AerospikeNetworkTypeHostInternal specifies access using the Kubernetes host's internal IP.
	// If the cluster runs single pod per Kubernetes host,
	// the access port will the actual aerospike port else it will be a mapped port.
	AerospikeNetworkTypeHostInternal AerospikeNetworkType = "hostInternal"

	// AerospikeNetworkTypeHostExternal specifies access using the Kubernetes host's external IP.
	// If the cluster runs single pod per Kubernetes host,
	// the access port will the actual aerospike port else it will be a mapped port.
	AerospikeNetworkTypeHostExternal AerospikeNetworkType = "hostExternal"

<<<<<<< HEAD
	// AerospikeNetworkTypeCustomInterface specifies any other custom interface to be used with Aerospike
	AerospikeNetworkTypeCustomInterface AerospikeNetworkType = "customInterface"
=======
	// AerospikeNetworkTypeConfigured specifies access/alternateAccess using the user configuredIP.
	// label "aerospike.com/configured-access-address" in k8s node will be used as `accessAddress`
	// label "aerospike.com/configured-alternate-access-address" in k8s node will be used as `alternateAccessAddress`
	AerospikeNetworkTypeConfigured AerospikeNetworkType = "configuredIP"
>>>>>>> 04515d01
)

// AerospikeNetworkPolicy specifies how clients and tools access the Aerospike cluster.
type AerospikeNetworkPolicy struct {
	// AccessType is the type of network address to use for Aerospike access address.
	// Defaults to hostInternal.
	// +kubebuilder:validation:Enum=pod;hostInternal;hostExternal;customInterface
	AccessType AerospikeNetworkType `json:"access,omitempty"`

	// CustomAccessNetworkNames is the list of the pod's network interfaces used for Aerospike access address.
	// Each element in the list is specified with a namespace and the name of a NetworkAttachmentDefinition,
	// separated by a forward slash (/).
	// These elements must be defined in the pod annotation k8s.v1.cni.cncf.io/networks in order to assign
	// network interfaces to the pod.
	// Required with 'customInterface' access type.
	// +kubebuilder:validation:MinItems:=1
	// +kubebuilder:validation:MaxItems:=1
	CustomAccessNetworkNames []string `json:"customAccessNetworkNames,omitempty"`

	// AlternateAccessType is the type of network address to use for Aerospike alternate access address.
	// Defaults to hostExternal.
	// +kubebuilder:validation:Enum=pod;hostInternal;hostExternal;customInterface
	AlternateAccessType AerospikeNetworkType `json:"alternateAccess,omitempty"`

	// CustomAlternateAccessNetworkNames is the list of the pod's network interfaces used for Aerospike
	// alternate access address.
	// Each element in the list is specified with a namespace and the name of a NetworkAttachmentDefinition,
	// separated by a forward slash (/).
	// These elements must be defined in the pod annotation k8s.v1.cni.cncf.io/networks in order to assign
	// network interfaces to the pod.
	// Required with 'customInterface' alternateAccess type
	// +kubebuilder:validation:MinItems:=1
	// +kubebuilder:validation:MaxItems:=1
	CustomAlternateAccessNetworkNames []string `json:"customAlternateAccessNetworkNames,omitempty"`

	// TLSAccessType is the type of network address to use for Aerospike TLS access address.
	// Defaults to hostInternal.
	// +kubebuilder:validation:Enum=pod;hostInternal;hostExternal;customInterface
	TLSAccessType AerospikeNetworkType `json:"tlsAccess,omitempty"`

	// CustomTLSAccessNetworkNames is the list of the pod's network interfaces used for Aerospike TLS access address.
	// Each element in the list is specified with a namespace and the name of a NetworkAttachmentDefinition,
	// separated by a forward slash (/).
	// These elements must be defined in the pod annotation k8s.v1.cni.cncf.io/networks in order to assign
	// network interfaces to the pod.
	// Required with 'customInterface' tlsAccess type
	// +kubebuilder:validation:MinItems:=1
	// +kubebuilder:validation:MaxItems:=1
	CustomTLSAccessNetworkNames []string `json:"customTLSAccessNetworkNames,omitempty"`

	// TLSAlternateAccessType is the type of network address to use for Aerospike TLS alternate access address.
	// Defaults to hostExternal.
	// +kubebuilder:validation:Enum=pod;hostInternal;hostExternal;customInterface
	TLSAlternateAccessType AerospikeNetworkType `json:"tlsAlternateAccess,omitempty"`

	// CustomTLSAlternateAccessNetworkNames is the list of the pod's network interfaces used for Aerospike TLS
	// alternate access address.
	// Each element in the list is specified with a namespace and the name of a NetworkAttachmentDefinition,
	// separated by a forward slash (/).
	// These elements must be defined in the pod annotation k8s.v1.cni.cncf.io/networks in order to assign
	// network interfaces to the pod.
	// Required with 'customInterface' tlsAlternateAccess type
	// +kubebuilder:validation:MinItems:=1
	// +kubebuilder:validation:MaxItems:=1
	CustomTLSAlternateAccessNetworkNames []string `json:"customTLSAlternateAccessNetworkNames,omitempty"`

	// FabricType is the type of network address to use for Aerospike fabric address.
	// Defaults is empty meaning all interfaces 'any'.
	// +kubebuilder:validation:Enum:=customInterface
	FabricType AerospikeNetworkType `json:"fabric,omitempty"`

	// CustomFabricNetworkNames is the list of the pod's network interfaces used for Aerospike fabric address.
	// Each element in the list is specified with a namespace and the name of a NetworkAttachmentDefinition,
	// separated by a forward slash (/).
	// These elements must be defined in the pod annotation k8s.v1.cni.cncf.io/networks in order to assign
	// network interfaces to the pod.
	// Required with 'customInterface' fabric type
	// +kubebuilder:validation:MinItems:=1
	// +kubebuilder:validation:MaxItems:=1
	CustomFabricNetworkNames []string `json:"customFabricNetworkNames,omitempty"`

	// TLSFabricType is the type of network address to use for Aerospike TLS fabric address.
	// Defaults is empty meaning all interfaces 'any'.
	// +kubebuilder:validation:Enum:=customInterface
	TLSFabricType AerospikeNetworkType `json:"tlsFabric,omitempty"`

	// CustomTLSFabricNetworkNames is the list of the pod's network interfaces used for Aerospike TLS fabric address.
	// Each element in the list is specified with a namespace and the name of a NetworkAttachmentDefinition,
	// separated by a forward slash (/).
	// These elements must be defined in the pod annotation k8s.v1.cni.cncf.io/networks in order to assign network
	// interfaces to the pod.
	// Required with 'customInterface' tlsFabric type
	// +kubebuilder:validation:MinItems:=1
	// +kubebuilder:validation:MaxItems:=1
	CustomTLSFabricNetworkNames []string `json:"customTLSFabricNetworkNames,omitempty"`
}

// AerospikeInstanceSummary defines the observed state of a pod's Aerospike Server Instance.
// +k8s:openapi-gen=true
type AerospikeInstanceSummary struct { //nolint:govet // for readability
	// ClusterName is the name of the Aerospike cluster this pod belongs to.
	ClusterName string `json:"clusterName"`
	// NodeID is the unique Aerospike ID for this pod.
	NodeID string `json:"nodeID"`
	// RackID of rack to which this node belongs
	RackID int `json:"rackID,omitempty"`
	// TLSName is the TLS name of this pod in the Aerospike cluster.
	TLSName string `json:"tlsName,omitempty"`

	// AccessEndpoints are the access endpoints for this pod.
	AccessEndpoints []string `json:"accessEndpoints,omitempty"`
	// AlternateAccessEndpoints are the alternate access endpoints for this pod.
	AlternateAccessEndpoints []string `json:"alternateAccessEndpoints,omitempty"`
	// TLSAccessEndpoints are the TLS access endpoints for this pod.
	TLSAccessEndpoints []string `json:"tlsAccessEndpoints,omitempty"`
	// TLSAlternateAccessEndpoints are the alternate TLS access endpoints for this pod.
	TLSAlternateAccessEndpoints []string `json:"tlsAlternateAccessEndpoints,omitempty"`
}

// AerospikePodStatus contains the Aerospike specific status of the Aerospike
// server pods.
// +k8s:openapi-gen=true
type AerospikePodStatus struct { //nolint:govet // for readability
	// Image is the Aerospike image this pod is running.
	Image string `json:"image"`
	// PodIP in the K8s network.
	PodIP string `json:"podIP"`
	// HostInternalIP of the K8s host this pod is scheduled on.
	HostInternalIP string `json:"hostInternalIP,omitempty"`
	// HostExternalIP of the K8s host this pod is scheduled on.
	HostExternalIP string `json:"hostExternalIP,omitempty"`
	// PodPort is the port K8s internal Aerospike clients can connect to.
	PodPort int `json:"podPort"`
	// ServicePort is the port Aerospike clients outside K8s can connect to.
	ServicePort int32 `json:"servicePort"`

	// Aerospike server instance summary for this pod.
	Aerospike AerospikeInstanceSummary `json:"aerospike,omitempty"`

	// InitializedVolumes is the list of volume names that have already been
	// initialized.
	InitializedVolumes []string `json:"initializedVolumes,omitempty"`

	// DirtyVolumes is the list of volume names that are removed
	// from aerospike namespaces and will be cleaned during init
	// if they are reused in any namespace.
	DirtyVolumes []string `json:"dirtyVolumes,omitempty"`

	// InitializedVolumePaths is deprecated version of InitializedVolumes.
	// +optional
	// +nullable
	InitializedVolumePaths []string `json:"initializedVolumePaths,omitempty"`

	// AerospikeConfigHash is ripemd160 hash of aerospikeConfig used by this pod
	AerospikeConfigHash string `json:"aerospikeConfigHash"`

	// NetworkPolicyHash is ripemd160 hash of NetworkPolicy used by this pod
	NetworkPolicyHash string `json:"networkPolicyHash"`

	// PodSpecHash is ripemd160 hash of PodSpec used by this pod
	PodSpecHash string `json:"podSpecHash"`
}

// +kubebuilder:object:root=true
// +kubebuilder:subresource:status

// AerospikeCluster is the schema for the AerospikeCluster API
// +operator-sdk:csv:customresourcedefinitions:displayName="Aerospike Cluster",resources={{Service, v1},{Pod,v1},{StatefulSet,v1}}
//
//nolint:lll // for readability
type AerospikeCluster struct { //nolint:govet // for readability
	metav1.TypeMeta   `json:",inline"`
	metav1.ObjectMeta `json:"metadata,omitempty"`

	Spec   AerospikeClusterSpec   `json:"spec,omitempty"`
	Status AerospikeClusterStatus `json:"status,omitempty"`
}

// +kubebuilder:object:root=true

// AerospikeClusterList contains a list of AerospikeCluster
type AerospikeClusterList struct {
	metav1.TypeMeta `json:",inline"`
	metav1.ListMeta `json:"metadata,omitempty"`
	Items           []AerospikeCluster `json:"items"`
}

func init() {
	SchemeBuilder.Register(&AerospikeCluster{}, &AerospikeClusterList{})
}

// CopySpecToStatus copy spec in status. Spec to Status DeepCopy doesn't work. It fails in reflect lib.
func CopySpecToStatus(spec *AerospikeClusterSpec) (*AerospikeClusterStatusSpec, error) { //nolint:dupl // not duplicate
	status := AerospikeClusterStatusSpec{}

	status.Size = spec.Size
	status.Image = spec.Image

	// Storage
	statusStorage := AerospikeStorageSpec{}
	lib.DeepCopy(&statusStorage, &spec.Storage)

	status.Storage = statusStorage

	if spec.AerospikeAccessControl != nil {
		// AerospikeAccessControl
		statusAerospikeAccessControl := &AerospikeAccessControlSpec{}
		lib.DeepCopy(
			statusAerospikeAccessControl, spec.AerospikeAccessControl,
		)

		status.AerospikeAccessControl = statusAerospikeAccessControl
	}

	// AerospikeConfig
	statusAerospikeConfig := &AerospikeConfigSpec{}
	lib.DeepCopy(
		statusAerospikeConfig, spec.AerospikeConfig,
	)

	status.AerospikeConfig = statusAerospikeConfig

	if spec.ValidationPolicy != nil {
		// ValidationPolicy
		statusValidationPolicy := &ValidationPolicySpec{}
		lib.DeepCopy(
			statusValidationPolicy, spec.ValidationPolicy,
		)

		status.ValidationPolicy = statusValidationPolicy
	}

	// RackConfig
	statusRackConfig := RackConfig{}
	lib.DeepCopy(&statusRackConfig, &spec.RackConfig)
	status.RackConfig = statusRackConfig

	// AerospikeNetworkPolicy
	statusAerospikeNetworkPolicy := AerospikeNetworkPolicy{}
	lib.DeepCopy(
		&statusAerospikeNetworkPolicy, &spec.AerospikeNetworkPolicy,
	)

	status.AerospikeNetworkPolicy = statusAerospikeNetworkPolicy

	if spec.OperatorClientCertSpec != nil {
		clientCertSpec := &AerospikeOperatorClientCertSpec{}
		lib.DeepCopy(
			clientCertSpec, spec.OperatorClientCertSpec,
		)

		status.OperatorClientCertSpec = clientCertSpec
	}

	// Storage
	statusPodSpec := AerospikePodSpec{}
	lib.DeepCopy(&statusPodSpec, &spec.PodSpec)
	status.PodSpec = statusPodSpec

	seedsFinderServices := SeedsFinderServices{}
	lib.DeepCopy(
		&seedsFinderServices, &spec.SeedsFinderServices,
	)

	status.SeedsFinderServices = seedsFinderServices

	// RosterNodeBlockList
	if len(spec.RosterNodeBlockList) != 0 {
		var rosterNodeBlockList []string

		lib.DeepCopy(
			&rosterNodeBlockList, &spec.RosterNodeBlockList,
		)

		status.RosterNodeBlockList = rosterNodeBlockList
	}

	return &status, nil
}

// CopyStatusToSpec copy status in spec. Status to Spec DeepCopy doesn't work. It fails in reflect lib.
func CopyStatusToSpec(status *AerospikeClusterStatusSpec) (*AerospikeClusterSpec, error) { //nolint:dupl // no need
	spec := AerospikeClusterSpec{}

	spec.Size = status.Size
	spec.Image = status.Image

	// Storage
	specStorage := AerospikeStorageSpec{}
	lib.DeepCopy(&specStorage, &status.Storage)
	spec.Storage = specStorage

	if status.AerospikeAccessControl != nil {
		// AerospikeAccessControl
		specAerospikeAccessControl := &AerospikeAccessControlSpec{}
		lib.DeepCopy(
			specAerospikeAccessControl, status.AerospikeAccessControl,
		)

		spec.AerospikeAccessControl = specAerospikeAccessControl
	}

	// AerospikeConfig
	specAerospikeConfig := &AerospikeConfigSpec{}
	lib.DeepCopy(
		specAerospikeConfig, status.AerospikeConfig,
	)

	spec.AerospikeConfig = specAerospikeConfig

	if status.ValidationPolicy != nil {
		// ValidationPolicy
		specValidationPolicy := &ValidationPolicySpec{}
		lib.DeepCopy(
			specValidationPolicy, status.ValidationPolicy,
		)

		spec.ValidationPolicy = specValidationPolicy
	}

	// RackConfig
	specRackConfig := RackConfig{}
	lib.DeepCopy(&specRackConfig, &status.RackConfig)

	spec.RackConfig = specRackConfig

	// AerospikeNetworkPolicy
	specAerospikeNetworkPolicy := AerospikeNetworkPolicy{}
	lib.DeepCopy(
		&specAerospikeNetworkPolicy, &status.AerospikeNetworkPolicy,
	)

	spec.AerospikeNetworkPolicy = specAerospikeNetworkPolicy

	if status.OperatorClientCertSpec != nil {
		clientCertSpec := &AerospikeOperatorClientCertSpec{}
		lib.DeepCopy(
			clientCertSpec, status.OperatorClientCertSpec,
		)

		spec.OperatorClientCertSpec = clientCertSpec
	}

	// Storage
	specPodSpec := AerospikePodSpec{}
	lib.DeepCopy(&specPodSpec, &status.PodSpec)

	spec.PodSpec = specPodSpec

	seedsFinderServices := SeedsFinderServices{}
	lib.DeepCopy(
		&seedsFinderServices, &status.SeedsFinderServices,
	)

	spec.SeedsFinderServices = seedsFinderServices

	// RosterNodeBlockList
	if len(status.RosterNodeBlockList) != 0 {
		var rosterNodeBlockList []string

		lib.DeepCopy(
			&rosterNodeBlockList, &status.RosterNodeBlockList,
		)

		spec.RosterNodeBlockList = rosterNodeBlockList
	}

	return &spec, nil
}<|MERGE_RESOLUTION|>--- conflicted
+++ resolved
@@ -718,10 +718,6 @@
 }
 
 // AerospikeNetworkType specifies the type of network address to use.
-<<<<<<< HEAD
-=======
-// +kubebuilder:validation:Enum=pod;hostInternal;hostExternal;configuredIP
->>>>>>> 04515d01
 // +k8s:openapi-gen=true
 type AerospikeNetworkType string
 
@@ -742,22 +738,20 @@
 	// the access port will the actual aerospike port else it will be a mapped port.
 	AerospikeNetworkTypeHostExternal AerospikeNetworkType = "hostExternal"
 
-<<<<<<< HEAD
-	// AerospikeNetworkTypeCustomInterface specifies any other custom interface to be used with Aerospike
-	AerospikeNetworkTypeCustomInterface AerospikeNetworkType = "customInterface"
-=======
 	// AerospikeNetworkTypeConfigured specifies access/alternateAccess using the user configuredIP.
 	// label "aerospike.com/configured-access-address" in k8s node will be used as `accessAddress`
 	// label "aerospike.com/configured-alternate-access-address" in k8s node will be used as `alternateAccessAddress`
 	AerospikeNetworkTypeConfigured AerospikeNetworkType = "configuredIP"
->>>>>>> 04515d01
+
+	// AerospikeNetworkTypeCustomInterface specifies any other custom interface to be used with Aerospike
+	AerospikeNetworkTypeCustomInterface AerospikeNetworkType = "customInterface"
 )
 
 // AerospikeNetworkPolicy specifies how clients and tools access the Aerospike cluster.
 type AerospikeNetworkPolicy struct {
 	// AccessType is the type of network address to use for Aerospike access address.
 	// Defaults to hostInternal.
-	// +kubebuilder:validation:Enum=pod;hostInternal;hostExternal;customInterface
+	// +kubebuilder:validation:Enum=pod;hostInternal;hostExternal;configuredIP;customInterface
 	AccessType AerospikeNetworkType `json:"access,omitempty"`
 
 	// CustomAccessNetworkNames is the list of the pod's network interfaces used for Aerospike access address.
@@ -772,7 +766,7 @@
 
 	// AlternateAccessType is the type of network address to use for Aerospike alternate access address.
 	// Defaults to hostExternal.
-	// +kubebuilder:validation:Enum=pod;hostInternal;hostExternal;customInterface
+	// +kubebuilder:validation:Enum=pod;hostInternal;hostExternal;configuredIP;customInterface
 	AlternateAccessType AerospikeNetworkType `json:"alternateAccess,omitempty"`
 
 	// CustomAlternateAccessNetworkNames is the list of the pod's network interfaces used for Aerospike
@@ -788,7 +782,7 @@
 
 	// TLSAccessType is the type of network address to use for Aerospike TLS access address.
 	// Defaults to hostInternal.
-	// +kubebuilder:validation:Enum=pod;hostInternal;hostExternal;customInterface
+	// +kubebuilder:validation:Enum=pod;hostInternal;hostExternal;configuredIP;customInterface
 	TLSAccessType AerospikeNetworkType `json:"tlsAccess,omitempty"`
 
 	// CustomTLSAccessNetworkNames is the list of the pod's network interfaces used for Aerospike TLS access address.
@@ -803,7 +797,7 @@
 
 	// TLSAlternateAccessType is the type of network address to use for Aerospike TLS alternate access address.
 	// Defaults to hostExternal.
-	// +kubebuilder:validation:Enum=pod;hostInternal;hostExternal;customInterface
+	// +kubebuilder:validation:Enum=pod;hostInternal;hostExternal;configuredIP;customInterface
 	TLSAlternateAccessType AerospikeNetworkType `json:"tlsAlternateAccess,omitempty"`
 
 	// CustomTLSAlternateAccessNetworkNames is the list of the pod's network interfaces used for Aerospike TLS
