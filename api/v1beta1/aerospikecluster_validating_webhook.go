--- conflicted
+++ resolved
@@ -198,46 +198,16 @@
 		return err
 	}
 
-<<<<<<< HEAD
 	// Validate per rack FileStorage for Metadata
 	if err := c.validateRequiredRackFileStorageForMetadata(
 		aslog, version,
-=======
-	// Validate if passed aerospikeConfig
-	if err := validateAerospikeConfigSchema(
-		aslog, version, *configMap,
 	); err != nil {
-		return fmt.Errorf("aerospikeConfig not valid: %v", err)
-	}
-
-	// Validate common aerospike config
-	if err := c.validateAerospikeConfig(
-		configMap, &c.Spec.Storage, int(c.Spec.Size),
->>>>>>> 19909ce1
-	); err != nil {
-		return err
-	}
-
-<<<<<<< HEAD
+		return err
+	}
+
 	// Validate per rack FileStorage for FeatureConf
 	if err := c.validateRequiredRackFileStorageForFeatureConf(
 		aslog,
-=======
-	if err := validateClientCertSpec(
-		c.Spec.OperatorClientCertSpec, configMap,
-	); err != nil {
-		return err
-	}
-
-	if err := validateRequiredFileStorageForMetadata(
-		*configMap, &c.Spec.Storage, c.Spec.ValidationPolicy, version,
-	); err != nil {
-		return err
-	}
-
-	if err := validateRequiredFileStorageForFeatureConf(
-		*configMap, &c.Spec.Storage,
->>>>>>> 19909ce1
 	); err != nil {
 		return err
 	}
