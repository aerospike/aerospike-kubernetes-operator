--- conflicted
+++ resolved
@@ -242,30 +242,8 @@
 	if !serviceConfExists {
 		return nil
 	}
-<<<<<<< HEAD
 	tlsAuthenticateClientConfig, ok := serviceConf.(map[string]interface{})["tls-authenticate-client"]
 	if !ok {
-=======
-	clientNames, err := readClientNamesFromConfig(serviceConf.(map[string]interface{}))
-	if err != nil {
-		return err
-	}
-	if isClientCertNeeded(
-		clientNames, configSpec,
-	) && (clientCertSpec == nil || !clientCertSpec.IsClientCertConfigured()) {
-		return fmt.Errorf(
-			"mTLS is configured for AerospikeCluster (%v) but operator's client cert is not: %+v",
-			clientNames, clientCertSpec,
-		)
-	}
-	if isClientCertNameValidationEnabled(clientNames) && (clientCertSpec == nil || clientCertSpec.TLSClientName == "") {
-		return fmt.Errorf(
-			"client name validation is enabled in mTLS (%+v) but TLSClientName is not provided in operatorClientCertSpec",
-			clientNames,
-		)
-	}
-	if clientCertSpec == nil {
->>>>>>> c8bfc9d9
 		return nil
 	}
 
@@ -611,7 +589,6 @@
 	return nil
 }
 
-<<<<<<< HEAD
 func ValidateTLSAuthenticateClient(serviceConf map[string]interface{}) ([]string, error) {
 	config, ok := serviceConf["tls-authenticate-client"]
 	if !ok {
@@ -652,46 +629,15 @@
 	}
 	if len(dnsnames) == 0 {
 		return nil
-=======
-func validateTlsClientNames(
-	serviceConf map[string]interface{},
-	clientCertSpec *AerospikeOperatorClientCertSpec,
-) error {
-	clientNames, err := readClientNamesFromConfig(serviceConf)
-	if err != nil {
-		return err
-	}
-	clientNameValidationEnabled := isClientCertNameValidationEnabled(clientNames)
-	if !clientNameValidationEnabled && len(clientNames) > 1 {
-		return fmt.Errorf(
-			"tls-authenticate-client may not mix \"any\" or \"false\" with other values: %+v",
-			clientNames,
-		)
->>>>>>> c8bfc9d9
 	}
 
 	localCertNames, err := readNamesFromLocalCertificate(clientCertSpec)
 	if err != nil {
 		return err
 	}
-<<<<<<< HEAD
 	if !containsAnyName(dnsnames, localCertNames) && len(localCertNames) > 0 {
 		return fmt.Errorf("tls-authenticate-client (%+v) doesn't contain name from Operator's certificate (%+v), configure OperatorClientCertSpec.TLSClientName properly",
 			dnsnames, localCertNames)
-=======
-	if clientNameValidationEnabled && len(namesFromCert) > 0 && !containsAnyName(
-		clientNames, namesFromCert,
-	) {
-		certNames := make([]string, 0, len(namesFromCert))
-		for name := range namesFromCert {
-			certNames = append(certNames, name)
-		}
-		return fmt.Errorf(
-			"tls-authenticate-client (%+v) doesn't contain name from Operator's certificate (%+v) configured in %s, configure OperatorClientCertSpec.TLSClientName properly",
-			clientNames, certNames,
-			clientCertSpec.CertPathInOperator.ClientCertPath,
-		)
->>>>>>> c8bfc9d9
 	}
 	return nil
 
@@ -746,14 +692,7 @@
 		} else {
 			for param := range connectionConfigMap {
 				if strings.HasPrefix(param, "tls-") {
-<<<<<<< HEAD
 					return fmt.Errorf("you can't specify %s for network.%s without specifying tls-name", param, connectionType)
-=======
-					return fmt.Errorf(
-						"you cann't specify %s for network.%s without specifying tls-name",
-						param, connectionType,
-					)
->>>>>>> c8bfc9d9
 				}
 			}
 		}
@@ -1165,16 +1104,9 @@
 
 	valid, validationErr, err := asConf.IsValid(version)
 	if err != nil {
-<<<<<<< HEAD
-		for _, verr := range validationErr {
-			fmt.Printf("VALIDATION-ERROR: %v\n", verr)
-		}
-		return fmt.Errorf("failed to validate config for the version %s: %v", version, err)
-=======
 		return fmt.Errorf(
 			"failed to validate config for the version %s: %v", version, err,
 		)
->>>>>>> c8bfc9d9
 	}
 	if !valid {
 		errStrings := make([]string, 0)
