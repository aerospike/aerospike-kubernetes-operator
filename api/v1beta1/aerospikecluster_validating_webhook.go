/*
Copyright 2021.

Licensed under the Apache License, Version 2.0 (the "License");
you may not use this file except in compliance with the License.
You may obtain a copy of the License at

    http://www.apache.org/licenses/LICENSE-2.0

Unless required by applicable law or agreed to in writing, software
distributed under the License is distributed on an "AS IS" BASIS,
WITHOUT WARRANTIES OR CONDITIONS OF ANY KIND, either express or implied.
See the License for the specific language governing permissions and
limitations under the License.
*/

package v1beta1

import (
	"crypto/x509"
	"encoding/pem"
	"errors"
	"fmt"
<<<<<<< HEAD
=======
	"k8s.io/apimachinery/pkg/util/intstr"
	"k8s.io/apimachinery/pkg/util/sets"
>>>>>>> 93304c08
	"os"
	"path/filepath"
	"reflect"
	"regexp"
	"strings"

	internalerrors "github.com/aerospike/aerospike-kubernetes-operator/errors"
	"k8s.io/apimachinery/pkg/util/intstr"
	"k8s.io/apimachinery/pkg/util/sets"
	//"github.com/aerospike/aerospike-kubernetes-operator/api/v1beta1"
	"github.com/aerospike/aerospike-management-lib/asconfig"
	"github.com/aerospike/aerospike-management-lib/deployment"
	validate "github.com/asaskevich/govalidator"
	"github.com/go-logr/logr"
	v1 "k8s.io/api/core/v1"
	"k8s.io/apimachinery/pkg/runtime"
	logf "sigs.k8s.io/controller-runtime/pkg/log"
	"sigs.k8s.io/controller-runtime/pkg/webhook"
)

var networkConnectionTypes = []string{"service", "heartbeat", "fabric"}
var immutableNetworkParams = []string{
	"tls-name", "port", "access-port",
	"alternate-access-port", "tls-port", "tls-access-port",
	"tls-alternate-access-port",
}

var versionRegex = regexp.MustCompile(`([0-9]+(\.[0-9]+)+)`)

// +kubebuilder:webhook:path=/validate-asdb-aerospike-com-v1beta1-aerospikecluster,mutating=false,failurePolicy=fail,sideEffects=None,groups=asdb.aerospike.com,resources=aerospikeclusters,verbs=create;update,versions=v1beta1,name=vaerospikecluster.kb.io,admissionReviewVersions={v1,v1beta1}

var _ webhook.Validator = &AerospikeCluster{}

// ValidateCreate implements webhook.Validator so a webhook will be registered for the type
func (c *AerospikeCluster) ValidateCreate() error {
	aslog := logf.Log.WithName(ClusterNamespacedName(c))

	aslog.Info("Validate create")

	return c.validate(aslog)
}

// ValidateDelete implements webhook.Validator so a webhook will be registered for the type
func (c *AerospikeCluster) ValidateDelete() error {
	aslog := logf.Log.WithName(ClusterNamespacedName(c))

	aslog.Info("Validate delete")

	return nil
}

// ValidateUpdate validate update
func (c *AerospikeCluster) ValidateUpdate(oldObj runtime.Object) error {
	aslog := logf.Log.WithName(ClusterNamespacedName(c))

	aslog.Info("Validate update")

	old := oldObj.(*AerospikeCluster)
	if err := c.validate(aslog); err != nil {
		return err
	}

	outgoingVersion, err := GetImageVersion(old.Spec.Image)
	if err != nil {
		return err
	}

	incomingVersion, err := GetImageVersion(c.Spec.Image)
	if err != nil {
		return err
	}

	if err := deployment.IsValidUpgrade(
		outgoingVersion, incomingVersion,
	); err != nil {
		return fmt.Errorf("failed to start upgrade: %v", err)
	}

	// Volume storage update is not allowed but cascadeDelete policy is allowed
	if err := old.Spec.Storage.ValidateStorageSpecChange(c.Spec.Storage); err != nil {
		return fmt.Errorf("storage config cannot be updated: %v", err)
	}

	// MultiPodPerHost cannot be updated
	if c.Spec.PodSpec.MultiPodPerHost != old.Spec.PodSpec.MultiPodPerHost {
		return fmt.Errorf("cannot update MultiPodPerHost setting")
	}

	// Validate AerospikeConfig update
	if err := validateAerospikeConfigUpdate(
		aslog, incomingVersion, outgoingVersion,
		c.Spec.AerospikeConfig, old.Spec.AerospikeConfig,
	); err != nil {
		return err
	}

	// Validate Load Balancer update
	if err := validateLoadBalancerUpdate(
		aslog, c.Spec.SeedsFinderServices.LoadBalancer,
		old.Spec.SeedsFinderServices.LoadBalancer,
	); err != nil {
		return err
	}

	// Validate RackConfig update
	if err := c.validateRackUpdate(aslog, old); err != nil {
		return err
	}

	// Validate changes to pod spec
	if err := old.Spec.PodSpec.ValidatePodSpecChange(c.Spec.PodSpec); err != nil {
		return err
	}

	return nil
}

func (c *AerospikeCluster) validate(aslog logr.Logger) error {
	aslog.V(1).Info("Validate AerospikeCluster spec", "obj.Spec", c.Spec)

	// Validate obj name
	if c.Name == "" {
		return fmt.Errorf("aerospikeCluster name cannot be empty")
	}
	if strings.Contains(c.Name, " ") {
		// Few parsing logic depend on this
		return fmt.Errorf("aerospikeCluster name cannot have spaces")
	}

	// Validate obj namespace
	if c.Namespace == "" {
		return fmt.Errorf("aerospikeCluster namespace name cannot be empty")
	}
	if strings.Contains(c.Namespace, " ") {
		// Few parsing logic depend on this
		return fmt.Errorf("aerospikeCluster name cannot have spaces")
	}

	// Validate image type. Only enterprise image allowed for now
	if !isEnterprise(c.Spec.Image) {
		return fmt.Errorf("CommunityEdition Cluster not supported")
	}

	// Validate size
	if c.Spec.Size == 0 {
		return fmt.Errorf("invalid cluster size 0")
	}

	// Validate Image version
	version, err := GetImageVersion(c.Spec.Image)
	if err != nil {
		return err
	}

	val, err := asconfig.CompareVersions(version, baseVersion)
	if err != nil {
		return fmt.Errorf("failed to check image version: %v", err)
	}
	if val < 0 {
		return fmt.Errorf(
			"image version %s not supported. Base version %s", version,
			baseVersion,
		)
	}

	err = validateClusterSize(aslog, version, int(c.Spec.Size))
	if err != nil {
		return err
	}

	// Storage should be validated before validating aerospikeConfig and fileStorage
	if err := validateStorage(&c.Spec.Storage, &c.Spec.PodSpec); err != nil {
		return err
	}

	for _, rack := range c.Spec.RackConfig.Racks {
		// Storage should be validated before validating aerospikeConfig and fileStorage
		if err := validateStorage(&rack.Storage, &c.Spec.PodSpec); err != nil {
			return err
		}

		// Validate if passed aerospikeConfig
		if err := validateAerospikeConfigSchema(
			aslog, version, rack.AerospikeConfig,
		); err != nil {
			return fmt.Errorf("aerospikeConfig not valid: %v", err)
		}

		// Validate common aerospike config
		if err := c.validateAerospikeConfig(
			&rack.AerospikeConfig, &rack.Storage, int(c.Spec.Size),
		); err != nil {
			return err
		}

		if err := validateRequiredFileStorageForMetadata(
			rack.AerospikeConfig, &rack.Storage, c.Spec.ValidationPolicy, version,
		); err != nil {
			return err
		}

		if err := validateRequiredFileStorageForFeatureConf(
			rack.AerospikeConfig, &rack.Storage,
		); err != nil {
			return err
		}
	}

	// Validate resource and limit
	if err := c.validatePodSpecResourceAndLimits(aslog); err != nil {
		return err
	}

	// Validate access control
	if err := c.validateAccessControl(aslog); err != nil {
		return err
	}

	// Validate rackConfig
	if err := c.validateRackConfig(aslog); err != nil {
		return err
	}

	if err := validateClientCertSpec(
		c.Spec.OperatorClientCertSpec, c.Spec.AerospikeConfig,
	); err != nil {
		return err
	}

	// Validate Sidecars
	if err := c.validatePodSpec(); err != nil {
		return err
	}

	if err := c.validateSCNamespaces(); err != nil {
		return err
	}

	return nil
}

func (c *AerospikeCluster) validateSCNamespaces() error {
	scNamespaceSet := sets.NewString()

	for i, rack := range c.Spec.RackConfig.Racks {
		tmpSCNamespaceSet := sets.NewString()

		nsList := rack.AerospikeConfig.Value["namespaces"].([]interface{})
		for _, nsConfInterface := range nsList {
			nsConf := nsConfInterface.(map[string]interface{})

			isEnabled, err := isNSSCEnabled(nsConf)
			if err != nil {
				return err
			}
			if isEnabled {
				tmpSCNamespaceSet.Insert(nsConf["name"].(string))
			}
		}

		if i == 0 {
			scNamespaceSet = tmpSCNamespaceSet
			continue
		}
		if !scNamespaceSet.Equal(tmpSCNamespaceSet) {
			return fmt.Errorf("SC namespaces list is different for different racks. All racks should have same SC namespaces")
		}
	}
	return nil
}

func validateClientCertSpec(
	clientCertSpec *AerospikeOperatorClientCertSpec,
	configSpec *AerospikeConfigSpec,
) error {
	networkConf, networkConfExist := configSpec.Value[confKeyNetwork]
	if !networkConfExist {
		return nil
	}
	serviceConf, serviceConfExists := networkConf.(map[string]interface{})[confKeyNetworkService]
	if !serviceConfExists {
		return nil
	}
	tlsAuthenticateClientConfig, ok := serviceConf.(map[string]interface{})["tls-authenticate-client"]
	if !ok {
		return nil
	}

	switch {
	case reflect.DeepEqual("false", tlsAuthenticateClientConfig):
		return nil
	case reflect.DeepEqual("any", tlsAuthenticateClientConfig):
		if clientCertSpec == nil {
			return fmt.Errorf("operator client cert is not specified")
		}
		if !clientCertSpec.IsClientCertConfigured() {
			return fmt.Errorf("operator client cert is not configured")
		}
		return nil
	default:
		if clientCertSpec == nil {
			return fmt.Errorf("operator client cert is not specified")
		}
		if clientCertSpec.TLSClientName == "" {
			return fmt.Errorf("operator TLSClientName is not specified")
		}
		if err := clientCertSpec.validate(); err != nil {
			return err
		}

	}

	return nil
}

func (c *AerospikeCluster) validateRackUpdate(
	aslog logr.Logger, old *AerospikeCluster,
) error {
	if reflect.DeepEqual(c.Spec.RackConfig, old.Spec.RackConfig) {
		return nil
	}

	outgoingVersion, err := GetImageVersion(old.Spec.Image)
	if err != nil {
		return err
	}
	incomingVersion, err := GetImageVersion(c.Spec.Image)
	if err != nil {
		return err
	}
	// Old racks cannot be updated
	// Also need to exclude a default rack with default rack ID. No need to check here, user should not provide or update default rackID
	// Also when user add new rackIDs old default will be removed by reconciler.
	for _, oldRack := range old.Spec.RackConfig.Racks {
		for _, newRack := range c.Spec.RackConfig.Racks {

			if oldRack.ID == newRack.ID {

				if oldRack.NodeName != newRack.NodeName ||
					oldRack.RackLabel != newRack.RackLabel ||
					oldRack.Region != newRack.Region ||
					oldRack.Zone != newRack.Zone {

					return fmt.Errorf(
						"old RackConfig (NodeName, RackLabel, Region, Zone) cannot be updated. Old rack %v, new rack %v",
						oldRack, newRack,
					)
				}

				if len(oldRack.AerospikeConfig.Value) != 0 || len(newRack.AerospikeConfig.Value) != 0 {
					// Validate aerospikeConfig update
					if err := validateAerospikeConfigUpdate(
						aslog, incomingVersion, outgoingVersion,
						&newRack.AerospikeConfig, &oldRack.AerospikeConfig,
					); err != nil {
						return fmt.Errorf(
							"invalid update in Rack(ID: %d) aerospikeConfig: %v",
							oldRack.ID, err,
						)
					}
				}

				if len(oldRack.Storage.Volumes) != 0 || len(newRack.Storage.Volumes) != 0 {
					// Storage might have changed
					oldStorage := oldRack.Storage
					newStorage := newRack.Storage
					// Volume storage update is not allowed but cascadeDelete policy is allowed
					if err := oldStorage.ValidateStorageSpecChange(newStorage); err != nil {
						return fmt.Errorf(
							"rack storage config cannot be updated: %v", err,
						)
					}
				}

				break
			}
		}
	}
	return nil
}

// TODO: FIX
func (c *AerospikeCluster) validateAccessControl(_ logr.Logger) error {
	_, err := IsAerospikeAccessControlValid(&c.Spec)
	return err
}

func (c *AerospikeCluster) validatePodSpecResourceAndLimits(_ logr.Logger) error {

	checkResourcesLimits := false

	if err := c.validateResourceAndLimits(c.Spec.PodSpec.AerospikeContainerSpec.Resources, checkResourcesLimits); err != nil {
		return err
	}

	for _, rack := range c.Spec.RackConfig.Racks {
		if rack.Storage.CleanupThreads != AerospikeVolumeSingleCleanupThread {
			checkResourcesLimits = true
			break
		}
	}

	if checkResourcesLimits && c.Spec.PodSpec.AerospikeInitContainerSpec == nil {
		return fmt.Errorf(
			"init container spec should have resources.Limits set if CleanupThreads is more than 1",
		)
	}
	if c.Spec.PodSpec.AerospikeInitContainerSpec != nil {
		return c.validateResourceAndLimits(c.Spec.PodSpec.AerospikeInitContainerSpec.Resources, checkResourcesLimits)
	}
	return nil
}

func (c *AerospikeCluster) validateResourceAndLimits(resources *v1.ResourceRequirements, checkResourcesLimits bool) error {

	if checkResourcesLimits {
		if resources == nil || resources.Limits == nil {
			return fmt.Errorf(
				"resources.Limits for init container cannot be empty if CleanupThreads is being set more than 1",
			)
		}
	} else if resources == nil {
		return nil
	}

	if resources.Limits != nil && resources.Requests != nil &&
		((resources.Limits.Cpu().Cmp(*resources.Requests.Cpu()) < 0) ||
			(resources.Limits.Memory().Cmp(*resources.Requests.Memory()) < 0)) {
		return fmt.Errorf(
			"resources.Limits cannot be less than resource.Requests. Resources %v",
			resources,
		)
	}

	return nil
}

func (c *AerospikeCluster) validateRackConfig(_ logr.Logger) error {
	// Validate namespace names
	// TODO: Add more validation for namespace name
	for _, nsName := range c.Spec.RackConfig.Namespaces {
		if strings.Contains(nsName, " ") {
			return fmt.Errorf(
				"namespace name `%s` cannot have spaces, Namespaces %v", nsName,
				c.Spec.RackConfig.Namespaces,
			)
		}
	}

	rackMap := map[int]bool{}
	migrateFillDelaySet := sets.Int{}

	for _, rack := range c.Spec.RackConfig.Racks {
		// Check for duplicate
		if _, ok := rackMap[rack.ID]; ok {
			return fmt.Errorf(
				"duplicate rackID %d not allowed, racks %v", rack.ID,
				c.Spec.RackConfig.Racks,
			)
		}
		rackMap[rack.ID] = true

		// Check out of range rackID
		// Check for defaultRackID is in mutate (user can not use defaultRackID).
		// Allow DefaultRackID
		if rack.ID > MaxRackID {
			return fmt.Errorf(
				"invalid rackID. RackID range (%d, %d)", MinRackID, MaxRackID,
			)
		}

		if rack.InputAerospikeConfig != nil {
			_, inputRackNetwork := rack.InputAerospikeConfig.Value["network"]
			_, inputRackSecurity := rack.InputAerospikeConfig.Value["security"]
			if inputRackNetwork || inputRackSecurity {
				// Aerospike K8s Operator doesn't support different network configurations for different racks.
				// I.e.
				//    - the same heartbeat port (taken from current node) is used for all peers regardless to racks.
				//    - a single target port is used in headless service and LB.
				//    - we need to refactor how connection is created to AS to take into account rack's network config.
				// So, just reject rack specific network connections for now.
				return fmt.Errorf(
					"you can't specify network or security configuration for rack %d (network and security should be the same for all racks)",
					rack.ID,
				)
			}
		}

		migrateFillDelay, err := GetMigrateFillDelay(&rack.AerospikeConfig)
		if err != nil {
			return err
		}

		migrateFillDelaySet.Insert(migrateFillDelay)
	}

	// If len of migrateFillDelaySet is more than 1, it means that different migrate-fill-delay is set across racks
	if migrateFillDelaySet.Len() > 1 {
		return fmt.Errorf("migrate-fill-delay value should be same across all racks")
	}

	// Validate batch upgrade/restart param
	if c.Spec.RackConfig.RollingUpdateBatchSize != nil {

		// Just validate if RollingUpdateBatchSize is valid number or string.
		randomNumber := 100
		count, err := intstr.GetScaledValueFromIntOrPercent(c.Spec.RackConfig.RollingUpdateBatchSize, randomNumber, false)
		if err != nil {
			return err
		}
		// Only negative is not allowed. Any big number can be given.
		if count < 0 {
			return fmt.Errorf("can not use negative rackConfig.RollingUpdateBatchSize  %s", c.Spec.RackConfig.RollingUpdateBatchSize.String())
		}

		if len(c.Spec.RackConfig.Racks) < 2 {
			return fmt.Errorf("can not use rackConfig.RollingUpdateBatchSize when number of racks is less than two")
		}

		nsConfsNamespaces := c.getNsConfsForNamespaces()
		for ns, nsConf := range nsConfsNamespaces {
			if !isNameExist(c.Spec.RackConfig.Namespaces, ns) {
				return fmt.Errorf("can not use rackConfig.RollingUpdateBatchSize when there is any non-rack enabled namespace %s", ns)
			}

			if nsConf.noOfRacksForNamespaces <= 1 {
				return fmt.Errorf("can not use rackConfig.RollingUpdateBatchSize when namespace `%s` is configured in only one rack", ns)
			}
			if nsConf.replicationFactor <= 1 {
				return fmt.Errorf("can not use rackConfig.RollingUpdateBatchSize when namespace `%s` is configured with replication-factor 1", ns)
			}
		}
	}

	// TODO: should not use batch if racks are less than replication-factor
	return nil
}

type nsConf struct {
	noOfRacksForNamespaces int
	replicationFactor      int
}

func (c *AerospikeCluster) getNsConfsForNamespaces() map[string]nsConf {
	nsConfs := map[string]nsConf{}
	for _, rack := range c.Spec.RackConfig.Racks {
		nsList := rack.AerospikeConfig.Value["namespaces"].([]interface{})
		for _, nsInterface := range nsList {
			nsName := nsInterface.(map[string]interface{})["name"].(string)

			var noOfRacksForNamespaces int
			if _, ok := nsConfs[nsName]; !ok {
				noOfRacksForNamespaces = 1
			} else {
				noOfRacksForNamespaces = nsConfs[nsName].noOfRacksForNamespaces + 1
			}

			rf, _ := getNamespaceReplicationFactor(nsInterface.(map[string]interface{}))
			nsConfs[nsName] = nsConf{
				noOfRacksForNamespaces: noOfRacksForNamespaces,
				replicationFactor:      rf,
			}
		}
	}
	return nsConfs
}

//******************************************************************************
// Helper
//******************************************************************************

// TODO: This should be version specific and part of management lib.
// max cluster size for pre-5.0 cluster
const maxEnterpriseClusterSzLt5_0 = 128

// max cluster size for 5.0+ cluster
const maxEnterpriseClusterSzGt5_0 = 256

const versionForSzCheck = "5.0.0"

func validateClusterSize(_ logr.Logger, version string, sz int) error {
	val, err := asconfig.CompareVersions(version, versionForSzCheck)
	if err != nil {
		return fmt.Errorf(
			"failed to validate cluster size limit from version: %v", err,
		)
	}
	if val < 0 && sz > maxEnterpriseClusterSzLt5_0 {
		return fmt.Errorf(
			"cluster size cannot be more than %d", maxEnterpriseClusterSzLt5_0,
		)
	}
	if val > 0 && sz > maxEnterpriseClusterSzGt5_0 {
		return fmt.Errorf(
			"cluster size cannot be more than %d", maxEnterpriseClusterSzGt5_0,
		)
	}
	return nil
}

func (c *AerospikeCluster) validateAerospikeConfig(
	configSpec *AerospikeConfigSpec, storage *AerospikeStorageSpec, clSize int,
) error {
	config := configSpec.Value

	if config == nil {
		return fmt.Errorf("aerospikeConfig cannot be empty")
	}

	// service conf
	serviceConf, ok := config["service"].(map[string]interface{})
	if !ok {
		return fmt.Errorf(
			"aerospikeConfig.service not a valid map %v", config["service"],
		)
	}
	if _, ok := serviceConf["cluster-name"]; !ok {
		return fmt.Errorf("aerospikeCluster name not found in config. Looks like object is not mutated by webhook")
	}

	// network conf
	networkConf, ok := config["network"].(map[string]interface{})
	if !ok {
		return fmt.Errorf(
			"aerospikeConfig.network not a valid map %v", config["network"],
		)
	}
	if err := c.validateNetworkConfig(networkConf); err != nil {
		return err
	}

	// namespace conf
	nsListInterface, ok := config["namespaces"]
	if !ok {
		return fmt.Errorf(
			"aerospikeConfig.namespace not a present. aerospikeConfig %v",
			config,
		)
	} else if nsListInterface == nil {
		return fmt.Errorf("aerospikeConfig.namespace cannot be nil")
	}
	if nsList, ok := nsListInterface.([]interface{}); !ok {
		return fmt.Errorf(
			"aerospikeConfig.namespace not valid namespace list %v",
			nsListInterface,
		)
	} else if err := validateNamespaceConfig(
		nsList, storage, clSize,
	); err != nil {
		return err
	}

	return nil
}

func (c *AerospikeCluster) validateNetworkConfig(networkConf map[string]interface{}) error {
	serviceConf, serviceExist := networkConf["service"]
	if !serviceExist {
		return fmt.Errorf("network.service section not found in config. Looks like object is not mutated by webhook")
	}

	tlsNames := make(map[string]struct{})
	// network.tls conf
	if _, ok := networkConf["tls"]; ok {
		tlsConfList := networkConf["tls"].([]interface{})
		for _, tlsConfInt := range tlsConfList {
			tlsConf := tlsConfInt.(map[string]interface{})
			if tlsName, ok := tlsConf["name"]; ok {
				tlsNames[tlsName.(string)] = struct{}{}
			}
			if _, ok := tlsConf["ca-path"]; ok {
				return fmt.Errorf(
					"ca-path not allowed, please use ca-file. tlsConf %v",
					tlsConf,
				)
			}
		}
	}
	if err := validateTlsClientNames(
		serviceConf.(map[string]interface{}), c.Spec.OperatorClientCertSpec,
	); err != nil {
		return err
	}
	for _, connectionType := range networkConnectionTypes {
		if err := validateNetworkConnection(
			networkConf, tlsNames, connectionType,
		); err != nil {
			return err
		}
	}

	return nil
}

// ValidateTLSAuthenticateClient validate the tls-authenticate-client field in the service configuration.
func ValidateTLSAuthenticateClient(serviceConf map[string]interface{}) (
	[]string, error,
) {
	config, ok := serviceConf["tls-authenticate-client"]
	if !ok {
		return []string{}, nil
	}
	switch value := config.(type) {
	case string:
		if value == "any" || value == "false" {
			return []string{}, nil
		}
		return nil, fmt.Errorf(
			"tls-authenticate-client contains invalid value: %s", value,
		)
	case bool:
		if !value {
			return []string{}, nil
		}
		return nil, fmt.Errorf(
			"tls-authenticate-client contains invalid value: %t", value,
		)
	case []interface{}:
		dnsnames := make([]string, len(value))
		for i := 0; i < len(value); i++ {
			dnsname, ok := value[i].(string)
			if !ok {
				return nil, fmt.Errorf(
					"tls-authenticate-client contains invalid type value: %v",
					value,
				)
			}
			if !validate.IsDNSName(dnsname) {
				return nil, fmt.Errorf(
					"tls-authenticate-client contains invalid dns-name: %v",
					dnsname,
				)
			}
			dnsnames[i] = dnsname
		}
		return dnsnames, nil
	}
	return nil, fmt.Errorf(
		"tls-authenticate-client contains invalid type value: %v", config,
	)
}

func validateTlsClientNames(
	serviceConf map[string]interface{},
	clientCertSpec *AerospikeOperatorClientCertSpec,
) error {
	dnsnames, err := ValidateTLSAuthenticateClient(serviceConf)
	if err != nil {
		return err
	}
	if len(dnsnames) == 0 {
		return nil
	}

	localCertNames, err := readNamesFromLocalCertificate(clientCertSpec)
	if err != nil {
		return err
	}
	if !containsAnyName(dnsnames, localCertNames) && len(localCertNames) > 0 {
		return fmt.Errorf(
			"tls-authenticate-client (%+v) doesn't contain name from Operator's certificate (%+v), configure OperatorClientCertSpec.TLSClientName properly",
			dnsnames, localCertNames,
		)
	}
	return nil

}

func containsAnyName(
	clientNames []string, namesToFind map[string]struct{},
) bool {
	for _, clientName := range clientNames {
		if _, exists := namesToFind[clientName]; exists {
			return true
		}
	}
	return false
}

func readNamesFromLocalCertificate(clientCertSpec *AerospikeOperatorClientCertSpec) (
	map[string]struct{}, error,
) {
	result := make(map[string]struct{})
	if clientCertSpec == nil || clientCertSpec.CertPathInOperator == nil || clientCertSpec.CertPathInOperator.ClientCertPath == "" {
		return result, nil
	}
	r, err := os.ReadFile(clientCertSpec.CertPathInOperator.ClientCertPath)
	if err != nil {
		return result, err
	}
	block, _ := pem.Decode(r)
	cert, err := x509.ParseCertificate(block.Bytes)
	if err != nil {
		return result, err
	}
	if len(cert.Subject.CommonName) > 0 {
		result[cert.Subject.CommonName] = struct{}{}
	}
	for _, dns := range cert.DNSNames {
		result[dns] = struct{}{}
	}
	return result, nil
}

func validateNetworkConnection(
	networkConf map[string]interface{}, tlsNames map[string]struct{},
	connectionType string,
) error {
	if connectionConfig, exists := networkConf[connectionType]; exists {
		connectionConfigMap := connectionConfig.(map[string]interface{})
		if tlsName, ok := connectionConfigMap[confKeyTLSName]; ok {
			if _, exists := tlsNames[tlsName.(string)]; !exists {
				return fmt.Errorf("tls-name '%s' is not configured", tlsName)
			}
		} else {
			for param := range connectionConfigMap {
				if strings.HasPrefix(param, "tls-") {
					return fmt.Errorf(
						"you can't specify %s for network.%s without specifying tls-name",
						param, connectionType,
					)
				}
			}
		}
	}
	return nil
}

func validateNamespaceConfig(
	nsConfInterfaceList []interface{}, storage *AerospikeStorageSpec,
	clSize int,
) error {
	if len(nsConfInterfaceList) == 0 {
		return fmt.Errorf("aerospikeConfig.namespace list cannot be empty")
	}

	// Get list of all devices used in namespace. match it with namespace device list
	blockStorageDeviceList, fileStorageList, err := storage.GetAerospikeStorageList()
	if err != nil {
		return err
	}

	for _, nsConfInterface := range nsConfInterfaceList {
		// Validate new namespace conf
		nsConf, ok := nsConfInterface.(map[string]interface{})
		if !ok {
			return fmt.Errorf(
				"namespace conf not in valid format %v", nsConfInterface,
			)
		}

		if err := validateNamespaceReplicationFactor(
			nsConf, clSize,
		); err != nil {
			return err
		}

		if nsStorage, ok := nsConf["storage-engine"]; ok {
			if nsStorage == nil {
				return fmt.Errorf(
					"storage-engine cannot be nil for namespace %v", nsConf,
				)
			}

			if isInMemoryNamespace(nsConf) {
				// storage-engine memory
				continue
			}

			if !isDeviceOrPmemNamespace(nsConf) {
				return fmt.Errorf(
					"storage-engine not supported for namespace %v", nsConf,
				)
			}

			if devices, ok := nsStorage.(map[string]interface{})["devices"]; ok {
				if devices == nil {
					return fmt.Errorf(
						"namespace storage devices cannot be nil %v", nsStorage,
					)
				}

				if _, ok := devices.([]interface{}); !ok {
					return fmt.Errorf(
						"namespace storage device format not valid %v",
						nsStorage,
					)
				}

				if len(devices.([]interface{})) == 0 {
					return fmt.Errorf(
						"no devices for namespace storage %v", nsStorage,
					)
				}

				for _, device := range devices.([]interface{}) {
					if _, ok := device.(string); !ok {
						return fmt.Errorf(
							"namespace storage device not valid string %v",
							device,
						)
					}

					device = strings.TrimSpace(device.(string))

					// device list Fields cannot be more that 2 in single line. Two in shadow device case. Validate.
					if len(strings.Fields(device.(string))) > 2 {
						return fmt.Errorf(
							"invalid device name %v. Max 2 device can be mentioned in single line (Shadow device config)",
							device,
						)
					}

					dList := strings.Fields(device.(string))
					for _, dev := range dList {
						// Namespace device should be present in BlockStorage config section
						if !ContainsString(blockStorageDeviceList, dev) {
							return fmt.Errorf(
								"namespace storage device related devicePath %v not found in Storage config %v",
								dev, storage,
							)
						}
					}
				}
			}

			if files, ok := nsStorage.(map[string]interface{})["files"]; ok {
				if files == nil {
					return fmt.Errorf(
						"namespace storage files cannot be nil %v", nsStorage,
					)
				}

				if _, ok := files.([]interface{}); !ok {
					return fmt.Errorf(
						"namespace storage files format not valid %v",
						nsStorage,
					)
				}

				if len(files.([]interface{})) == 0 {
					return fmt.Errorf(
						"no files for namespace storage %v", nsStorage,
					)
				}

				for _, file := range files.([]interface{}) {
					if _, ok := file.(string); !ok {
						return fmt.Errorf(
							"namespace storage file not valid string %v", file,
						)
					}

					file = strings.TrimSpace(file.(string))

					// File list Fields cannot be more than 2 in single line. Two in shadow device case. Validate.
					if len(strings.Fields(file.(string))) > 2 {
						return fmt.Errorf(
							"invalid file name %v. Max 2 file can be mentioned in single line (Shadow file config)",
							file,
						)
					}

					fList := strings.Fields(file.(string))
					for _, f := range fList {
						dirPath := filepath.Dir(f)
						if !isFileStorageConfiguredForDir(
							fileStorageList, dirPath,
						) {
							return fmt.Errorf(
								"namespace storage file related mountPath %v not found in storage config %v",
								dirPath, storage,
							)
						}
					}
				}
			}
		} else {
			return fmt.Errorf("storage-engine config is required for namespace")
		}
	}

	err = validateStorageEngineDeviceList(nsConfInterfaceList, nil)
	if err != nil {
		return err
	}

	// Validate index-type
	for _, nsConfInterface := range nsConfInterfaceList {
		nsConf, ok := nsConfInterface.(map[string]interface{})
		if !ok {
			return fmt.Errorf(
				"namespace conf not in valid format %v", nsConfInterface,
			)
		}

		if isShmemIndexTypeNamespace(nsConf) {
			continue
		}

		if nsIndexStorage, ok := nsConf["index-type"]; ok {
			if mounts, ok := nsIndexStorage.(map[string]interface{})["mounts"]; ok {
				if mounts == nil {
					return fmt.Errorf(
						"namespace index-type mounts cannot be nil %v",
						nsIndexStorage,
					)
				}

				if _, ok := mounts.([]interface{}); !ok {
					return fmt.Errorf(
						"namespace index-type mounts format not valid %v",
						nsIndexStorage,
					)
				}

				if len(mounts.([]interface{})) == 0 {
					return fmt.Errorf(
						"no mounts for namespace index-type %v", nsIndexStorage,
					)
				}

				for _, mount := range mounts.([]interface{}) {
					if _, ok := mount.(string); !ok {
						return fmt.Errorf(
							"namespace index-type mount not valid string %v",
							mount,
						)
					}

					// Namespace index-type mount should be present in filesystem config section
					if !ContainsString(fileStorageList, mount.(string)) {
						return fmt.Errorf(
							"namespace index-type mount %v not found in Storage config %v",
							mount, storage,
						)
					}
				}
			}
		}
	}
	return nil
}

func validateNamespaceReplicationFactor(
	nsConf map[string]interface{}, clSize int,
) error {
	rf, err := getNamespaceReplicationFactor(nsConf)
	if err != nil {
		return err
	}

	scEnabled, err := isNSSCEnabled(nsConf)
	if err != nil {
		return err
	}

	// clSize < rf is allowed in AP mode but not in sc mode
	if scEnabled && (clSize < rf) {
		return fmt.Errorf("strong-consistency namespace replication-factor %v cannot be more than cluster size %d", rf, clSize)
	}

	return nil
}
func isNSSCEnabled(nsConf map[string]interface{}) (bool, error) {
	scEnabled, ok := nsConf["strong-consistency"]
	if !ok {
		return false, nil
	}

	return scEnabled.(bool), nil
}

func getNamespaceReplicationFactor(nsConf map[string]interface{}) (int, error) {
	rfInterface, ok := nsConf["replication-factor"]
	if !ok {
		rfInterface = 2 // default replication-factor
	}

	rf, err := GetIntType(rfInterface)
	if err != nil {
		return 0, fmt.Errorf("namespace replication-factor %v", err)
	}

	return rf, nil
}

func validateLoadBalancerUpdate(
	aslog logr.Logger, newLBSpec, oldLBSpec *LoadBalancerSpec,
) error {
	aslog.Info("Validate LoadBalancer update")

	if oldLBSpec != nil && !reflect.DeepEqual(oldLBSpec, newLBSpec) {
		return fmt.Errorf("cannot update existing LoadBalancer Service")
	}

	return nil
}

func validateSecurityConfigUpdate(
	newVersion, oldVersion string, newSpec, oldSpec *AerospikeConfigSpec,
) error {
	nv, err := asconfig.CompareVersions(newVersion, "5.7.0")
	if err != nil {
		return err
	}
	ov, err := asconfig.CompareVersions(oldVersion, "5.7.0")
	if err != nil {
		return err
	}
	if nv >= 0 || ov >= 0 {
		return validateSecurityContext(newVersion, oldVersion, newSpec, oldSpec)
	}
	return validateEnableSecurityConfig(newSpec, oldSpec)

}

func validateEnableSecurityConfig(newConfSpec, oldConfSpec *AerospikeConfigSpec) error {
	newConf := newConfSpec.Value
	oldConf := oldConfSpec.Value
	// Security cannot be updated dynamically
	// TODO: How to enable dynamic security update, need to pass policy for individual nodes.
	// auth-enabled and auth-disabled node can co-exist
	oldSec, oldSecConfFound := oldConf["security"]
	newSec, newSecConfFound := newConf["security"]

	if oldSecConfFound && newSecConfFound {
		oldSecFlag, oldEnableSecurityFlagFound := oldSec.(map[string]interface{})["enable-security"]
		newSecFlag, newEnableSecurityFlagFound := newSec.(map[string]interface{})["enable-security"]
		if oldEnableSecurityFlagFound != newEnableSecurityFlagFound || !reflect.DeepEqual(
			oldSecFlag, newSecFlag,
		) {
			return fmt.Errorf("cannot update cluster security config enable-security was changed")
		}
	}
	return nil
}

func validateSecurityContext(
	newVersion, oldVersion string, newSpec, oldSpec *AerospikeConfigSpec,
) error {
	ovflag, err := IsSecurityEnabled(oldVersion, oldSpec)
	if err != nil {
		if !errors.Is(err, internalerrors.NotFoundError) {
			return fmt.Errorf(
				"validateEnableSecurityConfig got an error - oldVersion: %s: %w",
				oldVersion, err,
			)
		}
	}
	ivflag, err := IsSecurityEnabled(newVersion, newSpec)
	if err != nil {
		if !errors.Is(err, internalerrors.NotFoundError) {
			return fmt.Errorf(
				"validateEnableSecurityConfig got an error: %w", err,
			)
		}
	}
	if ivflag != ovflag {
		return fmt.Errorf("cannot update cluster security config enable-security was changed")
	}
	return nil
}

func validateAerospikeConfigUpdate(
	aslog logr.Logger, incomingVersion, outgoingVersion string,
	incomingSpec, outgoingSpec *AerospikeConfigSpec,
) error {
	aslog.Info("Validate AerospikeConfig update")
	if err := validateSecurityConfigUpdate(
		incomingVersion, outgoingVersion, incomingSpec, outgoingSpec,
	); err != nil {
		return err
	}

	newConf := incomingSpec.Value
	oldConf := outgoingSpec.Value

	// TLS cannot be updated dynamically
	// TODO: How to enable dynamic tls update, need to pass policy for individual nodes.
	oldtls, ok11 := oldConf["network"].(map[string]interface{})["tls"]
	newtls, ok22 := newConf["network"].(map[string]interface{})["tls"]
	if ok11 != ok22 ||
		ok11 && ok22 && (!reflect.DeepEqual(oldtls, newtls)) {
		return fmt.Errorf("cannot update cluster network.tls config")
	}

	for _, connectionType := range networkConnectionTypes {
		if err := validateNetworkConnectionUpdate(
			newConf, oldConf, connectionType,
		); err != nil {
			return err
		}
	}

	if err := validateNsConfUpdate(incomingSpec, outgoingSpec); err != nil {
		return err
	}

	return nil
}

func validateNetworkConnectionUpdate(
	newConf, oldConf map[string]interface{}, connectionType string,
) error {
	oldConnectionConfig := oldConf["network"].(map[string]interface{})[connectionType].(map[string]interface{})
	newConnectionConfig := newConf["network"].(map[string]interface{})[connectionType].(map[string]interface{})
	for _, param := range immutableNetworkParams {
		if isValueUpdated(oldConnectionConfig, newConnectionConfig, param) {
			return fmt.Errorf(
				"cannot update %s for network.%s", param, connectionType,
			)
		}
	}
	return nil
}

func validateNsConfUpdate(newConfSpec, oldConfSpec *AerospikeConfigSpec) error {
	newConf := newConfSpec.Value
	oldConf := oldConfSpec.Value

	newNsConfList := newConf["namespaces"].([]interface{})
	oldNsConfList := oldConf["namespaces"].([]interface{})

	for _, singleConfInterface := range newNsConfList {
		// Validate new namespaceconf
		singleConf, ok := singleConfInterface.(map[string]interface{})
		if !ok {
			return fmt.Errorf(
				"namespace conf not in valid format %v", singleConfInterface,
			)
		}

		// Validate new namespace conf from old namespace conf. Few fields cannot be updated
		for _, oldSingleConfInterface := range oldNsConfList {

			oldSingleConf, ok := oldSingleConfInterface.(map[string]interface{})
			if !ok {
				return fmt.Errorf(
					"namespace conf not in valid format %v",
					oldSingleConfInterface,
				)
			}

			if singleConf["name"] == oldSingleConf["name"] {

				// replication-factor update not allowed
				if isValueUpdated(
					oldSingleConf, singleConf, "replication-factor",
				) {
					return fmt.Errorf(
						"replication-factor cannot be updated. old nsconf %v, new nsconf %v",
						oldSingleConf, singleConf,
					)
				}

				// strong-consistency update not allowed
				if isValueUpdated(
					oldSingleConf, singleConf, "strong-consistency",
				) {
					return fmt.Errorf(
						"strong-consistency cannot be updated. old nsconf %v, new nsconf %v",
						oldSingleConf, singleConf,
					)
				}
			}
		}
	}

	err := validateStorageEngineDeviceList(newNsConfList, oldNsConfList)
	if err != nil {
		return err
	}

	// Check for namespace name len
	return nil
}

func validateStorageEngineDeviceList(nsConfList []interface{}, oldNsConfList []interface{}) error {
	deviceList := map[string]string{}

	// build a map device -> namespace
	for _, nsConfInterface := range nsConfList {
		nsConf := nsConfInterface.(map[string]interface{})
		namespace := nsConf["name"].(string)
		storage := nsConf["storage-engine"].(map[string]interface{})
		devices, ok := storage["devices"]
		if !ok {
			continue
		}

		for _, d := range devices.([]interface{}) {
			device := d.(string)
			previousNamespace, exists := deviceList[device]
			if exists {
				return fmt.Errorf(
					"device %s is already being referenced in multiple namespaces (%s, %s)",
					device, previousNamespace, namespace,
				)
			} else {
				deviceList[device] = namespace
			}
		}
	}

	for _, oldNsConfInterface := range oldNsConfList {
		nsConf := oldNsConfInterface.(map[string]interface{})
		namespace := nsConf["name"].(string)
		storage := nsConf["storage-engine"].(map[string]interface{})
		devices, ok := storage["devices"]
		if !ok {
			continue
		}

		for _, d := range devices.([]interface{}) {
			device := d.(string)
			if deviceList[device] != "" && deviceList[device] != namespace {
				return fmt.Errorf(
					"device %s can not be re-used in single CR update namespace= %s, oldNamespace= %s",
					device, deviceList[device], namespace,
				)
			}
		}
	}

	return nil
}

func validateAerospikeConfigSchema(
	aslog logr.Logger, version string, configSpec AerospikeConfigSpec,
) error {
	config := configSpec.Value

	asConf, err := asconfig.NewMapAsConfig(aslog, version, config)
	if err != nil {
		return fmt.Errorf("failed to load config map by lib: %v", err)
	}

	valid, validationErr, err := asConf.IsValid(aslog, version)
	if !valid {
		if len(validationErr) <= 0 {
			return fmt.Errorf(
				"failed to validate config for the version %s: %v", version,
				err,
			)
		}

		errStrings := make([]string, 0)
		for _, e := range validationErr {
			errStrings = append(errStrings, fmt.Sprintf("\t%v\n", *e))
		}

		return fmt.Errorf(
			"generated config not valid for version %s: %v %v", version, err,
			errStrings,
		)
	}

	return nil
}

func validateRequiredFileStorageForMetadata(
	configSpec AerospikeConfigSpec, storage *AerospikeStorageSpec,
	validationPolicy *ValidationPolicySpec, version string,
) error {

	_, fileStorageList, err := storage.GetAerospikeStorageList()
	if err != nil {
		return err
	}

	// Validate work directory.
	if !validationPolicy.SkipWorkDirValidate {
		workDirPath := GetWorkDirectory(configSpec)

		if !filepath.IsAbs(workDirPath) {
			return fmt.Errorf(
				"aerospike work directory path %s must be absolute in storage config %v",
				workDirPath, storage,
			)
		}

		if !isFileStorageConfiguredForDir(fileStorageList, workDirPath) {
			return fmt.Errorf(
				"aerospike work directory path %s not mounted on a filesystem in storage config %v",
				workDirPath, storage,
			)
		}
	}

	if !validationPolicy.SkipXdrDlogFileValidate {
		val, err := asconfig.CompareVersions(version, "5.0.0")
		if err != nil {
			return fmt.Errorf("failed to check image version: %v", err)
		}
		if val < 0 {
			// Validate xdr-digestlog-path for pre-5.0.0 versions.
			if IsXdrEnabled(configSpec) {
				dglogFilePath, err := GetDigestLogFile(configSpec)
				if err != nil {
					return err
				}

				if !filepath.IsAbs(*dglogFilePath) {
					return fmt.Errorf(
						"xdr digestlog path %v must be absolute in storage config %v",
						dglogFilePath, storage,
					)
				}

				dglogDirPath := filepath.Dir(*dglogFilePath)

				if !isFileStorageConfiguredForDir(
					fileStorageList, dglogDirPath,
				) {
					return fmt.Errorf(
						"xdr digestlog path %v not mounted in Storage config %v",
						dglogFilePath, storage,
					)
				}
			}
		}
	}

	return nil
}

func validateRequiredFileStorageForFeatureConf(
	configSpec AerospikeConfigSpec, storage *AerospikeStorageSpec,
) error {
	// TODO Add validation for feature key file.
	featureKeyFilePaths := getFeatureKeyFilePaths(configSpec)
	tlsPaths := getTLSFilePaths(configSpec)

	var allPaths []string
	allPaths = append(allPaths, featureKeyFilePaths...)
	allPaths = append(allPaths, tlsPaths...)

	for _, path := range allPaths {
		if !storage.IsVolumePresentForAerospikePath(filepath.Dir(path)) {
			return fmt.Errorf(
				"feature-key-file paths or tls paths are not mounted - create an entry for '%v' in 'storage.volumes'",
				path,
			)
		}
	}
	return nil
}

// GetImageVersion extracts the Aerospike version from a container image.
// The implementation extracts the image tag and find the longest string from
// it that is a version string.
// Note: The behaviour should match the operator's python implementation in
// init container extracting version.
func GetImageVersion(imageStr string) (string, error) {
	_, _, version := ParseDockerImageTag(imageStr)

	if version == "" || strings.ToLower(version) == "latest" {
		return "", fmt.Errorf(
			"image version is mandatory for image: %v", imageStr,
		)
	}

	// Ignore special prefixes and suffixes.
	matches := versionRegex.FindAllString(version, -1)
	if matches == nil || len(matches) < 1 {
		return "", fmt.Errorf(
			"invalid image version format: %v", version,
		)
	}

	longest := 0
	for i := range matches {
		if len(matches[i]) >= len(matches[longest]) {
			longest = i
		}
	}

	return matches[longest], nil
}

// isInMemoryNamespace returns true if this namespace config uses memory for storage.
func isInMemoryNamespace(namespaceConf map[string]interface{}) bool {
	storage, ok := namespaceConf["storage-engine"]
	if !ok {
		return false
	}

	storageConf := storage.(map[string]interface{})
	typeStr, ok := storageConf["type"]

	return ok && typeStr == "memory"
}

// isDeviceOrPmemNamespace returns true if this namespace config uses device for storage.
func isDeviceOrPmemNamespace(namespaceConf map[string]interface{}) bool {
	storage, ok := namespaceConf["storage-engine"]
	if !ok {
		return false
	}

	storageConf := storage.(map[string]interface{})
	typeStr, ok := storageConf["type"]

	return ok && (typeStr == "device" || typeStr == "pmem")
}

// isShmemIndexTypeNamespace returns true if this namespace index type is shmem.
func isShmemIndexTypeNamespace(namespaceConf map[string]interface{}) bool {
	storage, ok := namespaceConf["index-type"]
	if !ok {
		// missing index-type assumed to be shmem.
		return true
	}

	storageConf := storage.(map[string]interface{})
	typeStr, ok := storageConf["type"]

	return ok && typeStr == "shmem"
}

// isEnterprise indicates if aerospike image is enterprise
func isEnterprise(image string) bool {
	return strings.Contains(strings.ToLower(image), "enterprise")
}

func getFeatureKeyFilePaths(configSpec AerospikeConfigSpec) []string {
	config := configSpec.Value

	// feature-key-file needs secret
	if svc, ok := config["service"]; ok {
		if path, ok := svc.(map[string]interface{})["feature-key-file"]; ok {
			return []string{path.(string)}

		} else if pathsInterface, ok := svc.(map[string]interface{})["feature-key-files"]; ok {
			if pathsList, ok := pathsInterface.([]interface{}); ok {
				var paths []string
				for _, pathInt := range pathsList {
					paths = append(paths, pathInt.(string))
				}
				return paths
			}
		}
	}

	// TODO: Assert - this should not happen.
	return nil
}

func getTLSFilePaths(configSpec AerospikeConfigSpec) []string {
	config := configSpec.Value

	var paths []string
	// feature-key-file needs secret
	if network, ok := config["network"]; ok {
		if tlsListInterface, ok := network.(map[string]interface{})["tls"]; ok {
			if tlsList, ok := tlsListInterface.([]interface{}); ok {
				for _, tlsInterface := range tlsList {
					if path, ok := tlsInterface.(map[string]interface{})["cert-file"]; ok {
						paths = append(paths, path.(string))
					}
					if path, ok := tlsInterface.(map[string]interface{})["key-file"]; ok {
						paths = append(paths, path.(string))
					}
					if path, ok := tlsInterface.(map[string]interface{})["ca-file"]; ok {
						paths = append(paths, path.(string))
					}
				}
			}
		}
	}
	return paths
}

// isFileStorageConfiguredForDir indicates if file storage is configured for dir.
func isFileStorageConfiguredForDir(fileStorageList []string, dir string) bool {
	for _, storageMount := range fileStorageList {
		if isPathParentOrSame(storageMount, dir) {
			return true
		}
	}

	return false
}

// isPathParentOrSame indicates if dir1 is a parent or same as dir2.
func isPathParentOrSame(dir1 string, dir2 string) bool {
	if relPath, err := filepath.Rel(dir1, dir2); err == nil {
		// If dir1 is not a parent directory then relative path will have to climb up directory hierarchy of dir1.
		return !strings.HasPrefix(relPath, "..")
	}

	// Paths are unrelated.
	return false
}

func (c *AerospikeCluster) validatePodSpec() error {
	if c.Spec.PodSpec.HostNetwork && c.Spec.PodSpec.MultiPodPerHost {
		return fmt.Errorf("host networking cannot be enabled with multi pod per host")
	}

	var allContainers []v1.Container
	allContainers = append(allContainers, c.Spec.PodSpec.Sidecars...)
	allContainers = append(allContainers, c.Spec.PodSpec.InitContainers...)
	if err := ValidateAerospikeObjectMeta(&c.Spec.PodSpec.AerospikeObjectMeta); err != nil {
		return err
	}
	// Duplicate names are not allowed across sidecars and initContainers
	return validatePodSpecContainer(allContainers)
}

func validatePodSpecContainer(containers []v1.Container) error {

	containerNames := map[string]int{}

	for _, container := range containers {
		// Check for reserved container name
		if container.Name == AerospikeServerContainerName || container.Name == AerospikeInitContainerName {
			return fmt.Errorf(
				"cannot use reserved container name: %v", container.Name,
			)
		}

		// Check for duplicate names
		if _, ok := containerNames[container.Name]; ok {
			return fmt.Errorf(
				"connot have duplicate names of containers: %v", container.Name,
			)
		}
		containerNames[container.Name] = 1

		// TODO: do we need this image check for other containers
		//_, err := getImageVersion(container.Image)
		// if err != nil {
		// 	return err
		// }
	}

	return nil
}

func ValidateAerospikeObjectMeta(aerospikeObjectMeta *AerospikeObjectMeta) error {
	for label := range aerospikeObjectMeta.Labels {
		if label == AerospikeAppLabel || label == AerospikeRackIdLabel || label == AerospikeCustomResourceLabel {
			return fmt.Errorf(
				"label: %s is automatically defined by operator and shouldn't be specified by user",
				label,
			)
		}

	}
	return nil
}<|MERGE_RESOLUTION|>--- conflicted
+++ resolved
@@ -21,11 +21,6 @@
 	"encoding/pem"
 	"errors"
 	"fmt"
-<<<<<<< HEAD
-=======
-	"k8s.io/apimachinery/pkg/util/intstr"
-	"k8s.io/apimachinery/pkg/util/sets"
->>>>>>> 93304c08
 	"os"
 	"path/filepath"
 	"reflect"
