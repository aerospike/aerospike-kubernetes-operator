/*
Copyright 2021.

Licensed under the Apache License, Version 2.0 (the "License");
you may not use this file except in compliance with the License.
You may obtain a copy of the License at

    http://www.apache.org/licenses/LICENSE-2.0

Unless required by applicable law or agreed to in writing, software
distributed under the License is distributed on an "AS IS" BASIS,
WITHOUT WARRANTIES OR CONDITIONS OF ANY KIND, either express or implied.
See the License for the specific language governing permissions and
limitations under the License.
*/

package v1beta1

import (
	"crypto/x509"
	"encoding/pem"
	"fmt"
	"io/ioutil"
	"path/filepath"
	"reflect"
	"strings"

	//"github.com/aerospike/aerospike-kubernetes-operator/api/v1beta1"
	"github.com/aerospike/aerospike-management-lib/asconfig"
	"github.com/aerospike/aerospike-management-lib/deployment"
	validate "github.com/asaskevich/govalidator"
	"github.com/go-logr/logr"
	v1 "k8s.io/api/core/v1"
	"k8s.io/apimachinery/pkg/runtime"
	logf "sigs.k8s.io/controller-runtime/pkg/log"
	"sigs.k8s.io/controller-runtime/pkg/webhook"
)

var networkConnectionTypes = []string{"service", "heartbeat", "fabric"}
var immutableNetworkParams = []string{
	"tls-name", "tls-authenticate-client", "port", "access-port",
	"alternate-access-port", "tls-port", "tls-access-port",
	"tls-alternate-access-port",
}

// +kubebuilder:webhook:path=/validate-asdb-aerospike-com-v1beta1-aerospikecluster,mutating=false,failurePolicy=fail,sideEffects=None,groups=asdb.aerospike.com,resources=aerospikeclusters,verbs=create;update,versions=v1beta1,name=vaerospikecluster.kb.io,admissionReviewVersions={v1,v1beta1}

var _ webhook.Validator = &AerospikeCluster{}

// ValidateCreate implements webhook.Validator so a webhook will be registered for the type
func (c *AerospikeCluster) ValidateCreate() error {
	aslog := logf.Log.WithName(ClusterNamespacedName(c))

	aslog.Info("validate create", "aerospikecluster.Spec", c.Spec)

	return c.validate(aslog)
}

// ValidateDelete implements webhook.Validator so a webhook will be registered for the type
func (c *AerospikeCluster) ValidateDelete() error {
	aslog := logf.Log.WithName(ClusterNamespacedName(c))

	aslog.Info("validate delete")

	return nil
}

// ValidateUpdate validate update
func (c *AerospikeCluster) ValidateUpdate(oldObj runtime.Object) error {
	aslog := logf.Log.WithName(ClusterNamespacedName(c))

	old := oldObj.(*AerospikeCluster)
	if err := c.validate(aslog); err != nil {
		return err
	}

	// Jump version should not be allowed
	newVersion := strings.Split(c.Spec.Image, ":")[1]
	oldVersion := ""

	if old.Spec.Image != "" {
		oldVersion = strings.Split(old.Spec.Image, ":")[1]
	}
	if err := deployment.IsValidUpgrade(oldVersion, newVersion); err != nil {
		return fmt.Errorf("failed to start upgrade: %v", err)
	}

	// Volume storage update is not allowed but cascadeDelete policy is allowed
	if err := old.Spec.Storage.ValidateStorageSpecChange(c.Spec.Storage); err != nil {
		return fmt.Errorf("storage config cannot be updated: %v", err)
	}

	// MultiPodPerHost can not be updated
	if c.Spec.PodSpec.MultiPodPerHost != old.Spec.PodSpec.MultiPodPerHost {
		return fmt.Errorf("cannot update MultiPodPerHost setting")
	}

	// Validate AerospikeConfig update
	if err := validateAerospikeConfigUpdate(
		aslog, c.Spec.AerospikeConfig, old.Spec.AerospikeConfig,
	); err != nil {
		return err
	}

	// Validate Load Balancer update
	if err := validateLoadBalancerUpdate(
		aslog, c.Spec.SeedsFinderServices.LoadBalancer,
		old.Spec.SeedsFinderServices.LoadBalancer,
	); err != nil {
		return err
	}

	// Validate RackConfig update
	if err := c.validateRackUpdate(aslog, old); err != nil {
		return err
	}

	// Validate changes to pod spec
	if err := old.Spec.PodSpec.ValidatePodSpecChange(c.Spec.PodSpec); err != nil {
		return err
	}

	return nil
}

func (c *AerospikeCluster) validate(aslog logr.Logger) error {
	aslog.V(1).Info("Validate AerospikeCluster spec", "obj.Spec", c.Spec)

	// Validate obj name
	if c.Name == "" {
		return fmt.Errorf("aerospikeCluster name cannot be empty")
	}
	if strings.Contains(c.Name, " ") {
		// Few parsing logic depend on this
		return fmt.Errorf("aerospikeCluster name cannot have spaces")
	}

	// Validate obj namespace
	if c.Namespace == "" {
		return fmt.Errorf("aerospikeCluster namespace name cannot be empty")
	}
	if strings.Contains(c.Namespace, " ") {
		// Few parsing logic depend on this
		return fmt.Errorf("aerospikeCluster name cannot have spaces")
	}

	// Validate image type. Only enterprise image allowed for now
	if !isEnterprise(c.Spec.Image) {
		return fmt.Errorf("CommunityEdition Cluster not supported")
	}

	// Validate size
	if c.Spec.Size == 0 {
		return fmt.Errorf("invalid cluster size 0")
	}

	configMap := c.Spec.AerospikeConfig

	// Validate Image version
	version, err := getImageVersion(c.Spec.Image)
	if err != nil {
		return err
	}

	val, err := asconfig.CompareVersions(version, baseVersion)
	if err != nil {
		return fmt.Errorf("failed to check image version: %v", err)
	}
	if val < 0 {
		return fmt.Errorf(
			"image version %s not supported. Base version %s", version,
			baseVersion,
		)
	}

	err = validateClusterSize(aslog, version, int(c.Spec.Size))
	if err != nil {
		return err
	}

	// Storage should be validated before validating aerospikeConfig and fileStorage
	if err := validateStorage(&c.Spec.Storage, &c.Spec.PodSpec); err != nil {
		return err
	}

	// Validate if passed aerospikeConfig
	if err := validateAerospikeConfigSchema(
		aslog, version, *configMap,
	); err != nil {
		return fmt.Errorf("aerospikeConfig not valid: %v", err)
	}

	// Validate common aerospike config
	if err := c.validateAerospikeConfig(
		aslog, configMap, &c.Spec.Storage, int(c.Spec.Size),
	); err != nil {
		return err
	}

	if err := validateClientCertSpec(
		c.Spec.OperatorClientCertSpec, configMap,
	); err != nil {
		return err
	}

	if err := validateRequiredFileStorageForMetadata(
		aslog, *configMap, &c.Spec.Storage, c.Spec.ValidationPolicy, version,
	); err != nil {
		return err
	}

	if err := validateRequiredFileStorageForFeatureConf(
		aslog, *configMap, &c.Spec.Storage,
	); err != nil {
		return err
	}

	// Validate resource and limit
	if err := c.validateResourceAndLimits(aslog); err != nil {
		return err
	}

	// Validate access control
	if err := c.validateAccessControl(aslog); err != nil {
		return err
	}

	// Validate rackConfig
	if err := c.validateRackConfig(aslog); err != nil {
		return err
	}

	// Validate Sidecars
	if err := c.validatePodSpec(aslog); err != nil {
		return err
	}

	return nil
}

func validateClientCertSpec(
	clientCertSpec *AerospikeOperatorClientCertSpec,
	configSpec *AerospikeConfigSpec,
) error {
	networkConf, networkConfExist := configSpec.Value[confKeyNetwork]
	if !networkConfExist {
		return nil
	}
	serviceConf, serviceConfExists := networkConf.(map[string]interface{})[confKeyNetworkService]
	if !serviceConfExists {
		return nil
	}
	tlsAuthenticateClientConfig, ok := serviceConf.(map[string]interface{})["tls-authenticate-client"]
	if !ok {
		return nil
	}

	switch {
	case reflect.DeepEqual("false", tlsAuthenticateClientConfig):
		return nil
	case reflect.DeepEqual("any", tlsAuthenticateClientConfig):
		if clientCertSpec == nil {
			return fmt.Errorf("operator client cert is not specified")
		}
		if !clientCertSpec.IsClientCertConfigured() {
			return fmt.Errorf("operator client cert is not configured")
		}
		return nil
	default:
		if clientCertSpec == nil {
			return fmt.Errorf("operator client cert is not specified")
		}
		if clientCertSpec.TLSClientName == "" {
			return fmt.Errorf("operator TLSClientName is not specified")
		}
		if err := clientCertSpec.validate(); err != nil {
			return err
		}

	}

	return nil
}

func (c *AerospikeCluster) validateRackUpdate(
	aslog logr.Logger, old *AerospikeCluster,
) error {
	// c.logger.Info("Validate rack update")

	if reflect.DeepEqual(c.Spec.RackConfig, old.Spec.RackConfig) {
		return nil
	}

	// Old racks can not be updated
	// Also need to exclude a default rack with default rack ID. No need to check here, user should not provide or update default rackID
	// Also when user add new rackIDs old default will be removed by reconciler.
	for _, oldRack := range old.Spec.RackConfig.Racks {
		for _, newRack := range c.Spec.RackConfig.Racks {

			if oldRack.ID == newRack.ID {

				if oldRack.NodeName != newRack.NodeName ||
					oldRack.RackLabel != newRack.RackLabel ||
					oldRack.Region != newRack.Region ||
					oldRack.Zone != newRack.Zone {

					return fmt.Errorf(
						"old RackConfig (NodeName, RackLabel, Region, Zone) can not be updated. Old rack %v, new rack %v",
						oldRack, newRack,
					)
				}

				if len(oldRack.AerospikeConfig.Value) != 0 || len(newRack.AerospikeConfig.Value) != 0 {
					// Validate aerospikeConfig update
					if err := validateAerospikeConfigUpdate(
						aslog, &newRack.AerospikeConfig,
						&oldRack.AerospikeConfig,
					); err != nil {
						return fmt.Errorf(
							"invalid update in Rack(ID: %d) aerospikeConfig: %v",
							oldRack.ID, err,
						)
					}
				}

				if len(oldRack.Storage.Volumes) != 0 || len(newRack.Storage.Volumes) != 0 {
					// Storage might have changed
					oldStorage := oldRack.Storage
					newStorage := newRack.Storage
					// Volume storage update is not allowed but cascadeDelete policy is allowed
					if err := oldStorage.ValidateStorageSpecChange(newStorage); err != nil {
						return fmt.Errorf(
							"rack storage config cannot be updated: %v", err,
						)
					}
				}

				break
			}
		}
	}
	return nil
}

// TODO: FIX
func (c *AerospikeCluster) validateAccessControl(_ logr.Logger) error {
	_, err := IsAerospikeAccessControlValid(&c.Spec)
	return err
}

func (c *AerospikeCluster) validateResourceAndLimits(_ logr.Logger) error {
	res := c.Spec.PodSpec.AerospikeContainerSpec.Resources

	if res == nil {
		return nil
	}

	if res.Requests != nil && res.Requests.Memory().IsZero() || res.Requests.Cpu().IsZero() {
		return fmt.Errorf("resources.Requests.Memory or resources.Requests.Cpu cannot be zero")
	}

	if res.Limits != nil && res.Limits.Memory().IsZero() || res.Limits.Cpu().IsZero() {
		return fmt.Errorf("resources.Limits.Memory or resources.Limits.Cpu cannot be zero")
	}

	if res.Limits != nil && res.Requests != nil &&
		((res.Limits.Cpu().Cmp(*res.Requests.Cpu()) < 0) ||
			(res.Limits.Memory().Cmp(*res.Requests.Memory()) < 0)) {
		return fmt.Errorf(
			"resources.Limits cannot be less than resource.Requests. Resources %v",
			res,
		)
	}

	return nil
}

func (c *AerospikeCluster) validateRackConfig(aslog logr.Logger) error {
	// Validate namespace names
	// TODO: Add more validation for namespace name
	for _, nsName := range c.Spec.RackConfig.Namespaces {
		if strings.Contains(nsName, " ") {
			return fmt.Errorf(
				"namespace name `%s` cannot have spaces, Namespaces %v", nsName,
				c.Spec.RackConfig.Namespaces,
			)
		}
	}

	version, err := getImageVersion(c.Spec.Image)
	if err != nil {
		return err
	}

	rackMap := map[int]bool{}
	for _, rack := range c.Spec.RackConfig.Racks {
		// Check for duplicate
		if _, ok := rackMap[rack.ID]; ok {
			return fmt.Errorf(
				"duplicate rackID %d not allowed, racks %v", rack.ID,
				c.Spec.RackConfig.Racks,
			)
		}
		rackMap[rack.ID] = true

		// Check out of range rackID
		// Check for defaultRackID is in mutate (user can not use defaultRackID).
		// Allow DefaultRackID
		if rack.ID > MaxRackID {
			return fmt.Errorf(
				"invalid rackID. RackID range (%d, %d)", MinRackID, MaxRackID,
			)
		}

		if rack.InputAerospikeConfig != nil {
			if _, ok := rack.InputAerospikeConfig.Value["network"]; ok {
				// Aerospike K8s Operator doesn't support different network configurations for different racks.
				// I.e.
				//    - the same heartbeat port (taken from current node) is used for all peers regardless to racks.
				//    - a single target port is used in headless service and LB.
				//    - we need to refactor how connection is created to AS to take into account rack's network config.
				// So, just reject rack specific network connections for now.
				return fmt.Errorf(
					"you can't specify network configuration for rack %d (network should be the same for all racks)",
					rack.ID,
				)
			}
		}

		config := rack.AerospikeConfig

		if len(rack.AerospikeConfig.Value) != 0 || len(rack.Storage.Volumes) != 0 {
			// TODO:
			// Replication-factor in rack and commonConfig can not be different
			storage := rack.Storage
			if err := c.validateAerospikeConfig(
				aslog, &config, &storage, int(c.Spec.Size),
			); err != nil {
				return err
			}
		}

		// Validate rack aerospike config
		if len(rack.AerospikeConfig.Value) != 0 {
			if err := validateAerospikeConfigSchema(
				aslog, version, config,
			); err != nil {
				return fmt.Errorf("aerospikeConfig not valid for rack %v", rack)
			}
		}
	}

	return nil
}

//******************************************************************************
// Helper
//******************************************************************************

// TODO: This should be version specific and part of management lib.
// max cluster size for pre-5.0 cluster
const maxEnterpriseClusterSzLt5_0 = 128

// max cluster size for 5.0+ cluster
const maxEnterpriseClusterSzGt5_0 = 256

const versionForSzCheck = "5.0.0"

func validateClusterSize(_ logr.Logger, version string, sz int) error {
	val, err := asconfig.CompareVersions(version, versionForSzCheck)
	if err != nil {
		return fmt.Errorf(
			"failed to validate cluster size limit from version: %v", err,
		)
	}
	if val < 0 && sz > maxEnterpriseClusterSzLt5_0 {
		return fmt.Errorf(
			"cluster size cannot be more than %d", maxEnterpriseClusterSzLt5_0,
		)
	}
	if val > 0 && sz > maxEnterpriseClusterSzGt5_0 {
		return fmt.Errorf(
			"cluster size cannot be more than %d", maxEnterpriseClusterSzGt5_0,
		)
	}
	return nil
}

func (c *AerospikeCluster) validateAerospikeConfig(
	aslog logr.Logger, configSpec *AerospikeConfigSpec,
	storage *AerospikeStorageSpec, clSize int,
) error {
	config := configSpec.Value

	if config == nil {
		return fmt.Errorf("aerospikeConfig cannot be empty")
	}

	// service conf
	serviceConf, ok := config["service"].(map[string]interface{})
	if !ok {
		return fmt.Errorf(
			"aerospikeConfig.service not a valid map %v", config["service"],
		)
	}
	if _, ok := serviceConf["cluster-name"]; !ok {
		return fmt.Errorf("aerospikeCluster name not found in config. Looks like object is not mutated by webhook")
	}

	// network conf
	networkConf, ok := config["network"].(map[string]interface{})
	if !ok {
		return fmt.Errorf(
			"aerospikeConfig.network not a valid map %v", config["network"],
		)
	}
	if err := c.validateNetworkConfig(networkConf); err != nil {
		return err
	}

	// namespace conf
	nsListInterface, ok := config["namespaces"]
	if !ok {
		return fmt.Errorf(
			"aerospikeConfig.namespace not a present. aerospikeConfig %v",
			config,
		)
	} else if nsListInterface == nil {
		return fmt.Errorf("aerospikeConfig.namespace cannot be nil")
	}
	if nsList, ok := nsListInterface.([]interface{}); !ok {
		return fmt.Errorf(
			"aerospikeConfig.namespace not valid namespace list %v",
			nsListInterface,
		)
	} else if err := validateNamespaceConfig(
		aslog, nsList, storage, clSize,
	); err != nil {
		return err
	}

	return nil
}

func (c *AerospikeCluster) validateNetworkConfig(networkConf map[string]interface{}) error {
	serviceConf, serviceExist := networkConf["service"]
	if !serviceExist {
		return fmt.Errorf("network.service section not found in config. Looks like object is not mutated by webhook")
	}

	tlsNames := make(map[string]struct{})
	// network.tls conf
	if _, ok := networkConf["tls"]; ok {
		tlsConfList := networkConf["tls"].([]interface{})
		for _, tlsConfInt := range tlsConfList {
			tlsConf := tlsConfInt.(map[string]interface{})
			if tlsName, ok := tlsConf["name"]; ok {
				tlsNames[tlsName.(string)] = struct{}{}
			}
			if _, ok := tlsConf["ca-path"]; ok {
				return fmt.Errorf(
					"ca-path not allowed, please use ca-file. tlsConf %v",
					tlsConf,
				)
			}
		}
	}
	if err := validateTlsClientNames(
		serviceConf.(map[string]interface{}), c.Spec.OperatorClientCertSpec,
	); err != nil {
		return err
	}
	for _, connectionType := range networkConnectionTypes {
		if err := validateNetworkConnection(
			networkConf, tlsNames, connectionType,
		); err != nil {
			return err
		}
	}

	return nil
}

func ValidateTLSAuthenticateClient(serviceConf map[string]interface{}) (
	[]string, error,
) {
	config, ok := serviceConf["tls-authenticate-client"]
	if !ok {
		return []string{}, nil
	}
	switch value := config.(type) {
	case string:
		if value == "any" || value == "false" {
			return []string{}, nil
		}
		return nil, fmt.Errorf(
			"tls-authenticate-client contains invalid value: %s", value,
		)
	case bool:
		if value == false {
			return []string{}, nil
		}
		return nil, fmt.Errorf(
			"tls-authenticate-client contains invalid value: %t", value,
		)
	case []interface{}:
		dnsnames := make([]string, len(value))
		for i := 0; i < len(value); i++ {
			dnsname, ok := value[i].(string)
			if !ok {
				return nil, fmt.Errorf(
					"tls-authenticate-client contains invalid type value: %v",
					value,
				)
			}
			if !validate.IsDNSName(dnsname) {
				return nil, fmt.Errorf(
					"tls-authenticate-client contains invalid dns-name: %v",
					dnsname,
				)
			}
			dnsnames[i] = dnsname
		}
		return dnsnames, nil
	}
	return nil, fmt.Errorf(
		"tls-authenticate-client contains invalid type value: %v", config,
	)
}

func validateTlsClientNames(
	serviceConf map[string]interface{},
	clientCertSpec *AerospikeOperatorClientCertSpec,
) error {
	dnsnames, err := ValidateTLSAuthenticateClient(serviceConf)
	if err != nil {
		return err
	}
	if len(dnsnames) == 0 {
		return nil
	}

	localCertNames, err := readNamesFromLocalCertificate(clientCertSpec)
	if err != nil {
		return err
	}
	if !containsAnyName(dnsnames, localCertNames) && len(localCertNames) > 0 {
		return fmt.Errorf(
			"tls-authenticate-client (%+v) doesn't contain name from Operator's certificate (%+v), configure OperatorClientCertSpec.TLSClientName properly",
			dnsnames, localCertNames,
		)
	}
	return nil

}

func containsAnyName(
	clientNames []string, namesToFind map[string]struct{},
) bool {
	for _, clientName := range clientNames {
		if _, exists := namesToFind[clientName]; exists {
			return true
		}
	}
	return false
}

func readNamesFromLocalCertificate(clientCertSpec *AerospikeOperatorClientCertSpec) (
	map[string]struct{}, error,
) {
	result := make(map[string]struct{})
	if clientCertSpec == nil || clientCertSpec.CertPathInOperator == nil || clientCertSpec.CertPathInOperator.ClientCertPath == "" {
		return result, nil
	}
	r, err := ioutil.ReadFile(clientCertSpec.CertPathInOperator.ClientCertPath)
	if err != nil {
		return result, err
	}
	block, _ := pem.Decode(r)
	cert, err := x509.ParseCertificate(block.Bytes)
	if err != nil {
		return result, err
	}
	if len(cert.Subject.CommonName) > 0 {
		result[cert.Subject.CommonName] = struct{}{}
	}
	for _, dns := range cert.DNSNames {
		result[dns] = struct{}{}
	}
	return result, nil
}

func validateNetworkConnection(
	networkConf map[string]interface{}, tlsNames map[string]struct{},
	connectionType string,
) error {
	if connectionConfig, exists := networkConf[connectionType]; exists {
		connectionConfigMap := connectionConfig.(map[string]interface{})
		if tlsName, ok := connectionConfigMap["tls-name"]; ok {
			if _, exists := tlsNames[tlsName.(string)]; !exists {
				return fmt.Errorf("tls-name %s is not configured", tlsName)
			}
		} else {
			for param := range connectionConfigMap {
				if strings.HasPrefix(param, "tls-") {
					return fmt.Errorf(
						"you can't specify %s for network.%s without specifying tls-name",
						param, connectionType,
					)
				}
			}
		}
	}
	return nil
}

func validateNamespaceConfig(
	aslog logr.Logger, nsConfInterfaceList []interface{},
	storage *AerospikeStorageSpec, clSize int,
) error {
	if len(nsConfInterfaceList) == 0 {
		return fmt.Errorf("aerospikeConfig.namespace list cannot be empty")
	}

	// Get list of all devices used in namespace. match it with namespace device list
	blockStorageDeviceList, fileStorageList, err := storage.GetAerospikeStorageList()
	if err != nil {
		return err
	}

	for _, nsConfInterface := range nsConfInterfaceList {
		// Validate new namespace conf
		nsConf, ok := nsConfInterface.(map[string]interface{})
		if !ok {
			return fmt.Errorf(
				"namespace conf not in valid format %v", nsConfInterface,
			)
		}

		if err := validateNamespaceReplicationFactor(
			aslog, nsConf, clSize,
		); err != nil {
			return err
		}

		if nsStorage, ok := nsConf["storage-engine"]; ok {
			if nsStorage == nil {
				return fmt.Errorf(
					"storage-engine cannot be nil for namespace %v", nsConf,
				)
			}

			if isInMemoryNamespace(nsConf) {
				// storage-engine memory
				continue
			}

			if !isDeviceNamespace(nsConf) {
				// storage-engine pmem
				return fmt.Errorf(
					"storage-engine not supported for namespace %v", nsConf,
				)
			}

			// TODO: worry about pmem.
			if devices, ok := nsStorage.(map[string]interface{})["devices"]; ok {
				if devices == nil {
					return fmt.Errorf(
						"namespace storage devices cannot be nil %v", nsStorage,
					)
				}

				if _, ok := devices.([]interface{}); !ok {
					return fmt.Errorf(
						"namespace storage device format not valid %v",
						nsStorage,
					)
				}

				if len(devices.([]interface{})) == 0 {
					return fmt.Errorf(
						"no devices for namespace storage %v", nsStorage,
					)
				}

				for _, device := range devices.([]interface{}) {
					if _, ok := device.(string); !ok {
						return fmt.Errorf(
							"namespace storage device not valid string %v",
							device,
						)
					}

					// device list Fields cannot be more that 2 in single line. Two in shadow device case. validate.
					if len(strings.Fields(device.(string))) > 2 {
						return fmt.Errorf(
							"invalid device name %v. Max 2 device can be mentioned in single line (Shadow device config)",
							device,
						)
					}

					dList := strings.Fields(device.(string))
					for _, dev := range dList {
						// Namespace device should be present in BlockStorage config section
						if !ContainsString(blockStorageDeviceList, dev) {
							return fmt.Errorf(
								"namespace storage device related devicePath %v not found in Storage config %v",
								dev, storage,
							)
						}
					}
				}
			}

			if files, ok := nsStorage.(map[string]interface{})["files"]; ok {
				if files == nil {
					return fmt.Errorf(
						"namespace storage files cannot be nil %v", nsStorage,
					)
				}

				if _, ok := files.([]interface{}); !ok {
					return fmt.Errorf(
						"namespace storage files format not valid %v",
						nsStorage,
					)
				}

				if len(files.([]interface{})) == 0 {
					return fmt.Errorf(
						"no files for namespace storage %v", nsStorage,
					)
				}

				for _, file := range files.([]interface{}) {
					if _, ok := file.(string); !ok {
						return fmt.Errorf(
							"namespace storage file not valid string %v", file,
						)
					}

					dirPath := filepath.Dir(file.(string))
					if !isFileStorageConfiguredForDir(
						fileStorageList, dirPath,
					) {
						return fmt.Errorf(
							"namespace storage file related mountPath %v not found in storage config %v",
							dirPath, storage,
						)
					}
				}
			}
		} else {
			return fmt.Errorf("storage-engine config is required for namespace")
		}
	}

	// Vaidate index-type
	for _, nsConfInterface := range nsConfInterfaceList {
		nsConf, ok := nsConfInterface.(map[string]interface{})
		if !ok {
			return fmt.Errorf(
				"namespace conf not in valid format %v", nsConfInterface,
			)
		}

		if isShmemIndexTypeNamespace(nsConf) {
			continue
		}

		if nsIndexStorage, ok := nsConf["index-type"]; ok {
			if mounts, ok := nsIndexStorage.(map[string]interface{})["mounts"]; ok {
				if mounts == nil {
					return fmt.Errorf(
						"namespace index-type mounts cannot be nil %v",
						nsIndexStorage,
					)
				}

				if _, ok := mounts.([]interface{}); !ok {
					return fmt.Errorf(
						"namespace index-type mounts format not valid %v",
						nsIndexStorage,
					)
				}

				if len(mounts.([]interface{})) == 0 {
					return fmt.Errorf(
						"no mounts for namespace index-type %v", nsIndexStorage,
					)
				}

				for _, mount := range mounts.([]interface{}) {
					if _, ok := mount.(string); !ok {
						return fmt.Errorf(
							"namespace index-type mount not valid string %v",
							mount,
						)
					}

					// Namespace index-type mount should be present in filesystem config section
					if !ContainsString(fileStorageList, mount.(string)) {
						return fmt.Errorf(
							"namespace index-type mount %v not found in Storage config %v",
							mount, storage,
						)
					}
				}
			}
		}
	}

	return nil
}

func validateNamespaceReplicationFactor(
	aslog logr.Logger, nsConf map[string]interface{}, clSize int,
) error {
	// Validate replication-factor with cluster size only at the time of deployment
	rfInterface, ok := nsConf["replication-factor"]
	if !ok {
		rfInterface = 2 // default replication-factor
	}

	if rf, ok := rfInterface.(int64); ok {
		if int64(clSize) < rf {
			return fmt.Errorf(
				"namespace replication-factor %v cannot be more than cluster size %d",
				rf, clSize,
			)
		}
	} else if rf, ok := rfInterface.(int); ok {
		if clSize < rf {
			return fmt.Errorf(
				"namespace replication-factor %v cannot be more than cluster size %d",
				rf, clSize,
			)
		}
	} else if rf, ok := rfInterface.(float64); ok {
		// Values of yaml are getting parsed in float64 in the new scheme
		if float64(clSize) < rf {
			return fmt.Errorf(
				"namespace replication-factor %v cannot be more than cluster size %d",
				rf, clSize,
			)
		}
	} else {
		return fmt.Errorf(
			"namespace replication-factor %v not valid int or int64",
			rfInterface,
		)
	}

	return nil
}

func validateLoadBalancerUpdate(
	aslog logr.Logger, newLBSpec, oldLBSpec *LoadBalancerSpec,
) error {
	aslog.Info("Validate LoadBalancer update")

	if oldLBSpec != nil && !reflect.DeepEqual(oldLBSpec, newLBSpec) {
		return fmt.Errorf("cannot update existing LoadBalancer Service")
	}

	return nil
}

func validateAerospikeConfigUpdate(
	aslog logr.Logger, newConfSpec, oldConfSpec *AerospikeConfigSpec,
) error {
	newConf := newConfSpec.Value
	oldConf := oldConfSpec.Value
	aslog.Info("Validate AerospikeConfig update")

	// Security can not be updated dynamically
	// TODO: How to enable dynamic security update, need to pass policy for individual nodes.
	// auth-enabled and auth-disabled node can co-exist
	oldSec, oldSecConfFound := oldConf["security"]
	newSec, newSecConfFound := newConf["security"]
	if oldSecConfFound != oldSecConfFound {
		return fmt.Errorf("cannot update cluster security config")
	}
	if oldSecConfFound && newSecConfFound {
		oldSecFlag, oldEnableSecurityFlagFound := oldSec.(map[string]interface{})["enable-security"]
		newSecFlag, newEnableSecurityFlagFound := newSec.(map[string]interface{})["enable-security"]
		if oldEnableSecurityFlagFound != newEnableSecurityFlagFound || !reflect.DeepEqual(
			oldSecFlag, newSecFlag,
		) {
			return fmt.Errorf("cannot update cluster security config enable-security was changed")
		}
	}

	// TLS can not be updated dynamically
	// TODO: How to enable dynamic tls update, need to pass policy for individual nodes.
	oldtls, ok11 := oldConf["network"].(map[string]interface{})["tls"]
	newtls, ok22 := newConf["network"].(map[string]interface{})["tls"]
	if ok11 != ok22 ||
		ok11 && ok22 && (!reflect.DeepEqual(oldtls, newtls)) {
		return fmt.Errorf("cannot update cluster network.tls config")
	}

	for _, connectionType := range networkConnectionTypes {
		if err := validateNetworkConnectionUpdate(
			newConf, oldConf, connectionType,
		); err != nil {
			return err
		}
	}

	if err := validateNsConfUpdate(
		aslog, newConfSpec, oldConfSpec,
	); err != nil {
		return err
	}

	return nil
}

func validateNetworkConnectionUpdate(
	newConf, oldConf map[string]interface{}, connectionType string,
) error {
	oldConnectionConfig := oldConf["network"].(map[string]interface{})[connectionType].(map[string]interface{})
	newConnectionConfig := newConf["network"].(map[string]interface{})[connectionType].(map[string]interface{})
	for _, param := range immutableNetworkParams {
		if isValueUpdated(oldConnectionConfig, newConnectionConfig, param) {
			return fmt.Errorf(
				"cannot update %s for network.%s", param, connectionType,
			)
		}
	}
	return nil
}

func validateNsConfUpdate(
	aslog logr.Logger, newConfSpec, oldConfSpec *AerospikeConfigSpec,
) error {
	newConf := newConfSpec.Value
	oldConf := oldConfSpec.Value

	newNsConfList := newConf["namespaces"].([]interface{})

	for _, singleConfInterface := range newNsConfList {
		// Validate new namespaceonf
		singleConf, ok := singleConfInterface.(map[string]interface{})
		if !ok {
			return fmt.Errorf(
				"namespace conf not in valid format %v", singleConfInterface,
			)
		}

		// Validate new namespace conf from old namespace conf. Few filds cannot be updated
		var found bool
		oldNsConfList := oldConf["namespaces"].([]interface{})

		for _, oldSingleConfInterface := range oldNsConfList {

			oldSingleConf, ok := oldSingleConfInterface.(map[string]interface{})
			if !ok {
				return fmt.Errorf(
					"namespace conf not in valid format %v",
					oldSingleConfInterface,
				)
			}

			if singleConf["name"] == oldSingleConf["name"] {
				found = true

				// replication-factor update not allowed
				if isValueUpdated(
					oldSingleConf, singleConf, "replication-factor",
				) {
					return fmt.Errorf(
						"replication-factor cannot be update. old nsconf %v, new nsconf %v",
						oldSingleConf, singleConf,
					)
				}
				if isValueUpdated(oldSingleConf, singleConf, "tls-name") {
					return fmt.Errorf(
						"tls-name cannot be update. old nsconf %v, new nsconf %v",
						oldSingleConf, singleConf,
					)
				}
				if isValueUpdated(
					oldSingleConf, singleConf, "tls-authenticate-client",
				) {
					return fmt.Errorf(
						"tls-authenticate-client cannot be update. old nsconf %v, new nsconf %v",
						oldSingleConf, singleConf,
					)
				}

				// storage-engine update not allowed for now
				storage, ok1 := singleConf["storage-engine"]
				oldStorage, ok2 := oldSingleConf["storage-engine"]
				if ok1 && !ok2 || !ok1 && ok2 {
					return fmt.Errorf(
						"storage-engine config cannot be added or removed from existing cluster. Old namespace config %v, new namespace config %v",
						oldSingleConf, singleConf,
					)
				}
				if ok1 && ok2 && !reflect.DeepEqual(storage, oldStorage) {
					return fmt.Errorf(
						"storage-engine config cannot be changed. Old namespace config %v, new namespace config %v",
						oldSingleConf, singleConf,
					)
				}
			}
		}

		// Cannot add new persistent namespaces.
		if !found && !isInMemoryNamespace(singleConf) {
			return fmt.Errorf(
				"new persistent storage namespace %s cannot be added. Old namespace list %v, new namespace list %v",
				singleConf["name"], oldNsConfList, newNsConfList,
			)
		}
	}
	// Check for namespace name len
	return nil
}

func validateAerospikeConfigSchema(
	aslog logr.Logger, version string, configSpec AerospikeConfigSpec,
) error {
	config := configSpec.Value

	asConf, err := asconfig.NewMapAsConfig(aslog, version, config)
	if err != nil {
		return fmt.Errorf("failed to load config map by lib: %v", err)
	}

	valid, validationErr, err := asConf.IsValid(aslog, version)
<<<<<<< HEAD
	if err != nil {
		return fmt.Errorf(
			"failed to validate config for the version %s: %v", version, err,
		)
	}
=======
>>>>>>> a39ff475
	if !valid {
		if len(validationErr) <= 0 {
			return fmt.Errorf(
				"failed to validate config for the version %s: %v", version,
				err,
			)
		}

		errStrings := make([]string, 0)
		for _, e := range validationErr {
			errStrings = append(errStrings, fmt.Sprintf("\t%v\n", *e))
		}

		return fmt.Errorf(
			"generated config not valid for version %s: %v %v", version, err,
			errStrings,
		)
	}

	return nil
}

func validateRequiredFileStorageForMetadata(
	aslog logr.Logger, configSpec AerospikeConfigSpec,
	storage *AerospikeStorageSpec, validationPolicy *ValidationPolicySpec,
	version string,
) error {

	_, fileStorageList, err := storage.GetAerospikeStorageList()
	if err != nil {
		return err
	}

	// Validate work directory.
	if !validationPolicy.SkipWorkDirValidate {
		workDirPath := GetWorkDirectory(configSpec)

		if !filepath.IsAbs(workDirPath) {
			return fmt.Errorf(
				"aerospike work directory path %s must be absolute in storage config %v",
				workDirPath, storage,
			)
		}

		if !isFileStorageConfiguredForDir(fileStorageList, workDirPath) {
			return fmt.Errorf(
				"aerospike work directory path %s not mounted on a filesystem in storage config %v",
				workDirPath, storage,
			)
		}
	}

	if !validationPolicy.SkipXdrDlogFileValidate {
		val, err := asconfig.CompareVersions(version, "5.0.0")
		if err != nil {
			return fmt.Errorf("failed to check image version: %v", err)
		}
		if val < 0 {
			// Validate xdr-digestlog-path for pre-5.0.0 versions.
			if IsXdrEnabled(configSpec) {
				dglogFilePath, err := GetDigestLogFile(configSpec)
				if err != nil {
					return err
				}

				if !filepath.IsAbs(*dglogFilePath) {
					return fmt.Errorf(
						"xdr digestlog path %v must be absolute in storage config %v",
						dglogFilePath, storage,
					)
				}

				dglogDirPath := filepath.Dir(*dglogFilePath)

				if !isFileStorageConfiguredForDir(
					fileStorageList, dglogDirPath,
				) {
					return fmt.Errorf(
						"xdr digestlog path %v not mounted in Storage config %v",
						dglogFilePath, storage,
					)
				}
			}
		}
	}

	return nil
}

func validateRequiredFileStorageForFeatureConf(
	aslog logr.Logger, configSpec AerospikeConfigSpec,
	storage *AerospikeStorageSpec,
) error {
	// TODO Add validation for feature key file.
	featureKeyFilePaths := getFeatureKeyFilePaths(configSpec)
	tlsPaths := getTLSFilePaths(configSpec)

	var allPaths []string
	allPaths = append(allPaths, featureKeyFilePaths...)
	allPaths = append(allPaths, tlsPaths...)

	for _, path := range allPaths {
		if !storage.IsVolumePresentForAerospikePath(filepath.Dir(path)) {
			return fmt.Errorf(
				"feature-key-file paths or tls paths are not mounted - create an entry for '%v' in 'storage.volumes'",
				path,
			)
		}
	}
	return nil
}

func getImageVersion(imageStr string) (string, error) {
	_, _, version := ParseDockerImageTag(imageStr)

	if version == "" || strings.ToLower(version) == "latest" {
		return "", fmt.Errorf(
			"image version is mandatory for image: %v", imageStr,
		)
	}

	return version, nil
}

// isInMemoryNamespace returns true if this namespace config uses memory for storage.
func isInMemoryNamespace(namespaceConf map[string]interface{}) bool {
	storage, ok := namespaceConf["storage-engine"]
	if !ok {
		return false
	}

	storageConf := storage.(map[string]interface{})
	typeStr, ok := storageConf["type"]

	return ok && typeStr == "memory"
}

// isDeviceNamespace returns true if this namespace config uses device for storage.
func isDeviceNamespace(namespaceConf map[string]interface{}) bool {
	storage, ok := namespaceConf["storage-engine"]
	if !ok {
		return false
	}

	storageConf := storage.(map[string]interface{})
	typeStr, ok := storageConf["type"]

	return ok && typeStr == "device"
}

// isShmemIndexTypeNamespace returns true if this namespace index type is shmem.
func isShmemIndexTypeNamespace(namespaceConf map[string]interface{}) bool {
	storage, ok := namespaceConf["index-type"]
	if !ok {
		// missing index-type assumed to be shmem.
		return true
	}

	storageConf := storage.(map[string]interface{})
	typeStr, ok := storageConf["type"]

	return ok && typeStr == "shmem"
}

// isEnterprise indicates if aerospike image is enterprise
func isEnterprise(image string) bool {
	return strings.Contains(strings.ToLower(image), "enterprise")
}

func getFeatureKeyFilePaths(configSpec AerospikeConfigSpec) []string {
	config := configSpec.Value

	// feature-key-file needs secret
	if svc, ok := config["service"]; ok {
		if path, ok := svc.(map[string]interface{})["feature-key-file"]; ok {
			return []string{path.(string)}

		} else if pathsInterface, ok := svc.(map[string]interface{})["feature-key-files"]; ok {
			if pathsList, ok := pathsInterface.([]interface{}); ok {
				var paths []string
				for _, pathInt := range pathsList {
					paths = append(paths, pathInt.(string))
				}
				return paths
			}
		}
	}

	// TODO: Assert - this should not happen.
	return nil
}

func getTLSFilePaths(configSpec AerospikeConfigSpec) []string {
	config := configSpec.Value

	var paths []string
	// feature-key-file needs secret
	if network, ok := config["network"]; ok {
		if tlsListInterface, ok := network.(map[string]interface{})["tls"]; ok {
			if tlsList, ok := tlsListInterface.([]interface{}); ok {
				for _, tlsInterface := range tlsList {
					if path, ok := tlsInterface.(map[string]interface{})["cert-file"]; ok {
						paths = append(paths, path.(string))
					}
					if path, ok := tlsInterface.(map[string]interface{})["key-file"]; ok {
						paths = append(paths, path.(string))
					}
					if path, ok := tlsInterface.(map[string]interface{})["ca-file"]; ok {
						paths = append(paths, path.(string))
					}
				}
			}
		}
	}
	return paths
}

// isFileStorageConfiguredForDir indicates if file storage is configured for dir.
func isFileStorageConfiguredForDir(fileStorageList []string, dir string) bool {
	for _, storageMount := range fileStorageList {
		if isPathParentOrSame(storageMount, dir) {
			return true
		}
	}

	return false
}

// isPathParentOrSame indicates if dir1 is a parent or same as dir2.
func isPathParentOrSame(dir1 string, dir2 string) bool {
	if relPath, err := filepath.Rel(dir1, dir2); err == nil {
		// If dir1 is not a parent directory then relative path will have to climb up directory hierarchy of dir1.
		return !strings.HasPrefix(relPath, "..")
	}

	// Paths are unrelated.
	return false
}

func (c *AerospikeCluster) validatePodSpec(aslog logr.Logger) error {
	if c.Spec.PodSpec.HostNetwork && c.Spec.PodSpec.MultiPodPerHost {
		return fmt.Errorf("host networking cannot be enabled with multi pod per host")
	}

	var allContainers []v1.Container
	allContainers = append(allContainers, c.Spec.PodSpec.Sidecars...)
	allContainers = append(allContainers, c.Spec.PodSpec.InitContainers...)
	if err := ValidateAerospikeObjectMeta(&c.Spec.PodSpec.AerospikeObjectMeta); err != nil {
		return err
	}
	// Duplicate names are not allowed across sidecars and initContainers
	return validatePodSpecContainer(allContainers)
}

func validatePodSpecContainer(containers []v1.Container) error {

	containerNames := map[string]int{}

	for _, container := range containers {
		// Check for reserved container name
		if container.Name == AerospikeServerContainerName || container.Name == AerospikeServerInitContainerName {
			return fmt.Errorf(
				"cannot use reserved container name: %v", container.Name,
			)
		}

		// Check for duplicate names
		if _, ok := containerNames[container.Name]; ok {
			return fmt.Errorf(
				"connot have duplicate names of containers: %v", container.Name,
			)
		}
		containerNames[container.Name] = 1

		// TODO: do we need this image check for other containers
		//_, err := getImageVersion(container.Image)
		// if err != nil {
		// 	return err
		// }
	}

	return nil
}

func ValidateAerospikeObjectMeta(aerospikeObjectMeta *AerospikeObjectMeta) error {
	for label, _ := range aerospikeObjectMeta.Labels {
		if label == AerospikeAppLabel || label == AerospikeRackIdLabel || label == AerospikeCustomResourceLabel {
			return fmt.Errorf(
<<<<<<< HEAD
				"label: %s is automatically defined by operator and shouldn't be specified by user", label)
=======
				"label: %s is automatically defined by operator and shouldn't be specified by user",
				label,
			)
>>>>>>> a39ff475
		}

	}
	return nil
}<|MERGE_RESOLUTION|>--- conflicted
+++ resolved
@@ -1131,14 +1131,6 @@
 	}
 
 	valid, validationErr, err := asConf.IsValid(aslog, version)
-<<<<<<< HEAD
-	if err != nil {
-		return fmt.Errorf(
-			"failed to validate config for the version %s: %v", version, err,
-		)
-	}
-=======
->>>>>>> a39ff475
 	if !valid {
 		if len(validationErr) <= 0 {
 			return fmt.Errorf(
@@ -1424,16 +1416,12 @@
 }
 
 func ValidateAerospikeObjectMeta(aerospikeObjectMeta *AerospikeObjectMeta) error {
-	for label, _ := range aerospikeObjectMeta.Labels {
+	for label := range aerospikeObjectMeta.Labels {
 		if label == AerospikeAppLabel || label == AerospikeRackIdLabel || label == AerospikeCustomResourceLabel {
 			return fmt.Errorf(
-<<<<<<< HEAD
-				"label: %s is automatically defined by operator and shouldn't be specified by user", label)
-=======
 				"label: %s is automatically defined by operator and shouldn't be specified by user",
 				label,
 			)
->>>>>>> a39ff475
 		}
 
 	}
