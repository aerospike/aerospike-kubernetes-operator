--- conflicted
+++ resolved
@@ -17,6 +17,8 @@
 package v1alpha1
 
 import (
+	"fmt"
+
 	lib "github.com/aerospike/aerospike-management-lib"
 	corev1 "k8s.io/api/core/v1"
 	"k8s.io/apimachinery/pkg/api/resource"
@@ -139,29 +141,25 @@
 	// Sidecars to add to pods.
 	Sidecars []corev1.Container `json:"sidecars,omitempty"`
 
-<<<<<<< HEAD
 	InitContainers []corev1.Container `json:"initContainers,omitempty"`
 
 	SchedulingPolicy `json:",inline"`
+
+	// HostNetwork enables host networking for the pod.
+	// To enable hostNetwork multiPodPerHost must be true.
+	HostNetwork bool `json:"hostNetwork,omitempty"`
+
+	// DnsPolicy same as https://kubernetes.io/docs/concepts/services-networking/dns-pod-service/#pod-s-dns-policy. If hostNetwork is true and policy is not specified, it defaults to ClusterFirstWithHostNet
+	InputDNSPolicy *corev1.DNSPolicy `json:"dnsPolicy,omitempty"`
+
+	// Effective value of the DNSPolicy
+	DNSPolicy corev1.DNSPolicy `json:"effectiveDNSPolicy,omitempty"`
 }
 
 type SchedulingPolicy struct {
 	Affinity     *corev1.Affinity    `json:"affinity,omitempty"`
 	Tolerations  []corev1.Toleration `json:"tolerations,omitempty"`
 	NodeSelector map[string]string   `json:"nodeSelector,omitempty"`
-=======
-	// HostNetwork enables host networking for the pod.
-	// To enable hostNetwork multiPodPerHost must be true.
-	HostNetwork bool `json:"hostNetwork,omitempty"`
-
-	// DnsPolicy same as https://kubernetes.io/docs/concepts/services-networking/dns-pod-service/#pod-s-dns-policy. If hostNetwork is true and policy is not specified, it defaults to ClusterFirstWithHostNet
-	InputDNSPolicy *corev1.DNSPolicy `json:"dnsPolicy,omitempty"`
-
-	// Effective value of the DNSPolicy
-	DNSPolicy corev1.DNSPolicy `json:"effectiveDNSPolicy,omitempty"`
-
-	// TODO: Add affinity and tolerations.
->>>>>>> 9318f95f
 }
 
 // ValidatePodSpecChange indicates if a change to to pod spec is safe to apply.
@@ -534,171 +532,6 @@
 	// AerospikeNetworkTypeHostInternal specifies access using the Kubernetes host's internal IP. If the cluster runs single pod per Kunernetes host, the access port will the actual aerospike port else it will be a mapped port.
 	AerospikeNetworkTypeHostInternal AerospikeNetworkType = "hostInternal"
 
-<<<<<<< HEAD
-=======
-	if spec.ValidationPolicy != nil {
-		// ValidationPolicy
-		statusValidationPolicy := &ValidationPolicySpec{}
-		if err := lib.DeepCopy(statusValidationPolicy, spec.ValidationPolicy); err != nil {
-			return nil, err
-		}
-		status.ValidationPolicy = statusValidationPolicy
-	}
-
-	// RackConfig
-	statusRackConfig := RackConfig{}
-	if err := lib.DeepCopy(&statusRackConfig, &spec.RackConfig); err != nil {
-		return nil, err
-	}
-	status.RackConfig = statusRackConfig
-
-	// AerospikeNetworkPolicy
-	statusAerospikeNetworkPolicy := AerospikeNetworkPolicy{}
-	if err := lib.DeepCopy(&statusAerospikeNetworkPolicy, &spec.AerospikeNetworkPolicy); err != nil {
-		return nil, err
-	}
-	status.AerospikeNetworkPolicy = statusAerospikeNetworkPolicy
-
-	if spec.OperatorClientCertSpec != nil {
-		clientCertSpec := &AerospikeOperatorClientCertSpec{}
-		if err := lib.DeepCopy(clientCertSpec, spec.OperatorClientCertSpec); err != nil {
-			return nil, err
-		}
-		status.OperatorClientCertSpec = clientCertSpec
-	}
-
-	// Storage
-	statusPodSpec := AerospikePodSpec{}
-	if err := lib.DeepCopy(&statusPodSpec, &spec.PodSpec); err != nil {
-		return nil, err
-	}
-	status.PodSpec = statusPodSpec
-
-	return &status, nil
-}
-
-// CopyStatusToSpec copy status in spec. Status to Spec DeepCopy doesn't work. It fails in reflect lib.
-func CopyStatusToSpec(status AerospikeClusterStatusSpec) (*AerospikeClusterSpec, error) {
-
-	spec := AerospikeClusterSpec{}
-
-	spec.Size = status.Size
-	spec.Image = status.Image
-	spec.MultiPodPerHost = status.MultiPodPerHost
-
-	// Storage
-	specStorage := AerospikeStorageSpec{}
-	if err := lib.DeepCopy(&specStorage, &status.Storage); err != nil {
-		return nil, err
-	}
-	spec.Storage = specStorage
-
-	// AerospikeConfigSecret
-	specAerospikeConfigSecret := AerospikeConfigSecretSpec{}
-	if err := lib.DeepCopy(&specAerospikeConfigSecret, &status.AerospikeConfigSecret); err != nil {
-		return nil, err
-	}
-	spec.AerospikeConfigSecret = specAerospikeConfigSecret
-
-	if status.AerospikeAccessControl != nil {
-		// AerospikeAccessControl
-		specAerospikeAccessControl := &AerospikeAccessControlSpec{}
-		if err := lib.DeepCopy(specAerospikeAccessControl, status.AerospikeAccessControl); err != nil {
-			return nil, err
-		}
-		spec.AerospikeAccessControl = specAerospikeAccessControl
-	}
-
-	// AerospikeConfig
-	specAerospikeConfig := &AerospikeConfigSpec{}
-	if err := lib.DeepCopy(specAerospikeConfig, status.AerospikeConfig); err != nil {
-		return nil, err
-	}
-	spec.AerospikeConfig = specAerospikeConfig
-
-	if status.Resources != nil {
-		// Resources
-		specResources := &corev1.ResourceRequirements{}
-		if err := lib.DeepCopy(specResources, status.Resources); err != nil {
-			return nil, err
-		}
-		spec.Resources = specResources
-	}
-
-	if status.ValidationPolicy != nil {
-		// ValidationPolicy
-		specValidationPolicy := &ValidationPolicySpec{}
-		if err := lib.DeepCopy(specValidationPolicy, status.ValidationPolicy); err != nil {
-			return nil, err
-		}
-		spec.ValidationPolicy = specValidationPolicy
-	}
-
-	// RackConfig
-	specRackConfig := RackConfig{}
-	if err := lib.DeepCopy(&specRackConfig, &status.RackConfig); err != nil {
-		return nil, err
-	}
-	spec.RackConfig = specRackConfig
-
-	// AerospikeNetworkPolicy
-	specAerospikeNetworkPolicy := AerospikeNetworkPolicy{}
-	if err := lib.DeepCopy(&specAerospikeNetworkPolicy, &status.AerospikeNetworkPolicy); err != nil {
-		return nil, err
-	}
-	spec.AerospikeNetworkPolicy = specAerospikeNetworkPolicy
-
-	if status.OperatorClientCertSpec != nil {
-		clientCertSpec := &AerospikeOperatorClientCertSpec{}
-		if err := lib.DeepCopy(clientCertSpec, status.OperatorClientCertSpec); err != nil {
-			return nil, err
-		}
-		spec.OperatorClientCertSpec = clientCertSpec
-	}
-
-	// Storage
-	specPodSpec := AerospikePodSpec{}
-	if err := lib.DeepCopy(&specPodSpec, &status.PodSpec); err != nil {
-		return nil, err
-	}
-	spec.PodSpec = specPodSpec
-
-	return &spec, nil
-}
-
-// AerospikeClusterStatus defines the observed state of AerospikeCluster
-// +k8s:openapi-gen=true
-type AerospikeClusterStatus struct {
-	// INSERT ADDITIONAL STATUS FIELD - define observed state of cluster
-	// Add custom validation using kubebuilder tags: https://book-v1.book.kubebuilder.io/beyond_basics/generating_crd.html
-	// +nullable
-	// The current state of Aerospike cluster.
-	AerospikeClusterStatusSpec `json:",inline"`
-
-	// Details about the current condition of the AerospikeCluster resource.
-	//Conditions []apiextensions.CustomResourceDefinitionCondition `json:"conditions"`
-
-	// Pods has Aerospike specific status of the pods. This is map instead of the conventional map as list convention to allow each pod to patch update its own status. The map key is the name of the pod.
-	// +patchStrategy=strategic
-	Pods map[string]AerospikePodStatus `json:"pods" patchStrategy:"strategic"`
-}
-
-// AerospikeNetworkType specifies the type of network address to use.
-// +kubebuilder:validation:Enum=pod;hostInternal;hostExternal
-// +k8s:openapi-gen=true
-type AerospikeNetworkType string
-
-const (
-	// AerospikeNetworkTypeUnspecified implies using default access.
-	AerospikeNetworkTypeUnspecified AerospikeNetworkType = ""
-
-	// AerospikeNetworkTypePod specifies access using the PodIP and actual Aerospike service port.
-	AerospikeNetworkTypePod AerospikeNetworkType = "pod"
-
-	// AerospikeNetworkTypeHostInternal specifies access using the Kubernetes host's internal IP. If the cluster runs single pod per Kunernetes host, the access port will the actual aerospike port else it will be a mapped port.
-	AerospikeNetworkTypeHostInternal AerospikeNetworkType = "hostInternal"
-
->>>>>>> 9318f95f
 	// AerospikeNetworkTypeHostExternal specifies access using the Kubernetes host's external IP. If the cluster runs single pod per Kunernetes host, the access port will the actual aerospike port else it will be a mapped port.
 	AerospikeNetworkTypeHostExternal AerospikeNetworkType = "hostExternal"
 )
@@ -982,6 +815,39 @@
 		status.Resources = statusResources
 	}
 
+	// 	if spec.ValidationPolicy != nil {
+	// 		// ValidationPolicy
+	// 		statusValidationPolicy := &ValidationPolicySpec{}
+	// 		if err := lib.DeepCopy(statusValidationPolicy, spec.ValidationPolicy); err != nil {
+	// 			return nil, err
+	// 		}
+	// 		status.ValidationPolicy = statusValidationPolicy
+	// 	}
+
+	// 	// RackConfig
+	// 	statusRackConfig := RackConfig{}
+	// 	if err := lib.DeepCopy(&statusRackConfig, &spec.RackConfig); err != nil {
+	// 		return nil, err
+	// 	}
+	// 	status.RackConfig = statusRackConfig
+
+	// 	// AerospikeNetworkPolicy
+	// 	statusAerospikeNetworkPolicy := AerospikeNetworkPolicy{}
+	// 	if err := lib.DeepCopy(&statusAerospikeNetworkPolicy, &spec.AerospikeNetworkPolicy); err != nil {
+	// 		return nil, err
+	// 	}
+	// 	status.AerospikeNetworkPolicy = statusAerospikeNetworkPolicy
+
+	// 	// Storage
+	// 	statusPodSpec := AerospikePodSpec{}
+	// 	if err := lib.DeepCopy(&statusPodSpec, &spec.PodSpec); err != nil {
+	// 		return nil, err
+	// 	}
+	// 	status.PodSpec = statusPodSpec
+
+	// 	return &status, nil
+	// }
+
 	if spec.ValidationPolicy != nil {
 		// ValidationPolicy
 		statusValidationPolicy := &ValidationPolicySpec{}
@@ -1005,6 +871,14 @@
 	}
 	status.AerospikeNetworkPolicy = statusAerospikeNetworkPolicy
 
+	if spec.OperatorClientCertSpec != nil {
+		clientCertSpec := &AerospikeOperatorClientCertSpec{}
+		if err := lib.DeepCopy(clientCertSpec, spec.OperatorClientCertSpec); err != nil {
+			return nil, err
+		}
+		status.OperatorClientCertSpec = clientCertSpec
+	}
+
 	// Storage
 	statusPodSpec := AerospikePodSpec{}
 	if err := lib.DeepCopy(&statusPodSpec, &spec.PodSpec); err != nil {
@@ -1014,6 +888,87 @@
 
 	return &status, nil
 }
+
+// // CopyStatusToSpec copy status in spec. Status to Spec DeepCopy doesn't work. It fails in reflect lib.
+// func CopyStatusToSpec(status AerospikeClusterStatusSpec) (*AerospikeClusterSpec, error) {
+
+// 	spec := AerospikeClusterSpec{}
+
+// 	spec.Size = status.Size
+// 	spec.Image = status.Image
+// 	spec.MultiPodPerHost = status.MultiPodPerHost
+
+// 	// Storage
+// 	specStorage := AerospikeStorageSpec{}
+// 	if err := lib.DeepCopy(&specStorage, &status.Storage); err != nil {
+// 		return nil, err
+// 	}
+// 	spec.Storage = specStorage
+
+// 	// AerospikeConfigSecret
+// 	specAerospikeConfigSecret := AerospikeConfigSecretSpec{}
+// 	if err := lib.DeepCopy(&specAerospikeConfigSecret, &status.AerospikeConfigSecret); err != nil {
+// 		return nil, err
+// 	}
+// 	spec.AerospikeConfigSecret = specAerospikeConfigSecret
+
+// 	if status.AerospikeAccessControl != nil {
+// 		// AerospikeAccessControl
+// 		specAerospikeAccessControl := &AerospikeAccessControlSpec{}
+// 		if err := lib.DeepCopy(specAerospikeAccessControl, status.AerospikeAccessControl); err != nil {
+// 			return nil, err
+// 		}
+// 		spec.AerospikeAccessControl = specAerospikeAccessControl
+// 	}
+
+// 	// AerospikeConfig
+// 	specAerospikeConfig := &AerospikeConfigSpec{}
+// 	if err := lib.DeepCopy(specAerospikeConfig, status.AerospikeConfig); err != nil {
+// 		return nil, err
+// 	}
+// 	spec.AerospikeConfig = specAerospikeConfig
+
+// 	if status.Resources != nil {
+// 		// Resources
+// 		specResources := &corev1.ResourceRequirements{}
+// 		if err := lib.DeepCopy(specResources, status.Resources); err != nil {
+// 			return nil, err
+// 		}
+// 		spec.Resources = specResources
+// 	}
+
+// 	if status.ValidationPolicy != nil {
+// 		// ValidationPolicy
+// 		specValidationPolicy := &ValidationPolicySpec{}
+// 		if err := lib.DeepCopy(specValidationPolicy, status.ValidationPolicy); err != nil {
+// 			return nil, err
+// 		}
+// 		spec.ValidationPolicy = specValidationPolicy
+// 	}
+
+// 	// RackConfig
+// 	specRackConfig := RackConfig{}
+// 	if err := lib.DeepCopy(&specRackConfig, &status.RackConfig); err != nil {
+// 		return nil, err
+// 	}
+// 	spec.RackConfig = specRackConfig
+
+// 	// AerospikeNetworkPolicy
+// 	specAerospikeNetworkPolicy := AerospikeNetworkPolicy{}
+// 	if err := lib.DeepCopy(&specAerospikeNetworkPolicy, &status.AerospikeNetworkPolicy); err != nil {
+// 		return nil, err
+// 	}
+// 	spec.AerospikeNetworkPolicy = specAerospikeNetworkPolicy
+
+// 	// Storage
+// 	specPodSpec := AerospikePodSpec{}
+// 	if err := lib.DeepCopy(&specPodSpec, &status.PodSpec); err != nil {
+// 		return nil, err
+// 	}
+// 	spec.PodSpec = specPodSpec
+
+// 	return &spec, nil
+// }
 
 // CopyStatusToSpec copy status in spec. Status to Spec DeepCopy doesn't work. It fails in reflect lib.
 func CopyStatusToSpec(status AerospikeClusterStatusSpec) (*AerospikeClusterSpec, error) {
@@ -1086,6 +1041,14 @@
 	}
 	spec.AerospikeNetworkPolicy = specAerospikeNetworkPolicy
 
+	if status.OperatorClientCertSpec != nil {
+		clientCertSpec := &AerospikeOperatorClientCertSpec{}
+		if err := lib.DeepCopy(clientCertSpec, status.OperatorClientCertSpec); err != nil {
+			return nil, err
+		}
+		spec.OperatorClientCertSpec = clientCertSpec
+	}
+
 	// Storage
 	specPodSpec := AerospikePodSpec{}
 	if err := lib.DeepCopy(&specPodSpec, &status.PodSpec); err != nil {
