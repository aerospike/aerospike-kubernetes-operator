/*
Copyright 2024.

Licensed under the Apache License, Version 2.0 (the "License");
you may not use this file except in compliance with the License.
You may obtain a copy of the License at

    http://www.apache.org/licenses/LICENSE-2.0

Unless required by applicable law or agreed to in writing, software
distributed under the License is distributed on an "AS IS" BASIS,
WITHOUT WARRANTIES OR CONDITIONS OF ANY KIND, either express or implied.
See the License for the specific language governing permissions and
limitations under the License.
*/

package v1

import (
	"context"
	"crypto/x509"
	"encoding/pem"
	"fmt"
	"os"
	"path/filepath"
	"reflect"
	"strings"

	"github.com/go-logr/logr"
	v1 "k8s.io/api/core/v1"
	"k8s.io/apimachinery/pkg/runtime"
	"k8s.io/apimachinery/pkg/util/intstr"
	"k8s.io/apimachinery/pkg/util/sets"
	logf "sigs.k8s.io/controller-runtime/pkg/log"
	"sigs.k8s.io/controller-runtime/pkg/webhook"
	"sigs.k8s.io/controller-runtime/pkg/webhook/admission"

	asdbv1 "github.com/aerospike/aerospike-kubernetes-operator/v4/api/v1"
	"github.com/aerospike/aerospike-kubernetes-operator/v4/pkg/utils"
	"github.com/aerospike/aerospike-kubernetes-operator/v4/pkg/validation"
	lib "github.com/aerospike/aerospike-management-lib"
	"github.com/aerospike/aerospike-management-lib/asconfig"
)

// +kubebuilder:object:generate=false
type AerospikeClusterCustomValidator struct {
}

//nolint:lll // for readability
// +kubebuilder:webhook:path=/validate-asdb-aerospike-com-v1-aerospikecluster,mutating=false,failurePolicy=fail,sideEffects=None,groups=asdb.aerospike.com,resources=aerospikeclusters,verbs=create;update,versions=v1,name=vaerospikecluster.kb.io,admissionReviewVersions={v1}

var _ webhook.CustomValidator = &AerospikeClusterCustomValidator{}

// ValidateCreate implements webhook.CustomValidator so a webhook will be registered for the type
func (acv *AerospikeClusterCustomValidator) ValidateCreate(_ context.Context, obj runtime.Object,
) (admission.Warnings, error) {
	aerospikeCluster, ok := obj.(*asdbv1.AerospikeCluster)
	if !ok {
		return nil, fmt.Errorf("expected AerospikeCluster, got %T", obj)
	}

	aslog := logf.Log.WithName(asdbv1.ClusterNamespacedName(aerospikeCluster))

	aslog.Info("Validate create")

	warns, vErr := validate(aslog, aerospikeCluster)
	if vErr != nil {
		return warns, vErr
	}

	if err := validateAccessControlCreate(&aerospikeCluster.Spec); err != nil {
		return warns, err
	}

	return warns, nil
}

// ValidateDelete implements webhook.CustomValidator so a webhook will be registered for the type
func (acv *AerospikeClusterCustomValidator) ValidateDelete(_ context.Context, obj runtime.Object,
) (admission.Warnings, error) {
	aerospikeCluster, ok := obj.(*asdbv1.AerospikeCluster)
	if !ok {
		return nil, fmt.Errorf("expected AerospikeCluster, got %T", obj)
	}

	aslog := logf.Log.WithName(asdbv1.ClusterNamespacedName(aerospikeCluster))

	aslog.Info("Validate delete")

	return nil, nil
}

// ValidateUpdate implements webhook.CustomValidator so a webhook will be registered for the type
func (acv *AerospikeClusterCustomValidator) ValidateUpdate(_ context.Context, oldObj, newObj runtime.Object,
) (admission.Warnings, error) {
	aerospikeCluster, ok := newObj.(*asdbv1.AerospikeCluster)
	if !ok {
		return nil, fmt.Errorf("expected AerospikeCluster, got %T", newObj)
	}

	aslog := logf.Log.WithName(asdbv1.ClusterNamespacedName(aerospikeCluster))

	aslog.Info("Validate update")

	oldObject := oldObj.(*asdbv1.AerospikeCluster)

	var warnings admission.Warnings

	warns, vErr := validate(aslog, aerospikeCluster)
	warnings = append(warnings, warns...)

	if vErr != nil {
		return warnings, vErr
	}

	if err := validateEnableDynamicConfigUpdate(aerospikeCluster); err != nil {
		return warnings, err
	}

	outgoingVersion, err := asdbv1.GetImageVersion(oldObject.Spec.Image)
	if err != nil {
		return warnings, err
	}

	incomingVersion, err := asdbv1.GetImageVersion(aerospikeCluster.Spec.Image)
	if err != nil {
		return warnings, err
	}

	if err := asconfig.IsValidUpgrade(
		outgoingVersion, incomingVersion,
	); err != nil {
		return warnings, fmt.Errorf("failed to start upgrade: %v", err)
	}

	// Volume storage update is not allowed but cascadeDelete policy is allowed
	if err := validateStorageSpecChange(&oldObject.Spec.Storage, &aerospikeCluster.Spec.Storage); err != nil {
		return warnings, fmt.Errorf("storage config cannot be updated: %v", err)
	}

	// MultiPodPerHost cannot be updated
	if asdbv1.GetBool(aerospikeCluster.Spec.PodSpec.MultiPodPerHost) !=
		asdbv1.GetBool(oldObject.Spec.PodSpec.MultiPodPerHost) {
		return warnings, fmt.Errorf("cannot update MultiPodPerHost setting")
	}

	if err := validateNetworkPolicyUpdate(
		&oldObject.Spec.AerospikeNetworkPolicy, &aerospikeCluster.Spec.AerospikeNetworkPolicy,
	); err != nil {
		return warnings, err
	}

	if err := validateOperationUpdate(
		&oldObject.Spec, &aerospikeCluster.Spec, &aerospikeCluster.Status,
	); err != nil {
		return warnings, err
	}

	if err := validateAccessControlUpdate(&oldObject.Spec, &aerospikeCluster.Spec); err != nil {
		return warnings, err
	}

	// Validate AerospikeConfig update
	if err := validateAerospikeConfigUpdate(
		aslog, aerospikeCluster.Spec.AerospikeConfig, oldObject.Spec.AerospikeConfig,
		aerospikeCluster.Status.AerospikeConfig,
	); err != nil {
		return warnings, err
	}

	// Validate RackConfig update
	if err := validateRackUpdate(aslog, oldObject, aerospikeCluster); err != nil {
		return warnings, err
	}

	// Validate concurrent rack revisions limit
	if err := validateConcurrentRackRevisions(oldObject, aerospikeCluster); err != nil {
		return warnings, err
	}

	return warnings, nil
}

func validate(aslog logr.Logger, cluster *asdbv1.AerospikeCluster) (admission.Warnings, error) {
	aslog.V(1).Info("Validate AerospikeCluster spec", "obj.Spec", cluster.Spec)

	var warnings admission.Warnings

	// Validate obj name
	if cluster.Name == "" {
		return warnings, fmt.Errorf("aerospikeCluster name cannot be empty")
	}

	if strings.Contains(cluster.Name, " ") {
		// Few parsing logic depend on this
		return warnings, fmt.Errorf("aerospikeCluster name cannot have spaces")
	}

	// Validate obj namespace
	if cluster.Namespace == "" {
		return warnings, fmt.Errorf("aerospikeCluster namespace name cannot be empty")
	}

	if strings.Contains(cluster.Namespace, " ") {
		// Few parsing logic depend on this
		return warnings, fmt.Errorf("aerospikeCluster name cannot have spaces")
	}

	// Validate image type. Only enterprise image allowed for now
	if !isEnterprise(cluster.Spec.Image) {
		return warnings, fmt.Errorf("CommunityEdition Cluster not supported")
	}

	// Validate size
	if cluster.Spec.Size == 0 {
		return warnings, fmt.Errorf("invalid cluster size 0")
	}

	// Validate MaxUnavailable for PodDisruptionBudget
	warns, err := validateMaxUnavailable(cluster)
	warnings = append(warnings, warns...)

	if err != nil {
		return warnings, err
	}

	// Validate Image version
	version, err := asdbv1.GetImageVersion(cluster.Spec.Image)
	if err != nil {
		return warnings, err
	}

	val, err := lib.CompareVersions(version, baseVersion)
	if err != nil {
		return warnings, fmt.Errorf("failed to check image version: %v", err)
	}

	if val < 0 {
		return warnings, fmt.Errorf(
			"image version %s not supported. Base version %s", version,
			baseVersion,
		)
	}

	initVersion, err := asdbv1.GetImageVersion(asdbv1.GetAerospikeInitContainerImage(cluster))
	if err != nil {
		return warnings, err
	}

	if asdbv1.GetBool(cluster.Spec.EnableDynamicConfigUpdate) {
		val, err = lib.CompareVersions(initVersion, minInitVersionForDynamicConf)
		if err != nil {
			return warnings, fmt.Errorf("failed to check init image version: %v", err)
		}

		if val < 0 {
			return warnings, fmt.Errorf("cannot set enableDynamicConfigUpdate flag, init container version is less"+
				" than %s. Please visit https://aerospike.com/docs/cloud/kubernetes/operator/Cluster-configuration-settings#spec"+
				" for more details about enableDynamicConfigUpdate flag",
				minInitVersionForDynamicConf)
		}
	}

	err = validateClusterSize(aslog, int(cluster.Spec.Size))
	if err != nil {
		return warnings, err
	}

	if err := validateOperation(cluster); err != nil {
		return warnings, err
	}

	// Storage should be validated before validating aerospikeConfig and fileStorage
	if err := validateStorage(&cluster.Spec.Storage, &cluster.Spec.PodSpec); err != nil {
		return warnings, err
	}

	for idx := range cluster.Spec.RackConfig.Racks {
		rack := &cluster.Spec.RackConfig.Racks[idx]
		// Storage should be validated before validating aerospikeConfig and fileStorage
		if err := validateStorage(&rack.Storage, &cluster.Spec.PodSpec); err != nil {
			return warnings, err
		}

		// Validate common aerospike config schema and fields
		if err := validateAerospikeConfig(aslog, version,
			&rack.AerospikeConfig, &rack.Storage, int(cluster.Spec.Size),
			cluster.Spec.OperatorClientCertSpec,
		); err != nil {
			return warnings, err
		}

		if err := validateRequiredFileStorageForMetadata(
			rack.AerospikeConfig, &rack.Storage, cluster.Spec.ValidationPolicy,
		); err != nil {
			return warnings, err
		}

		if err := validateRequiredFileStorageForAerospikeConfig(
			rack.AerospikeConfig, &rack.Storage,
		); err != nil {
			return warnings, err
		}
	}

	// Validate resource and limit
	if err := validatePodSpecResourceAndLimits(aslog, cluster); err != nil {
		return warnings, err
	}

	// Validate access control
	if err := validateAccessControl(aslog, cluster); err != nil {
		return warnings, err
	}

	// Validate rackConfig
	if err := validateRackConfig(aslog, cluster); err != nil {
		return warnings, err
	}

	if err := validateClientCertSpec(cluster); err != nil {
		return warnings, err
	}

	if err := validateNetworkPolicy(cluster); err != nil {
		return warnings, err
	}

	// Validate Sidecars
	if err := validatePodSpec(cluster); err != nil {
		return warnings, err
	}

	return warnings, validateSCNamespaces(cluster)
}

func validateAccessControlCreate(
	aerospikeClusterSpec *asdbv1.AerospikeClusterSpec,
) error {
	enabled, err := asdbv1.IsSecurityEnabled(aerospikeClusterSpec.AerospikeConfig.Value)
	if err != nil {
		return err
	}

	if !enabled && aerospikeClusterSpec.AerospikeAccessControl != nil {
		// Security is disabled however access control is specified.
		return fmt.Errorf("security is disabled but access control is specified")
	}

	return nil
}

func validateAccessControlUpdate(
	oldSpec *asdbv1.AerospikeClusterSpec,
	newSpec *asdbv1.AerospikeClusterSpec,
) error {
	if reflect.DeepEqual(oldSpec.AerospikeAccessControl, newSpec.AerospikeAccessControl) {
		return nil
	}

	if newSpec.AerospikeAccessControl == nil && oldSpec.AerospikeAccessControl != nil {
		return fmt.Errorf("aerospikeAccessControl cannot be removed once set")
	}

	desiredSecurityEnabled, err := asdbv1.IsSecurityEnabled(newSpec.AerospikeConfig.Value)
	if err != nil {
		return err
	}

	// ACL changes are only allowed when security is enabled
	if !desiredSecurityEnabled {
		return fmt.Errorf("aerospikeAccessControl cannot be updated when security is disabled")
	}

	return nil
}

func validateOperation(cluster *asdbv1.AerospikeCluster) error {
	// Nothing to validate if no operation
	if len(cluster.Spec.Operations) == 0 {
		return nil
	}

	if cluster.Status.AerospikeConfig == nil {
		return fmt.Errorf("operation cannot be added during aerospike cluster creation")
	}

	return nil
}

func validateSCNamespaces(cluster *asdbv1.AerospikeCluster) error {
	scNamespaceSet := sets.NewString()

	for idx := range cluster.Spec.RackConfig.Racks {
		rack := &cluster.Spec.RackConfig.Racks[idx]
		tmpSCNamespaceSet := sets.NewString()

		nsList := rack.AerospikeConfig.Value["namespaces"].([]interface{})
		for _, nsConfInterface := range nsList {
			nsConf := nsConfInterface.(map[string]interface{})

			isEnabled := asdbv1.IsNSSCEnabled(nsConf)
			if isEnabled {
				tmpSCNamespaceSet.Insert(nsConf["name"].(string))

				if validation.IsInMemoryNamespace(nsConf) {
					return fmt.Errorf("in-memory SC namespace is not supported, namespace %v", nsConf["name"])
				}
			}
		}

		if idx == 0 {
			scNamespaceSet = tmpSCNamespaceSet
			continue
		}

		if !scNamespaceSet.Equal(tmpSCNamespaceSet) {
			return fmt.Errorf("SC namespaces list is different for different racks. All racks should have same SC namespaces")
		}
	}

	return nil
}

func validateOperatorClientCert(clientCert *asdbv1.AerospikeOperatorClientCertSpec) error {
	if (clientCert.SecretCertSource == nil) == (clientCert.CertPathInOperator == nil) {
		return fmt.Errorf(
			"either `secretCertSource` or `certPathInOperator` must be set in `operatorClientCertSpec` but not"+
				" both: %+v",
			clientCert,
		)
	}

	if clientCert.SecretCertSource != nil {
		if (clientCert.SecretCertSource.ClientCertFilename == "") != (clientCert.SecretCertSource.ClientKeyFilename == "") {
			return fmt.Errorf(
				"both `clientCertFilename` and `clientKeyFilename` should be either set or not set in"+
					" `secretCertSource`: %+v",
				clientCert.SecretCertSource,
			)
		}

		if (clientCert.SecretCertSource.CaCertsFilename != "") && (clientCert.SecretCertSource.CaCertsSource != nil) {
			return fmt.Errorf(
				"both `caCertsFilename` or `caCertsSource` cannot be set in `secretCertSource`: %+v",
				clientCert.SecretCertSource,
			)
		}
	}

	if clientCert.CertPathInOperator != nil &&
		(clientCert.CertPathInOperator.ClientCertPath == "") != (clientCert.CertPathInOperator.ClientKeyPath == "") {
		return fmt.Errorf(
			"both `clientCertPath` and `clientKeyPath` should be either set or not set in `certPathInOperator"+
				"`: %+v",
			clientCert.CertPathInOperator,
		)
	}

	if !asdbv1.IsClientCertConfigured(clientCert) {
		return fmt.Errorf("operator client cert is not configured")
	}

	return nil
}

func validateClientCertSpec(cluster *asdbv1.AerospikeCluster) error {
	networkConf, networkConfExist := cluster.Spec.AerospikeConfig.Value[asdbv1.ConfKeyNetwork]
	if !networkConfExist {
		return nil
	}

	serviceConf, serviceConfExists := networkConf.(map[string]interface{})[asdbv1.ConfKeyNetworkService]
	if !serviceConfExists {
		return nil
	}

	tlsAuthenticateClientConfig, ok := serviceConf.(map[string]interface{})["tls-authenticate-client"]
	if !ok {
		return nil
	}

	switch {
	case reflect.DeepEqual("false", tlsAuthenticateClientConfig):
		return nil
	case reflect.DeepEqual("any", tlsAuthenticateClientConfig):
		if cluster.Spec.OperatorClientCertSpec == nil {
			return fmt.Errorf("operator client cert is not specified")
		}

		if err := validateOperatorClientCert(cluster.Spec.OperatorClientCertSpec); err != nil {
			return err
		}

		return nil
	default:
		if cluster.Spec.OperatorClientCertSpec == nil {
			return fmt.Errorf("operator client cert is not specified")
		}

		if cluster.Spec.OperatorClientCertSpec.TLSClientName == "" {
			return fmt.Errorf("operator TLSClientName is not specified")
		}

		if err := validateOperatorClientCert(cluster.Spec.OperatorClientCertSpec); err != nil {
			return err
		}
	}

	return nil
}

func validateRackUpdate(
	aslog logr.Logger, oldObj, newObj *asdbv1.AerospikeCluster,
) error {
	if reflect.DeepEqual(newObj.Spec.RackConfig, oldObj.Spec.RackConfig) {
		return nil
	}

<<<<<<< HEAD
	forceBlockFromRosterChanged := false

	// Old racks cannot be updated
	// Also need to exclude a default rack with default rack ID. No need to check here,
=======
	// Need to exclude a default rack with default rack ID. No need to check here,
>>>>>>> 7f667e8a
	// user should not provide or update default rackID
	// Also when user add new rackIDs old default will be removed by reconciler.
	for rackIdx := range oldObj.Spec.RackConfig.Racks {
		oldRack := oldObj.Spec.RackConfig.Racks[rackIdx]

		for specIdx := range newObj.Spec.RackConfig.Racks {
			newRack := newObj.Spec.RackConfig.Racks[specIdx]
			if oldRack.ID == newRack.ID {
				if oldRack.NodeName != newRack.NodeName ||
					oldRack.RackLabel != newRack.RackLabel ||
					oldRack.Region != newRack.Region ||
					oldRack.Zone != newRack.Zone {
					return fmt.Errorf(
						"old RackConfig (NodeName, RackLabel, Region, Zone) cannot be updated. Old rack %v, new rack %v",
						oldRack, newRack,
					)
				}

				if len(oldRack.AerospikeConfig.Value) != 0 || len(newRack.AerospikeConfig.Value) != 0 {
					var rackStatusConfig *asdbv1.AerospikeConfigSpec

					for statusIdx := range newObj.Status.RackConfig.Racks {
						statusRack := newObj.Status.RackConfig.Racks[statusIdx]
						if statusRack.ID == newRack.ID {
							rackStatusConfig = &statusRack.AerospikeConfig
							break
						}
					}

					// Validate aerospikeConfig update
					if err := validateAerospikeConfigUpdate(
						aslog, &newRack.AerospikeConfig, &oldRack.AerospikeConfig,
						rackStatusConfig,
					); err != nil {
						return fmt.Errorf(
							"invalid update in Rack(ID: %d) aerospikeConfig: %v",
							oldRack.ID, err,
						)
					}
				}

				if len(oldRack.Storage.Volumes) != 0 || len(newRack.Storage.Volumes) != 0 {
					// Storage might have changed
					oldStorage := oldRack.Storage
					newStorage := newRack.Storage

					// Storage update is allowed only when rack revision is changed.
					// In case of the same rack revision, check for storage update
					if oldRack.Revision == newRack.Revision {
						if err := validateStorageSpecChange(&oldStorage, &newStorage); err != nil {
							return fmt.Errorf(
								"rack storage config cannot be updated: %v", err,
							)
						}
					} else {
						// Even if revision changed, validate against current status storage
						// for the same rack ID to prevent "revision bump and rollback" bypass
						var statusStorage *asdbv1.AerospikeStorageSpec

						for idx := range oldObj.Status.RackConfig.Racks {
							if oldObj.Status.RackConfig.Racks[idx].ID == newRack.ID &&
								oldObj.Status.RackConfig.Racks[idx].Revision == newRack.Revision {
								statusStorage = &oldObj.Status.RackConfig.Racks[idx].Storage
								break
							}
						}

						if statusStorage != nil {
							if err := validateStorageSpecChange(statusStorage, &newStorage); err != nil {
								return fmt.Errorf(
									"old rack with same revision %s already exists with different storage "+
										"config: %v", newRack.Revision, err)
							}
						}
					}
				}

				if oldRack.ForceBlockFromRoster != newRack.ForceBlockFromRoster {
					forceBlockFromRosterChanged = true
				}

				break
			}
		}
	}

	return validateForceBlockFromRosterUpdate(forceBlockFromRosterChanged, newObj)
}

func validateForceBlockFromRosterUpdate(forceBlockFromRosterChanged bool, newObj *asdbv1.AerospikeCluster) error {
	if forceBlockFromRosterChanged && newObj.Status.AerospikeConfig == nil {
		return fmt.Errorf("status is not updated yet, cannot change forceBlockFromRoster in rack")
	}

	racksBlockedFromRosterInSpec := sets.New[int]()
	racksBlockedFromRosterInStatus := sets.New[int]()

	for idx := range newObj.Spec.RackConfig.Racks {
		rack := newObj.Spec.RackConfig.Racks[idx]
		if asdbv1.GetBool(rack.ForceBlockFromRoster) {
			racksBlockedFromRosterInSpec.Insert(rack.ID)
		}
	}

	for idx := range newObj.Status.RackConfig.Racks {
		rack := newObj.Status.RackConfig.Racks[idx]
		if asdbv1.GetBool(rack.ForceBlockFromRoster) {
			racksBlockedFromRosterInStatus.Insert(rack.ID)
		}
	}

	remainingRacks := len(newObj.Status.RackConfig.Racks) - len(racksBlockedFromRosterInSpec)
	if err := validateRackCountConstraints(remainingRacks, &newObj.Spec.RackConfig); err != nil {
		return err
	}

	desiredRacksBlockedFromRoster := racksBlockedFromRosterInSpec.Difference(racksBlockedFromRosterInStatus)
	if len(desiredRacksBlockedFromRoster) > 1 {
		return fmt.Errorf("the forceBlockFromRoster flag can be applied to only one rack at a time")
	}

	return nil
}

func validateConcurrentRackRevisions(oldObj, newObj *asdbv1.AerospikeCluster) error {
	// Group racks by ID to check for concurrent revisions across all three sources:
	// 1. Old Status
	// 2. Old Spec
	// 3. New Spec
	rackRevisions := make(map[int]sets.Set[string])

	addRackRevision := func(racks []asdbv1.Rack) {
		for idx := range racks {
			if rackRevisions[racks[idx].ID] == nil {
				rackRevisions[racks[idx].ID] = sets.New[string]()
			}

			rackRevisions[racks[idx].ID] = rackRevisions[racks[idx].ID].Insert(racks[idx].Revision)
		}
	}

	addRackRevision(oldObj.Status.RackConfig.Racks)
	addRackRevision(oldObj.Spec.RackConfig.Racks)
	addRackRevision(newObj.Spec.RackConfig.Racks)

	// Check if any rack has more than 2 concurrent revisions
	for rackID, revisions := range rackRevisions {
		if len(revisions) > 2 {
			return fmt.Errorf("rack %d has %d concurrent revisions (%v). "+
				"Maximum allowed is 2 (old + new). "+
				"Wait for the current migration to complete before starting a new one",
				rackID, len(revisions), revisions.UnsortedList())
		}
	}

	return nil
}

// TODO: FIX
func validateAccessControl(_ logr.Logger, cluster *asdbv1.AerospikeCluster) error {
	_, err := asdbv1.IsAerospikeAccessControlValid(&cluster.Spec)
	return err
}

func validatePodSpecResourceAndLimits(_ logr.Logger, cluster *asdbv1.AerospikeCluster) error {
	checkResourcesLimits := false

	if err := validateResourceAndLimits(
		cluster.Spec.PodSpec.AerospikeContainerSpec.Resources, false,
	); err != nil {
		return err
	}

	for idx := range cluster.Spec.RackConfig.Racks {
		rack := &cluster.Spec.RackConfig.Racks[idx]
		if rack.Storage.CleanupThreads != asdbv1.AerospikeVolumeSingleCleanupThread {
			checkResourcesLimits = true
			break
		}
	}

	if checkResourcesLimits && cluster.Spec.PodSpec.AerospikeInitContainerSpec == nil {
		return fmt.Errorf(
			"init container spec should have resources.Limits set if CleanupThreads is more than 1",
		)
	}

	if cluster.Spec.PodSpec.AerospikeInitContainerSpec != nil {
		return validateResourceAndLimits(cluster.Spec.PodSpec.AerospikeInitContainerSpec.Resources, checkResourcesLimits)
	}

	return nil
}

func validateResourceAndLimits(
	resources *v1.ResourceRequirements, checkResourcesLimits bool,
) error {
	if checkResourcesLimits {
		if resources == nil || resources.Limits == nil {
			return fmt.Errorf(
				"resources.Limits for init container cannot be empty if CleanupThreads is being set more than 1",
			)
		}
	} else if resources == nil {
		return nil
	}

	if resources.Limits != nil && resources.Requests != nil &&
		((resources.Limits.Cpu().Cmp(*resources.Requests.Cpu()) < 0) ||
			(resources.Limits.Memory().Cmp(*resources.Requests.Memory()) < 0)) {
		return fmt.Errorf(
			"resources.Limits cannot be less than resource.Requests. Resources %v",
			resources,
		)
	}

	return nil
}

func validateRackConfig(_ logr.Logger, cluster *asdbv1.AerospikeCluster) error {
	// Validate namespace names
	// TODO: Add more validation for namespace name
	for _, nsName := range cluster.Spec.RackConfig.Namespaces {
		if strings.Contains(nsName, " ") {
			return fmt.Errorf(
				"namespace name `%s` cannot have spaces, Namespaces %v", nsName,
				cluster.Spec.RackConfig.Namespaces,
			)
		}
	}

	rackMap := map[int]bool{}
	migrateFillDelaySet := sets.Set[int]{}

	var racksBlockedFromRoster int

	for idx := range cluster.Spec.RackConfig.Racks {
		rack := &cluster.Spec.RackConfig.Racks[idx]
		// Check for duplicate
		if _, ok := rackMap[rack.ID]; ok {
			return fmt.Errorf(
				"duplicate rackID %d not allowed, racks %v", rack.ID,
				cluster.Spec.RackConfig.Racks,
			)
		}

		rackMap[rack.ID] = true

		// Check out of range rackID
		// Check for defaultRackID is in mutate (user can not use defaultRackID).
		// Allow DefaultRackID
		if rack.ID > asdbv1.MaxRackID {
			return fmt.Errorf(
				"invalid rackID. RackID range (%d, %d)", asdbv1.MinRackID, asdbv1.MaxRackID,
			)
		}

		if rack.InputAerospikeConfig != nil {
			_, inputRackNetwork := rack.InputAerospikeConfig.Value["network"]
			_, inputRackSecurity := rack.InputAerospikeConfig.Value["security"]

			if inputRackNetwork || inputRackSecurity {
				// Aerospike K8s Operator doesn't support different network configurations for different racks.
				// I.e.
				//    - the same heartbeat port (taken from current node) is used for all peers regardless to racks.
				//    - a single target port is used in headless service and LB.
				//    - we need to refactor how connection is created to AS to take into account rack's network config.
				// So, just reject rack specific network connections for now.
				return fmt.Errorf(
					"you can't specify network or security configuration for rack %d ("+
						"network and security should be the same for all racks)",
					rack.ID,
				)
			}
		}

		migrateFillDelay, err := asdbv1.GetMigrateFillDelay(&rack.AerospikeConfig)
		if err != nil {
			return err
		}

		migrateFillDelaySet.Insert(migrateFillDelay)

		if asdbv1.GetBool(rack.ForceBlockFromRoster) {
			racksBlockedFromRoster++
		}
	}

	if err := validateRackBlockedFromRoster(racksBlockedFromRoster, cluster); err != nil {
		return err
	}

	// If len of migrateFillDelaySet is more than 1, it means that different migrate-fill-delay is set across racks
	if migrateFillDelaySet.Len() > 1 {
		return fmt.Errorf("migrate-fill-delay value should be same across all racks")
	}

	// Validate batch upgrade/restart param
	if err := validateBatchSize(cluster.Spec.RackConfig.RollingUpdateBatchSize, true, cluster); err != nil {
		return err
	}

	// Validate batch scaleDown param
	if err := validateBatchSize(cluster.Spec.RackConfig.ScaleDownBatchSize, false, cluster); err != nil {
		return err
	}

	// Validate MaxIgnorablePods param
	if cluster.Spec.RackConfig.MaxIgnorablePods != nil {
		if err := validateIntOrStringField(cluster.Spec.RackConfig.MaxIgnorablePods,
			"spec.rackConfig.maxIgnorablePods"); err != nil {
			return err
		}
	}
	// TODO: should not use batch if racks are less than replication-factor
	return nil
}

func validateRackBlockedFromRoster(racksBlockedFromRoster int, cluster *asdbv1.AerospikeCluster) error {
	if racksBlockedFromRoster > 0 {
		if cluster.Spec.RackConfig.MaxIgnorablePods != nil {
			return fmt.Errorf("forceBlockFromRoster cannot be used together with maxIgnorablePods")
		}

		if len(cluster.Spec.RosterNodeBlockList) > 0 {
			return fmt.Errorf("forceBlockFromRoster cannot be used together with RosterNodeBlockList")
		}

		remainingRacks := len(cluster.Spec.RackConfig.Racks) - racksBlockedFromRoster
		if err := validateRackCountConstraints(remainingRacks, &cluster.Spec.RackConfig); err != nil {
			return err
		}
	}

	return nil
}

func validateRackCountConstraints(remainingRacks int, rackConfig *asdbv1.RackConfig) error {
	if remainingRacks <= 0 {
		return fmt.Errorf("all racks cannot have forceBlockFromRoster enabled. At least one rack must remain in the roster")
	}

	if remainingRacks == 1 &&
		(rackConfig.RollingUpdateBatchSize != nil || rackConfig.ScaleDownBatchSize != nil) {
		return fmt.Errorf("with only one rack in roster, cannot use rollingUpdateBatchSize or scaleDownBatchSize")
	}

	return nil
}

type nsConf struct {
	noOfRacksForNamespaces int
	replicationFactor      int
	scEnabled              bool
}

func getNsConfForNamespaces(rackConfig asdbv1.RackConfig) map[string]nsConf {
	nsConfs := map[string]nsConf{}

	for idx := range rackConfig.Racks {
		rack := &rackConfig.Racks[idx]
		nsList := rack.AerospikeConfig.Value["namespaces"].([]interface{})

		for _, nsInterface := range nsList {
			nsName := nsInterface.(map[string]interface{})["name"].(string)

			var noOfRacksForNamespaces int
			if _, ok := nsConfs[nsName]; !ok {
				noOfRacksForNamespaces = 1
			} else {
				noOfRacksForNamespaces = nsConfs[nsName].noOfRacksForNamespaces + 1
			}

			rf, _ := validation.GetNamespaceReplicationFactor(nsInterface.(map[string]interface{}))

			ns := nsInterface.(map[string]interface{})
			scEnabled := asdbv1.IsNSSCEnabled(ns)
			nsConfs[nsName] = nsConf{
				noOfRacksForNamespaces: noOfRacksForNamespaces,
				replicationFactor:      rf,
				scEnabled:              scEnabled,
			}
		}
	}

	return nsConfs
}

// ******************************************************************************
// Helper
// ******************************************************************************

// TODO: This should be version specific and part of management lib.
// max cluster size for 5.0+ cluster
const maxEnterpriseClusterSize = 256

func validateClusterSize(_ logr.Logger, sz int) error {
	if sz > maxEnterpriseClusterSize {
		return fmt.Errorf(
			"cluster size cannot be more than %d", maxEnterpriseClusterSize,
		)
	}

	return nil
}

func validateAerospikeConfig(
	aslog logr.Logger, version string, configSpec *asdbv1.AerospikeConfigSpec,
	storage *asdbv1.AerospikeStorageSpec, clSize int,
	clientCert *asdbv1.AerospikeOperatorClientCertSpec,
) error {
	// It validates the aerospikeConfig schema and generic aerospikeConfig fields
	if err := validation.ValidateAerospikeConfig(
		aslog, version, configSpec.Value, clSize,
	); err != nil {
		return err
	}

	if err := validateNetworkConfig(configSpec.Value, clientCert); err != nil {
		return err
	}

	return validateNamespaceConfig(configSpec.Value, storage)
}

func validateNetworkConfig(config map[string]interface{},
	operatorClientCert *asdbv1.AerospikeOperatorClientCertSpec,
) error {
	// network conf
	networkConf := config["network"].(map[string]interface{})
	serviceConf := networkConf[asdbv1.ConfKeyNetworkService]

	return validateTLSClientNames(
		serviceConf.(map[string]interface{}), operatorClientCert,
	)
}

func validateTLSClientNames(
	serviceConf map[string]interface{},
	clientCertSpec *asdbv1.AerospikeOperatorClientCertSpec,
) error {
	dnsNames, err := validation.ValidateTLSAuthenticateClient(serviceConf)
	if err != nil {
		return err
	}

	if len(dnsNames) == 0 {
		return nil
	}

	localCertNames, err := readNamesFromLocalCertificate(clientCertSpec)
	if err != nil {
		return err
	}

	if !containsAnyName(dnsNames, localCertNames) && len(localCertNames) > 0 {
		return fmt.Errorf(
			"tls-authenticate-client (%+v) doesn't contain name from Operator's certificate (%+v), "+
				"configure OperatorClientCertSpec.TLSClientName properly",
			dnsNames, localCertNames,
		)
	}

	return nil
}

func containsAnyName(
	clientNames []string, namesToFind map[string]struct{},
) bool {
	for _, clientName := range clientNames {
		if _, exists := namesToFind[clientName]; exists {
			return true
		}
	}

	return false
}

func readNamesFromLocalCertificate(clientCertSpec *asdbv1.AerospikeOperatorClientCertSpec) (
	map[string]struct{}, error,
) {
	result := make(map[string]struct{})
	if clientCertSpec == nil || clientCertSpec.CertPathInOperator == nil ||
		clientCertSpec.CertPathInOperator.ClientCertPath == "" {
		return result, nil
	}

	r, err := os.ReadFile(clientCertSpec.CertPathInOperator.ClientCertPath)
	if err != nil {
		return result, err
	}

	block, _ := pem.Decode(r)

	cert, err := x509.ParseCertificate(block.Bytes)
	if err != nil {
		return result, err
	}

	if cert.Subject.CommonName != "" {
		result[cert.Subject.CommonName] = struct{}{}
	}

	for _, dns := range cert.DNSNames {
		result[dns] = struct{}{}
	}

	return result, nil
}

// validateNamespaceConfig validates namespace config based on storage config
// It validates namespace storage-engine devices and files against storage config
// It validates namespace index-type mounts against storage config
// It does not do any basic aerospikeConfig related validation like format, required fields etc. as it is already done
// as part of ValidateAerospikeConfig
func validateNamespaceConfig(
	config map[string]interface{}, storage *asdbv1.AerospikeStorageSpec,
) error {
	nsConfInterfaceList := config["namespaces"].([]interface{})

	// Get list of all devices used in namespace. match it with namespace device list
	blockStorageDeviceList, fileStorageList, err := getAerospikeStorageList(storage, true)
	if err != nil {
		return err
	}

	for _, nsConfInterface := range nsConfInterfaceList {
		// Validate new namespace conf
		nsConf := nsConfInterface.(map[string]interface{})

		if nsStorage, ok := nsConf["storage-engine"]; ok {
			if validation.IsInMemoryNamespace(nsConf) {
				// storage-engine memory
				continue
			}

			if !validation.IsDeviceOrPmemNamespace(nsConf) {
				return fmt.Errorf(
					"storage-engine not supported for namespace %v", nsConf,
				)
			}

			if devices, ok := nsStorage.(map[string]interface{})["devices"]; ok {
				for _, device := range devices.([]interface{}) {
					device = strings.TrimSpace(device.(string))

					dList := strings.Fields(device.(string))
					for _, dev := range dList {
						// Namespace device should be present in BlockStorage config section
						if !utils.ContainsString(blockStorageDeviceList, dev) {
							return fmt.Errorf(
								"namespace storage device related devicePath %v not found in Storage config %v",
								dev, storage,
							)
						}
					}
				}
			}

			if files, ok := nsStorage.(map[string]interface{})["files"]; ok {
				for _, file := range files.([]interface{}) {
					file = strings.TrimSpace(file.(string))

					fList := strings.Fields(file.(string))
					for _, f := range fList {
						dirPath := filepath.Dir(f)
						if !isFileStorageConfiguredForDir(
							fileStorageList, dirPath,
						) {
							return fmt.Errorf(
								"namespace storage file related mountPath %v not found in storage config %v",
								dirPath, storage,
							)
						}
					}
				}
			}
		} else {
			return fmt.Errorf("storage-engine config is required for namespace")
		}
	}

	// Validate index-type
	for _, nsConfInterface := range nsConfInterfaceList {
		nsConf := nsConfInterface.(map[string]interface{})

		if validation.IsShMemIndexTypeNamespace(nsConf) {
			continue
		}

		if nsIndexStorage, ok := nsConf["index-type"]; ok {
			if mounts, ok := nsIndexStorage.(map[string]interface{})["mounts"]; ok {
				for _, mount := range mounts.([]interface{}) {
					// Namespace index-type mount should be present in filesystem config section
					if !utils.ContainsString(fileStorageList, mount.(string)) {
						return fmt.Errorf(
							"namespace index-type mount %v not found in Storage config %v",
							mount, storage,
						)
					}
				}
			}
		}
	}

	return nil
}

func validateAerospikeConfigUpdate(
	aslog logr.Logger,
	incomingSpec, outgoingSpec, currentStatus *asdbv1.AerospikeConfigSpec,
) error {
	aslog.Info("Validate AerospikeConfig update")

	newConf := incomingSpec.Value
	oldConf := outgoingSpec.Value

	if err := validation.ValidateAerospikeConfigUpdateWithoutSchema(oldConf, newConf); err != nil {
		return err
	}

	return validateNsConfUpdateFromStatus(incomingSpec, currentStatus)
}

func validateNetworkPolicyUpdate(oldPolicy, newPolicy *asdbv1.AerospikeNetworkPolicy) error {
	if oldPolicy.FabricType != newPolicy.FabricType {
		return fmt.Errorf("cannot update fabric type")
	}

	if oldPolicy.TLSFabricType != newPolicy.TLSFabricType {
		return fmt.Errorf("cannot update tlsFabric type")
	}

	if newPolicy.FabricType == asdbv1.AerospikeNetworkTypeCustomInterface &&
		!reflect.DeepEqual(oldPolicy.CustomFabricNetworkNames, newPolicy.CustomFabricNetworkNames) {
		return fmt.Errorf("cannot change/update customFabricNetworkNames")
	}

	if newPolicy.TLSFabricType == asdbv1.AerospikeNetworkTypeCustomInterface &&
		!reflect.DeepEqual(oldPolicy.CustomTLSFabricNetworkNames, newPolicy.CustomTLSFabricNetworkNames) {
		return fmt.Errorf("cannot change/update customTLSFabricNetworkNames")
	}

	return nil
}

func validateNsConfUpdateFromStatus(newConfSpec, currentStatus *asdbv1.AerospikeConfigSpec) error {
	var statusNsConfList []interface{}

	if currentStatus != nil && len(currentStatus.Value) != 0 {
		statusConf := currentStatus.Value
		statusNsConfList = statusConf["namespaces"].([]interface{})
	}

	newConf := newConfSpec.Value
	newNsConfList := newConf["namespaces"].([]interface{})

	return validateStorageEngineDeviceListUpdate(newNsConfList, statusNsConfList)
}

func validateStorageEngineDeviceListUpdate(nsConfList, statusNsConfList []interface{}) error {
	deviceList, fileList, err := validation.ValidateStorageEngineDeviceList(nsConfList)
	if err != nil {
		return err
	}

	for _, statusNsConfInterface := range statusNsConfList {
		nsConf := statusNsConfInterface.(map[string]interface{})
		namespace := nsConf["name"].(string)
		storage := nsConf[asdbv1.ConfKeyStorageEngine].(map[string]interface{})

		if devices, ok := storage["devices"]; ok {
			for _, d := range devices.([]interface{}) {
				device := d.(string)
				if deviceList[device] != "" && deviceList[device] != namespace {
					return fmt.Errorf(
						"device %s can not be removed and re-used in a different namespace at the same time. "+
							"It has to be removed first. currentNamespace `%s`, oldNamespace `%s`",
						device, deviceList[device], namespace,
					)
				}
			}
		}

		if files, ok := storage["files"]; ok {
			for _, d := range files.([]interface{}) {
				file := d.(string)
				if fileList[file] != "" && fileList[file] != namespace {
					return fmt.Errorf(
						"file %s can not be removed and re-used in a different namespace at the same time. "+
							"It has to be removed first. currentNamespace `%s`, oldNamespace `%s`",
						file, fileList[file], namespace,
					)
				}
			}
		}
	}

	return nil
}

func validateWorkDir(workDirPath string, fileStorageList []string) error {
	if !filepath.IsAbs(workDirPath) {
		return fmt.Errorf(
			"aerospike work directory path %s must be absolute",
			workDirPath,
		)
	}

	if !isFileStorageConfiguredForDir(fileStorageList, workDirPath) {
		return fmt.Errorf(
			"aerospike work directory path %s not found in storage volume's aerospike paths %v",
			workDirPath, fileStorageList,
		)
	}

	return nil
}

func validateRequiredFileStorageForMetadata(
	configSpec asdbv1.AerospikeConfigSpec, storage *asdbv1.AerospikeStorageSpec,
	validationPolicy *asdbv1.ValidationPolicySpec,
) error {
	_, onlyPVFileStorageList, err := getAerospikeStorageList(storage, true)
	if err != nil {
		return err
	}

	// Validate work directory.
	if !validationPolicy.SkipWorkDirValidate {
		workDirPath := asdbv1.GetWorkDirectory(configSpec)

		if err := validateWorkDir(workDirPath, onlyPVFileStorageList); err != nil {
			return err
		}
	} else {
		workDirPath := asdbv1.GetConfiguredWorkDirectory(configSpec)

		if workDirPath != "" {
			_, allFileStorageList, err := getAerospikeStorageList(storage, false)
			if err != nil {
				return err
			}

			if err := validateWorkDir(workDirPath, allFileStorageList); err != nil {
				return err
			}
		}
	}

	return nil
}

func validateRequiredFileStorageForAerospikeConfig(
	configSpec asdbv1.AerospikeConfigSpec, storage *asdbv1.AerospikeStorageSpec,
) error {
	featureKeyFilePaths := getFeatureKeyFilePaths(configSpec)
	nonCAPaths, caPaths := getTLSFilePaths(configSpec)
	defaultPassFilePath := asdbv1.GetDefaultPasswordFilePath(&configSpec)

	// TODO: What if default password file is given via Secret Manager?
	// How operator will access that file? Should we allow that?

	var allPaths []string

	for _, path := range featureKeyFilePaths {
		if !isSecretManagerPath(path) {
			allPaths = append(allPaths, path)
		}
	}

	for _, path := range nonCAPaths {
		if !isSecretManagerPath(path) {
			allPaths = append(allPaths, path)
		}
	}

	if defaultPassFilePath != nil {
		if !isSecretManagerPath(*defaultPassFilePath) {
			allPaths = append(allPaths, *defaultPassFilePath)
		} else {
			return fmt.Errorf("default-password-file path doesn't support Secret Manager, path %s", *defaultPassFilePath)
		}
	}

	// CA cert related fields are not supported with Secret Manager, so check their mount volume
	allPaths = append(allPaths, caPaths...)

	for _, path := range allPaths {
		volume := asdbv1.GetVolumeForAerospikePath(storage, filepath.Dir(path))
		if volume == nil {
			return fmt.Errorf(
				"feature-key-file paths or tls paths or default-password-file path "+
					"are not mounted - create an entry for '%s' in 'storage.volumes'",
				path,
			)
		}

		if defaultPassFilePath != nil &&
			(path == *defaultPassFilePath && volume.Source.Secret == nil) {
			return fmt.Errorf(
				"default-password-file path %s volume source should be secret in storage config, volume %v",
				path, volume,
			)
		}
	}

	return nil
}

// isEnterprise indicates if aerospike image is enterprise
func isEnterprise(image string) bool {
	return strings.Contains(strings.ToLower(image), "enterprise")
}

func getFeatureKeyFilePaths(configSpec asdbv1.AerospikeConfigSpec) []string {
	config := configSpec.Value

	// feature-key-file needs secret
	if svc, ok := config[asdbv1.ConfKeyService]; ok {
		if path, ok := svc.(map[string]interface{})["feature-key-file"]; ok {
			return []string{path.(string)}
		} else if pathsInterface, ok := svc.(map[string]interface{})["feature-key-files"]; ok {
			if pathsList, ok := pathsInterface.([]interface{}); ok {
				var paths []string

				for _, pathInt := range pathsList {
					paths = append(paths, pathInt.(string))
				}

				return paths
			}
		}
	}

	// TODO: Assert - this should not happen.
	return nil
}

func getTLSFilePaths(configSpec asdbv1.AerospikeConfigSpec) (nonCAPaths, caPaths []string) {
	config := configSpec.Value

	// feature-key-file needs secret
	if network, ok := config["network"]; ok {
		if tlsListInterface, ok := network.(map[string]interface{})["tls"]; ok {
			if tlsList, ok := tlsListInterface.([]interface{}); ok {
				for _, tlsInterface := range tlsList {
					if path, ok := tlsInterface.(map[string]interface{})["cert-file"]; ok {
						nonCAPaths = append(nonCAPaths, path.(string))
					}

					if path, ok := tlsInterface.(map[string]interface{})["key-file"]; ok {
						nonCAPaths = append(nonCAPaths, path.(string))
					}

					if path, ok := tlsInterface.(map[string]interface{})["ca-file"]; ok {
						caPaths = append(caPaths, path.(string))
					}

					if path, ok := tlsInterface.(map[string]interface{})["ca-path"]; ok {
						caPaths = append(caPaths, path.(string)+"/")
					}
				}
			}
		}
	}

	return nonCAPaths, caPaths
}

// isSecretManagerPath indicates if the given path is a Secret Manager's unique identifier path
func isSecretManagerPath(path string) bool {
	return strings.HasPrefix(path, "secrets:") || strings.HasPrefix(path, "vault:")
}

// isFileStorageConfiguredForDir indicates if file storage is configured for dir.
func isFileStorageConfiguredForDir(fileStorageList []string, dir string) bool {
	for _, storageMount := range fileStorageList {
		if asdbv1.IsPathParentOrSame(storageMount, dir) {
			return true
		}
	}

	return false
}

func validatePodSpec(cluster *asdbv1.AerospikeCluster) error {
	if cluster.Spec.PodSpec.HostNetwork && asdbv1.GetBool(cluster.Spec.PodSpec.MultiPodPerHost) {
		return fmt.Errorf("host networking cannot be enabled with multi pod per host")
	}

	if err := validateDNS(cluster.Spec.PodSpec.DNSPolicy, cluster.Spec.PodSpec.DNSConfig); err != nil {
		return err
	}

	var allContainers []v1.Container

	allContainers = append(allContainers, cluster.Spec.PodSpec.Sidecars...)
	allContainers = append(allContainers, cluster.Spec.PodSpec.InitContainers...)

	if err := ValidateAerospikeObjectMeta(&cluster.Spec.PodSpec.AerospikeObjectMeta); err != nil {
		return err
	}

	// Duplicate names are not allowed across sidecars and initContainers
	return validatePodSpecContainer(allContainers)
}

func validatePodSpecContainer(containers []v1.Container) error {
	containerNames := map[string]int{}

	for idx := range containers {
		container := &containers[idx]
		// Check for reserved container name
		if container.Name == asdbv1.AerospikeServerContainerName || container.Name == asdbv1.AerospikeInitContainerName {
			return fmt.Errorf(
				"cannot use reserved container name: %v", container.Name,
			)
		}

		// Check for duplicate names
		if _, ok := containerNames[container.Name]; ok {
			return fmt.Errorf(
				"cannot have duplicate names of containers: %v", container.Name,
			)
		}

		containerNames[container.Name] = 1
	}

	return nil
}

func ValidateAerospikeObjectMeta(aerospikeObjectMeta *asdbv1.AerospikeObjectMeta) error {
	for label := range aerospikeObjectMeta.Labels {
		if label == asdbv1.AerospikeAppLabel || label == asdbv1.AerospikeRackIDLabel ||
			label == asdbv1.AerospikeCustomResourceLabel {
			return fmt.Errorf(
				"label: %s is automatically defined by operator and shouldn't be specified by user",
				label,
			)
		}
	}

	return nil
}

func validateDNS(dnsPolicy v1.DNSPolicy, dnsConfig *v1.PodDNSConfig) error {
	if dnsPolicy == v1.DNSDefault {
		return fmt.Errorf("dnsPolicy: Default is not supported")
	}

	if dnsPolicy == v1.DNSNone && dnsConfig == nil {
		return fmt.Errorf("dnsConfig is required field when dnsPolicy is set to None")
	}

	return nil
}

func validateNetworkPolicy(cluster *asdbv1.AerospikeCluster) error {
	networkPolicy := &cluster.Spec.AerospikeNetworkPolicy

	annotations := cluster.Spec.PodSpec.AerospikeObjectMeta.Annotations
	networks := annotations["k8s.v1.cni.cncf.io/networks"]
	networkList := strings.Split(networks, ",")
	networkSet := sets.NewString()

	setNamespaceDefault(networkList, cluster.Namespace)

	networkSet.Insert(networkList...)

	validateNetworkList := func(netList []string, addressType asdbv1.AerospikeNetworkType, listName string) error {
		if netList == nil {
			return fmt.Errorf("%s is required with 'customInterface' %s type", listName, addressType)
		}

		if cluster.Spec.PodSpec.HostNetwork {
			return fmt.Errorf("hostNetwork is not allowed with 'customInterface' network type")
		}

		if !networkSet.HasAll(netList...) {
			return fmt.Errorf(
				"required networks %v not present in pod metadata annotations key `k8s.v1.cni.cncf.io/networks`",
				netList,
			)
		}

		return nil
	}

	if networkPolicy.AccessType == asdbv1.AerospikeNetworkTypeCustomInterface {
		if err := validateNetworkList(
			networkPolicy.CustomAccessNetworkNames,
			"access", "customAccessNetworkNames",
		); err != nil {
			return err
		}
	}

	if networkPolicy.AlternateAccessType == asdbv1.AerospikeNetworkTypeCustomInterface {
		if err := validateNetworkList(
			networkPolicy.CustomAlternateAccessNetworkNames,
			"alternateAccess", "customAlternateAccessNetworkNames",
		); err != nil {
			return err
		}
	}

	if networkPolicy.TLSAccessType == asdbv1.AerospikeNetworkTypeCustomInterface {
		if err := validateNetworkList(
			networkPolicy.CustomTLSAccessNetworkNames,
			"tlsAccess", "customTLSAccessNetworkNames",
		); err != nil {
			return err
		}
	}

	if networkPolicy.TLSAlternateAccessType == asdbv1.AerospikeNetworkTypeCustomInterface {
		if err := validateNetworkList(
			networkPolicy.CustomTLSAlternateAccessNetworkNames,
			"tlsAlternateAccess", "customTLSAlternateAccessNetworkNames",
		); err != nil {
			return err
		}
	}

	if networkPolicy.FabricType == asdbv1.AerospikeNetworkTypeCustomInterface {
		if err := validateNetworkList(
			networkPolicy.CustomFabricNetworkNames,
			"fabric", "customFabricNetworkNames",
		); err != nil {
			return err
		}
	}

	if networkPolicy.TLSFabricType == asdbv1.AerospikeNetworkTypeCustomInterface {
		if err := validateNetworkList(
			networkPolicy.CustomTLSFabricNetworkNames,
			"tlsFabric", "customTLSFabricNetworkNames",
		); err != nil {
			return err
		}
	}

	return nil
}

// validateBatchSize validates the batch size for the following types:
// - rollingUpdateBatchSize: Rolling update batch size
// - scaleDownBatchSize: Scale down batch size
func validateBatchSize(batchSize *intstr.IntOrString, rollingUpdateBatch bool, cluster *asdbv1.AerospikeCluster) error {
	var fieldPath string

	if batchSize == nil {
		return nil
	}

	if rollingUpdateBatch {
		fieldPath = "spec.rackConfig.rollingUpdateBatchSize"
	} else {
		fieldPath = "spec.rackConfig.scaleDownBatchSize"
	}

	if err := validateIntOrStringField(batchSize, fieldPath); err != nil {
		return err
	}

	validateRacksForBatchSize := func(rackConfig asdbv1.RackConfig) error {
		if len(rackConfig.Racks) < 2 {
			return fmt.Errorf("can not use %s when number of racks is less than two", fieldPath)
		}

		nsConfsNamespaces := getNsConfForNamespaces(rackConfig)
		for ns, nsConf := range nsConfsNamespaces {
			if !isNameExist(rackConfig.Namespaces, ns) {
				return fmt.Errorf(
					"can not use %s when there is any non-rack enabled namespace %s", fieldPath, ns,
				)
			}

			if nsConf.noOfRacksForNamespaces <= 1 {
				return fmt.Errorf(
					"can not use %s when namespace `%s` is configured in only one rack", fieldPath, ns,
				)
			}

			if nsConf.replicationFactor <= 1 {
				return fmt.Errorf(
					"can not use %s when namespace `%s` is configured with replication-factor 1", fieldPath,
					ns,
				)
			}

			// If Strong Consistency is enabled, then scaleDownBatchSize can't be used
			if !rollingUpdateBatch && nsConf.scEnabled {
				return fmt.Errorf(
					"can not use %s when namespace `%s` is configured with Strong Consistency", fieldPath,
					ns,
				)
			}
		}

		return nil
	}

	// validate rackConf from spec
	if err := validateRacksForBatchSize(cluster.Spec.RackConfig); err != nil {
		return err
	}

	// If the status is not nil, validate rackConf from status to restrict batch-size update
	// when old rackConfig is not valid for batch-size
	if cluster.Status.AerospikeConfig != nil {
		if err := validateRacksForBatchSize(cluster.Status.RackConfig); err != nil {
			return fmt.Errorf("status invalid for %s: update, %v", fieldPath, err)
		}
	}

	return nil
}

func validateIntOrStringField(value *intstr.IntOrString, fieldPath string) error {
	randomNumber := 100
	// Just validate if value is valid number or string.
	count, err := intstr.GetScaledValueFromIntOrPercent(value, randomNumber, false)
	if err != nil {
		return err
	}

	// Only negative is not allowed. Any big number can be given.
	if count < 0 {
		return fmt.Errorf("can not use negative %s: %s", fieldPath, value.String())
	}

	if value.Type == intstr.String && count > 100 {
		return fmt.Errorf("%s: %s must not be greater than 100 percent", fieldPath, value.String())
	}

	return nil
}

func validateMaxUnavailable(cluster *asdbv1.AerospikeCluster) (admission.Warnings, error) {
	var warnings admission.Warnings

	if asdbv1.GetBool(cluster.Spec.DisablePDB) {
		warnings = append(warnings, fmt.Sprintf("Spec field 'spec.maxUnavailable' will be omitted from Custom Resource (CR) "+
			"because 'spec.disablePDB' is true."))

		// PDB is disabled, no further validation required
		return warnings, nil
	}

	if err := validateIntOrStringField(cluster.Spec.MaxUnavailable, "spec.maxUnavailable"); err != nil {
		return warnings, err
	}

	safeMaxUnavailable := int(cluster.Spec.Size)

	// If Size is 1, then ignore it for maxUnavailable calculation as it will anyway result in data loss
	if safeMaxUnavailable == 1 {
		return warnings, nil
	}

	for idx := range cluster.Spec.RackConfig.Racks {
		rack := &cluster.Spec.RackConfig.Racks[idx]
		nsList := rack.AerospikeConfig.Value["namespaces"].([]interface{})

		for _, nsInterface := range nsList {
			rfInterface, exists := nsInterface.(map[string]interface{})["replication-factor"]
			if !exists {
				// Default RF is 2 if not given
				safeMaxUnavailable = 2
				continue
			}

			rf, err := asdbv1.GetIntType(rfInterface)
			if err != nil {
				return warnings, fmt.Errorf("namespace replication-factor %v", err)
			}

			// If RF is 1, then ignore it for maxUnavailable calculation as it will anyway result in data loss
			if rf == 1 {
				continue
			}

			if rf < safeMaxUnavailable {
				safeMaxUnavailable = rf
			}
		}
	}

	if cluster.Spec.MaxUnavailable.IntValue() >= safeMaxUnavailable {
		return warnings, fmt.Errorf("maxUnavailable %s cannot be greater than or equal to %v as it may result in "+
			"data loss. Set it to a lower value",
			cluster.Spec.MaxUnavailable.String(), safeMaxUnavailable)
	}

	return warnings, nil
}

func validateEnableDynamicConfigUpdate(cluster *asdbv1.AerospikeCluster) error {
	if !asdbv1.GetBool(cluster.Spec.EnableDynamicConfigUpdate) {
		return nil
	}

	if len(cluster.Status.Pods) == 0 {
		return nil
	}

	minInitVersion, err := getMinRunningInitVersion(cluster.Status.Pods)
	if err != nil {
		return err
	}

	val, err := lib.CompareVersions(minInitVersion, minInitVersionForDynamicConf)
	if err != nil {
		return fmt.Errorf("failed to check image version: %v", err)
	}

	if val < 0 {
		return fmt.Errorf("cannot enable enableDynamicConfigUpdate flag, some init containers are running version less"+
			" than %s. Please visit https://aerospike.com/docs/cloud/kubernetes/operator/Cluster-configuration-settings#spec"+
			" for more details about enableDynamicConfigUpdate flag",
			minInitVersionForDynamicConf)
	}

	return nil
}

func validateOperationUpdate(oldSpec, newSpec *asdbv1.AerospikeClusterSpec,
	status *asdbv1.AerospikeClusterStatus) error {
	if len(newSpec.Operations) == 0 {
		return nil
	}

	newOp := &newSpec.Operations[0]

	var oldOp *asdbv1.OperationSpec

	if len(oldSpec.Operations) != 0 {
		oldOp = &oldSpec.Operations[0]
	}

	if oldOp != nil && oldOp.ID == newOp.ID && !reflect.DeepEqual(oldOp, newOp) {
		return fmt.Errorf("operation %s cannot be updated", newOp.ID)
	}

	allPodNames := asdbv1.GetAllPodNames(status.Pods)

	podSet := sets.New(newSpec.Operations[0].PodList...)
	if !allPodNames.IsSuperset(podSet) {
		return fmt.Errorf("invalid pod names in operation %v", podSet.Difference(allPodNames).UnsortedList())
	}

	// Don't allow any on-demand operation along with these cluster change:
	// 1- scale up
	// 2- racks added or removed
	// 3- image update
	// New pods won't be available for operation
	if !reflect.DeepEqual(newSpec.Operations, status.Operations) {
		switch {
		case newSpec.Size > status.Size:
			return fmt.Errorf("cannot change Spec.Operations along with cluster scale-up")
		case len(newSpec.RackConfig.Racks) != len(status.RackConfig.Racks) ||
			len(newSpec.RackConfig.Racks) != len(oldSpec.RackConfig.Racks):
			return fmt.Errorf("cannot change Spec.Operations along with rack addition/removal")
		case newSpec.Image != status.Image || newSpec.Image != oldSpec.Image:
			return fmt.Errorf("cannot change Spec.Operations along with image update")
		}
	}

	return nil
}

func getMinRunningInitVersion(pods map[string]asdbv1.AerospikePodStatus) (string, error) {
	minVersion := ""

	for idx := range pods {
		if pods[idx].InitImage != "" {
			version, err := asdbv1.GetImageVersion(pods[idx].InitImage)
			if err != nil {
				return "", err
			}

			if minVersion == "" {
				minVersion = version
				continue
			}

			val, err := lib.CompareVersions(version, minVersion)
			if err != nil {
				return "", fmt.Errorf("failed to check image version: %v", err)
			}

			if val < 0 {
				minVersion = version
			}
		} else {
			return baseInitVersion, nil
		}
	}

	return minVersion, nil
}<|MERGE_RESOLUTION|>--- conflicted
+++ resolved
@@ -517,14 +517,9 @@
 		return nil
 	}
 
-<<<<<<< HEAD
 	forceBlockFromRosterChanged := false
 
-	// Old racks cannot be updated
-	// Also need to exclude a default rack with default rack ID. No need to check here,
-=======
 	// Need to exclude a default rack with default rack ID. No need to check here,
->>>>>>> 7f667e8a
 	// user should not provide or update default rackID
 	// Also when user add new rackIDs old default will be removed by reconciler.
 	for rackIdx := range oldObj.Spec.RackConfig.Racks {
