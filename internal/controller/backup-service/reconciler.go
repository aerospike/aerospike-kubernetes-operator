--- conflicted
+++ resolved
@@ -432,12 +432,7 @@
 					Labels: svcLabels,
 				},
 				Spec: corev1.PodSpec{
-<<<<<<< HEAD
-					// TODO: Finalise on this. Who should create this SA?
-					ServiceAccountName: asdbv1beta1.AerospikeBackupServiceKey,
-=======
 					ServiceAccountName: r.getServiceAccount(),
->>>>>>> 22086f5d
 					Containers: []corev1.Container{
 						{
 							Name:            asdbv1beta1.AerospikeBackupServiceKey,
